--- conflicted
+++ resolved
@@ -1,10 +1,6 @@
 from __future__ import annotations
 
-<<<<<<< HEAD
-from typing import Any, TYPE_CHECKING
-=======
 from typing import Any, TYPE_CHECKING, cast
->>>>>>> 2fb967da
 
 import jmespath
 
