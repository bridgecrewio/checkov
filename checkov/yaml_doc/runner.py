from __future__ import annotations

<<<<<<< HEAD
from typing import Any

from checkov.common.checks.base_check_registry import BaseCheckRegistry
=======
from typing import TYPE_CHECKING, Any

>>>>>>> df08babd
from checkov.common.output.report import CheckType
from checkov.common.parsers.yaml.parser import parse
from checkov.common.runners.object_runner import Runner as ObjectRunner

if TYPE_CHECKING:
    from checkov.common.checks.base_check_registry import BaseCheckRegistry


class Runner(ObjectRunner):
    check_type = CheckType.YAML

    def import_registry(self) -> BaseCheckRegistry:
        from checkov.yaml_doc.registry import registry

        return registry

<<<<<<< HEAD
    def _parse_file(self, f: str) -> tuple[dict[str, Any] | list[dict[str, Any]], list[tuple[int, str]]] | tuple[None, None]:
        content = parse(f)
        return content

    def get_start_end_lines(self, end: int, result_config: dict[str, Any], start: int) -> tuple[int, int]:
=======
    def _parse_file(
        self, f: str
    ) -> tuple[dict[str, Any] | list[dict[str, Any]], list[tuple[int, str]]] | tuple[None, None]:
        content: tuple[dict[str, Any] | list[dict[str, Any]], list[tuple[int, str]]] | tuple[None, None] = parse(f)
        return content

    def get_start_end_lines(
        self, end: int, result_config: dict[str, Any] | list[dict[str, Any]], start: int
    ) -> tuple[int, int]:
>>>>>>> df08babd
        if result_config and isinstance(result_config, list):
            start = result_config[0]["__startline__"]
            end = result_config[len(result_config) - 1]["__endline__"]
        elif result_config and isinstance(result_config, dict):
            start = result_config["__startline__"]
            end = result_config["__endline__"]
        return end, start<|MERGE_RESOLUTION|>--- conflicted
+++ resolved
@@ -1,13 +1,7 @@
 from __future__ import annotations
 
-<<<<<<< HEAD
-from typing import Any
-
-from checkov.common.checks.base_check_registry import BaseCheckRegistry
-=======
 from typing import TYPE_CHECKING, Any
 
->>>>>>> df08babd
 from checkov.common.output.report import CheckType
 from checkov.common.parsers.yaml.parser import parse
 from checkov.common.runners.object_runner import Runner as ObjectRunner
@@ -24,13 +18,6 @@
 
         return registry
 
-<<<<<<< HEAD
-    def _parse_file(self, f: str) -> tuple[dict[str, Any] | list[dict[str, Any]], list[tuple[int, str]]] | tuple[None, None]:
-        content = parse(f)
-        return content
-
-    def get_start_end_lines(self, end: int, result_config: dict[str, Any], start: int) -> tuple[int, int]:
-=======
     def _parse_file(
         self, f: str
     ) -> tuple[dict[str, Any] | list[dict[str, Any]], list[tuple[int, str]]] | tuple[None, None]:
@@ -40,7 +27,6 @@
     def get_start_end_lines(
         self, end: int, result_config: dict[str, Any] | list[dict[str, Any]], start: int
     ) -> tuple[int, int]:
->>>>>>> df08babd
         if result_config and isinstance(result_config, list):
             start = result_config[0]["__startline__"]
             end = result_config[len(result_config) - 1]["__endline__"]
