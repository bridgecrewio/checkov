<<<<<<< HEAD
version = '1.0.851'
=======
version = '1.0.930'
>>>>>>> a1e8a4e5
<|MERGE_RESOLUTION|>--- conflicted
+++ resolved
@@ -1,5 +1 @@
-<<<<<<< HEAD
-version = '1.0.851'
-=======
-version = '1.0.930'
->>>>>>> a1e8a4e5
+version = '1.0.930'