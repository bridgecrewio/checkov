--- conflicted
+++ resolved
@@ -35,15 +35,11 @@
             self.pbar.turn_off_progress_bar()
         self.root_folder = root_folder
 
-<<<<<<< HEAD
-    def scan(self, input_paths: Collection[Path]) -> Sequence[dict[str, Any]]:
-=======
     @staticmethod
     def should_rescan_for_result(scan_result: dict[str, Any] | None) -> bool:
         return scan_result is None or scan_result.get("packages") is None
 
     def scan(self, input_paths: Collection[Path]) -> Sequence[dict[str, Any]] | None:
->>>>>>> 2fb967da
         self.pbar.initiate(len(input_paths))
         scan_results = asyncio.run(
             self.run_scan_multi(input_paths=input_paths)
@@ -60,50 +56,31 @@
             # PYCHARM_HOSTED env variable equals 1 when running via Pycharm.
             # it avoids us from crashing, which happens when using multiprocessing via Pycharm's debug-mode
             logging.warning("Running the scans in sequence for avoiding crashing when running via Pycharm")
-<<<<<<< HEAD
-            scan_results: list[dict[str, Any]] = []
-=======
             scan_results: list[dict[str, Any] | None] = []
->>>>>>> 2fb967da
             for input_path in input_paths:
                 scan_results.append(await self.run_scan(input_path))
         else:
             scan_results = await asyncio.gather(*[self.run_scan(i) for i in input_paths])
 
-<<<<<<< HEAD
-        if any(scan_result.get("packages") is None for scan_result in scan_results):
-            image_scanner.setup_twistcli()
-
-=======
         if any(self.should_rescan_for_result(scan_result) for scan_result in scan_results):
             status: bool = image_scanner.setup_twistcli()
 
             if not status:
                 return None
->>>>>>> 2fb967da
             if os.getenv("PYCHARM_HOSTED") == "1":
                 # PYCHARM_HOSTED env variable equals 1 when running via Pycharm.
                 # it avoids us from crashing, which happens when using multiprocessing via Pycharm's debug-mode
                 logging.warning("Running the scans in sequence for avoiding crashing when running via Pycharm")
                 scan_results = [
-<<<<<<< HEAD
-                    await self.execute_twistcli_scan(input_path) if scan_results[idx].get("packages") is None else
-                    scan_results[idx] for idx, input_path in enumerate(input_paths)
-=======
                     await self.execute_twistcli_scan(input_path) if self.should_rescan_for_result(scan_results[idx])
                     else scan_results[idx] for idx, input_path in enumerate(input_paths)
->>>>>>> 2fb967da
                 ]
             else:
                 input_paths_as_list: List[Path] = list(input_paths)  # create a list from a set ("Iterable")
                 indices_to_fix: List[int] = [
                     idx
                     for idx in range(len(input_paths_as_list))
-<<<<<<< HEAD
-                    if scan_results[idx].get("packages") is None
-=======
                     if self.should_rescan_for_result(scan_results[idx])
->>>>>>> 2fb967da
                 ]
                 new_scan_results = await asyncio.gather(*[
                     self.execute_twistcli_scan(input_paths_as_list[idx]) for idx in indices_to_fix
@@ -113,19 +90,6 @@
                     res['repository'] = str(input_paths_as_list[idx])
                     scan_results[idx] = res
 
-<<<<<<< HEAD
-        return scan_results
-
-    async def run_scan(self, input_path: Path) -> dict[str, Any]:
-        self.pbar.set_additional_data({'Current File Scanned': os.path.relpath(input_path, self.root_folder)})
-        logging.info(f"Start to scan package file {input_path}")
-
-        request_body = {
-            "compressedFileBody": compress_file_gzip_base64(str(input_path)),
-            "compressionMethod": "gzip",
-            "fileName": input_path.name
-        }
-=======
         # checking whether there are None results that indicates for error. id there is any, we return None
         scan_results_without_nones: list[dict[str, Any]] = []
         for result in scan_results:
@@ -146,7 +110,6 @@
                 "compressionMethod": "gzip",
                 "fileName": input_path.name
             }
->>>>>>> 2fb967da
 
             response = request_wrapper(
                 "POST", f"{self._base_url}/api/v1/vulnerabilities/scan",
@@ -157,15 +120,9 @@
 
             response_json = response.json()
 
-<<<<<<< HEAD
-        if response_json["status"] == "already_exist":
-            logging.info(f"result for {input_path} exists in the cache")
-            return self.parse_api_result(input_path, response_json["outputData"])
-=======
             if response_json["status"] == "already_exist":
                 logging.info(f"result for {input_path} exists in the cache")
                 return self.parse_api_result(input_path, response_json["outputData"])
->>>>>>> 2fb967da
 
             return self.run_scan_busy_wait(input_path, response_json['id'])
         except Exception:
