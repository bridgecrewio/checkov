from __future__ import annotations

import asyncio
import json
import logging
import os
import time
from collections.abc import Iterable, Sequence
from pathlib import Path
from typing import Dict, Any, List

import requests

from checkov.common.bridgecrew.platform_integration import bc_integration
from checkov.common.bridgecrew.platform_key import bridgecrew_dir
from checkov.common.bridgecrew.vulnerability_scanning.image_scanner import image_scanner, TWISTCLI_FILE_NAME
from checkov.common.bridgecrew.vulnerability_scanning.integrations.docker_image_scanning import \
    docker_image_scanning_integration
from checkov.common.util.file_utils import compress_file_gzip_base64, decompress_file_gzip_base64
from checkov.common.util.http_utils import request_wrapper

from checkov.common.util.tqdm_utils import ProgressBar

SLEEP_DURATION = 2
MAX_SLEEP_DURATION = 60


class Scanner:
    def __init__(self, pbar: ProgressBar = None, root_folder: str | Path | None = None) -> None:
        self._base_url = bc_integration.api_url
        self.pbar = pbar
        if not self.pbar:
            self.pbar = ProgressBar('')
            self.pbar.turn_off_progress_bar()
        self.root_folder = root_folder

    def scan(self, input_paths: Iterable[Path]) -> Sequence[dict[str, Any]]:
        self.pbar.initiate(len(input_paths))  # type: ignore
        scan_results = asyncio.run(
            self.run_scan_multi(input_paths=input_paths)
        )
        self.pbar.close()
        return scan_results

    async def run_scan_multi(
            self,
            input_paths: "Iterable[Path]",
    ) -> "Sequence[Dict[str, Any]]":

        if os.getenv("PYCHARM_HOSTED") == "1":
            # PYCHARM_HOSTED env variable equals 1 when running via Pycharm.
            # it avoids us from crashing, which happens when using multiprocessing via Pycharm's debug-mode
            logging.warning("Running the scans in sequence for avoiding crashing when running via Pycharm")
            scan_results = []
            for input_path in input_paths:
                scan_results.append(await self.run_scan(input_path))
        else:
            scan_results: List[Dict[str, Any]] = await asyncio.gather(*[self.run_scan(i) for i in input_paths])

        if any(scan_result["packages"] is None for scan_result in scan_results):
            image_scanner.setup_twistcli()

            if os.getenv("PYCHARM_HOSTED") == "1":
                # PYCHARM_HOSTED env variable equals 1 when running via Pycharm.
                # it avoids us from crashing, which happens when using multiprocessing via Pycharm's debug-mode
                logging.warning("Running the scans in sequence for avoiding crashing when running via Pycharm")
                scan_results = [
                    await self.execute_twistcli_scan(input_path) if scan_results[idx]["packages"] is None else
                    scan_results[idx] for idx, input_path in enumerate(input_paths)
                ]
            else:
                input_paths_as_list: List[Path] = list(input_paths)  # create a list from a set ("Iterable")
                indices_to_fix: List[int] = [
                    idx
                    for idx in range(len(input_paths_as_list))
                    if scan_results[idx]["packages"] is None
                ]
                new_scan_results = await asyncio.gather(*[
                    self.execute_twistcli_scan(input_paths_as_list[idx]) for idx in indices_to_fix
                ])
                for idx in indices_to_fix:
                    res = new_scan_results.pop(0)
                    res['repository'] = str(input_paths_as_list[idx])
                    scan_results[idx] = res

        return scan_results

    async def run_scan(self, input_path: Path) -> dict[str, Any]:
        self.pbar.set_additional_data({'Current File Scanned': os.path.relpath(input_path, self.root_folder)})
        logging.info(f"Start to scan package file {input_path}")

        request_body = {
            "compressedFileBody": compress_file_gzip_base64(str(input_path)),
            "compressionMethod": "gzip",
            "fileName": input_path.name
        }

        response = request_wrapper(
            "POST", f"{self._base_url}/api/v1/vulnerabilities/scan",
            headers=bc_integration.get_default_headers("POST"),
            json=request_body,
            should_call_raise_for_status=True
        )

        response_json = response.json()

        if response_json["status"] == "already_exist":
            return self.parse_api_result(input_path, response_json["outputData"])

        return self.run_scan_busy_wait(input_path, response_json['id'])

    def run_scan_busy_wait(self, input_path: Path, scan_id: str) -> dict[str, Any]:
        current_state = "Empty"
        desired_state = "Result"
        total_sleeping_time = 0
        response = requests.Response()

        while current_state != desired_state:
            response = request_wrapper(
                "GET", f"{self._base_url}/api/v1/vulnerabilities/scan-results/{scan_id}",
                headers=bc_integration.get_default_headers("GET")
            )
            response_json = response.json()
            current_state = response_json["outputType"]

            if current_state == "Error":
                logging.error(response_json["outputData"])
                return {}

            time.sleep(SLEEP_DURATION)
            total_sleeping_time += SLEEP_DURATION

            if total_sleeping_time > MAX_SLEEP_DURATION:
                logging.info(f"Timeout, slept for {total_sleeping_time}")
                return {}

        # handle license violations
        request_body = {
            "s3ObjectKey": scan_id
        }
        license_data = request_wrapper(
            "POST", f"{self._base_url}/api/v1/vulnerabilities/packages/license-violations",
            headers=bc_integration.get_default_headers("POST"),
            json=request_body
        )
        license_data_json = license_data.json()

        return self.parse_api_result(input_path, response.json()["outputData"], license_data_json["packages"])

<<<<<<< HEAD
    def parse_api_result(self, origin_file_path: Path, response: str, license_data: str) -> dict:
        raw_result = json.loads(decompress_file_gzip_base64(response))
        raw_result['repository'] = str(origin_file_path)
        raw_result['license_data'] = license_data
        return raw_result
=======
    def parse_api_result(self, origin_file_path: Path, response: str) -> dict[str, Any]:
        raw_result: dict[str, Any] = json.loads(decompress_file_gzip_base64(response))
        raw_result['repository'] = str(origin_file_path)
        self.pbar.update()
        return raw_result

    async def execute_twistcli_scan(
            self,
            input_path: Path,
    ) -> Dict[str, Any]:
        output_path = Path(f'results-{input_path.name}.json')

        command = f"{Path(bridgecrew_dir) / TWISTCLI_FILE_NAME} coderepo scan --address {docker_image_scanning_integration.get_proxy_address()} --token {docker_image_scanning_integration.get_bc_api_key()} --details --output-file \"{output_path}\" {input_path}"
        process = await asyncio.create_subprocess_shell(
            command, stdout=asyncio.subprocess.PIPE, stderr=asyncio.subprocess.PIPE
        )

        stdout, stderr = await process.communicate()

        # log output for debugging
        logging.debug(stdout.decode())

        exit_code = await process.wait()

        if exit_code:
            logging.error(stderr.decode())
            return {}

        # read the report file
        scan_result: Dict[str, Any] = json.loads(output_path.read_text())
        output_path.unlink()
        return scan_result
>>>>>>> 1529db59
<|MERGE_RESOLUTION|>--- conflicted
+++ resolved
@@ -147,16 +147,10 @@
 
         return self.parse_api_result(input_path, response.json()["outputData"], license_data_json["packages"])
 
-<<<<<<< HEAD
-    def parse_api_result(self, origin_file_path: Path, response: str, license_data: str) -> dict:
-        raw_result = json.loads(decompress_file_gzip_base64(response))
+    def parse_api_result(self, origin_file_path: Path, response: str, license_data: str) -> dict[str, Any]:
+        raw_result: dict[str, Any] = json.loads(decompress_file_gzip_base64(response))
         raw_result['repository'] = str(origin_file_path)
         raw_result['license_data'] = license_data
-        return raw_result
-=======
-    def parse_api_result(self, origin_file_path: Path, response: str) -> dict[str, Any]:
-        raw_result: dict[str, Any] = json.loads(decompress_file_gzip_base64(response))
-        raw_result['repository'] = str(origin_file_path)
         self.pbar.update()
         return raw_result
 
@@ -185,5 +179,4 @@
         # read the report file
         scan_result: Dict[str, Any] = json.loads(output_path.read_text())
         output_path.unlink()
-        return scan_result
->>>>>>> 1529db59
+        return scan_result