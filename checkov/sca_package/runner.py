--- conflicted
+++ resolved
@@ -9,13 +9,9 @@
 from checkov.common.bridgecrew.platform_integration import bc_integration
 from checkov.common.models.consts import SUPPORTED_PACKAGE_FILES
 from checkov.common.models.enums import CheckResult
-<<<<<<< HEAD
-
 from checkov.common.output.report import Report
 from checkov.common.bridgecrew.check_type import CheckType
-=======
 from checkov.common.output.common import ImageDetails
->>>>>>> c9dce9d7
 from checkov.common.output.extra_resource import ExtraResource
 from checkov.common.runners.base_runner import BaseRunner, ignored_directories
 from checkov.runner_filter import RunnerFilter
@@ -170,13 +166,9 @@
                 runner_filter=runner_filter,
                 image_details=image_details
             )
-<<<<<<< HEAD
-            if not runner_filter.should_run_check(check_id=record.check_id, bc_check_id=record.bc_check_id,
-                                                  severity=record.severity, report_type=self.report_type):
-=======
+
             if not runner_filter.should_run_check(check_id=cve_record.check_id, bc_check_id=cve_record.bc_check_id,
-                                                  severity=cve_record.severity):
->>>>>>> c9dce9d7
+                                                  severity=cve_record.severity, report_type=self.report_type):
                 if runner_filter.checks:
                     continue
                 else:
