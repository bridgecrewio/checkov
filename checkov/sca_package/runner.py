from __future__ import annotations

import logging
from pathlib import Path
<<<<<<< HEAD
from typing import Optional, List, Set, Union, Sequence, Dict, Any, Tuple
=======
from typing import Sequence, Any
>>>>>>> 1529db59

from checkov.common.bridgecrew.platform_integration import bc_integration
from checkov.common.models.consts import SUPPORTED_PACKAGE_FILES
from checkov.common.models.enums import CheckResult
from checkov.common.output.extra_resource import ExtraResource
from checkov.common.output.report import Report, CheckType
from checkov.common.runners.base_runner import BaseRunner, ignored_directories
from checkov.runner_filter import RunnerFilter
from checkov.sca_package.output import create_report_record
from checkov.sca_package.scanner import Scanner


class Runner(BaseRunner):
    check_type = CheckType.SCA_PACKAGE  # noqa: CCE003  # a static attribute

    def __init__(self) -> None:
        super().__init__(file_names=SUPPORTED_PACKAGE_FILES)
        self._check_class: str | None = None
        self._code_repo_path: Path | None = None

    def prepare_and_scan(
            self,
            root_folder: str | Path | None,
            files: list[str] | None = None,
            runner_filter: RunnerFilter | None = None,
            exclude_package_json: bool = True,
            excluded_file_names: set[str] | None = None,
    ) -> Sequence[dict[str, Any]] | None:
        runner_filter = runner_filter or RunnerFilter()
        excluded_file_names = excluded_file_names or set()

        # skip complete run, if flag '--check' was used without a CVE check ID
        if runner_filter.checks and all(not check.startswith("CKV_CVE") for check in runner_filter.checks):
            return None

        if not bc_integration.bc_api_key:
            logging.info("The --bc-api-key flag needs to be set to run SCA package scanning")
            return None

        logging.info("SCA package scanning searching for scannable files")

        self._code_repo_path = Path(root_folder) if root_folder else None

        excluded_paths = {*ignored_directories}
        if runner_filter.excluded_paths:
            excluded_paths.update(runner_filter.excluded_paths)

        input_paths = self.find_scannable_files(
            root_path=self._code_repo_path,
            files=files,
            excluded_paths=excluded_paths,
            exclude_package_json=exclude_package_json,
            excluded_file_names=excluded_file_names
        )
        if not input_paths:
            # no packages found
            return None

        logging.info(f"SCA package scanning will scan {len(input_paths)} files")

        scanner = Scanner(self.pbar, root_folder)
        self._check_class = f"{scanner.__module__}.{scanner.__class__.__qualname__}"
        scan_results = scanner.scan(input_paths)

        logging.info(f"SCA package scanning successfully scanned {len(scan_results)} files")
        return scan_results

    def run(
            self,
            root_folder: str | Path,
            external_checks_dir: list[str] | None = None,
            files: list[str] | None = None,
            runner_filter: RunnerFilter | None = None,
            collect_skip_comments: bool = True,
    ) -> Report:
        runner_filter = runner_filter or RunnerFilter()
        if not runner_filter.show_progress_bar:
            self.pbar.turn_off_progress_bar()

        report = Report(self.check_type)

        scan_results = self.prepare_and_scan(root_folder, files, runner_filter)
        if scan_results is None:
            return report

        for result in scan_results:
            if not result:
                continue
            package_file_path = Path(result["repository"])
            if self._code_repo_path:
                try:
                    package_file_path = package_file_path.relative_to(self._code_repo_path)
                except ValueError:
                    # Path.is_relative_to() was implemented in Python 3.9
                    pass

            vulnerabilities = result.get("vulnerabilities") or []
            packages = result.get("packages") or []

            rootless_file_path = str(package_file_path).replace(package_file_path.anchor, "", 1)
            self.parse_vulns_to_records(
                report=report,
                result=result,
                rootless_file_path=rootless_file_path,
                runner_filter=runner_filter,
                vulnerabilities=vulnerabilities,
                packages=packages,
            )

        return report

<<<<<<< HEAD
    def parse_vulns_to_records(self, report, result, rootless_file_path, runner_filter, vulnerabilities,
                               file_abs_path=''):
        # map license data to records in dict for fast access
        license_data = result.get("license_data")
        license_dict: Dict[Tuple, dict] = dict()
        if license_data:
            for license_record in license_data:
                license_dict[(license_record["packageName"], license_record["packageVersion"])] = license_record
=======
    def parse_vulns_to_records(
        self,
        report: Report,
        result: dict[str, Any],
        rootless_file_path: str,
        runner_filter: RunnerFilter,
        vulnerabilities: list[dict[str, Any]],
        packages: list[dict[str, Any]],
        file_abs_path: str = ''
    ) -> None:
        vulnerable_packages = []
>>>>>>> 1529db59

        for vulnerability in vulnerabilities:
            license_status = self.get_license_status(license_dict, vulnerability)
            record = create_report_record(
                rootless_file_path=rootless_file_path,
                file_abs_path=file_abs_path or result.get("repository"),
                check_class=self._check_class,
                vulnerability_details=vulnerability,
                runner_filter=runner_filter,
                license_status=license_status
            )
            if not runner_filter.should_run_check(check_id=record.check_id, bc_check_id=record.bc_check_id,
                                                  severity=record.severity):
                if runner_filter.checks:
                    continue
                else:
                    record.check_result = {
                        "result": CheckResult.SKIPPED,
                        "suppress_comment": f"{vulnerability['id']} is skipped"
                    }

            report.add_resource(record.resource)
            report.add_record(record)
            vulnerable_packages.append(f'{vulnerability["packageName"]}@{vulnerability["packageVersion"]}')

        for package in packages:
            if f'{package["name"]}@{package["version"]}' not in vulnerable_packages:
                report.extra_resources.add(
                    ExtraResource(
                        file_abs_path=file_abs_path or result.get("repository"),
                        file_path=f"/{rootless_file_path}",
                        resource=f'{rootless_file_path}.{package["name"]}',
                        vulnerability_details={
                            "package_name": package["name"],
                            "package_version": package["version"],
                        }
                    )
                )

    def get_license_status(self, license_dict, vulnerability):
        license_status = license_dict.get((vulnerability["packageName"], vulnerability["packageVersion"]))
        if license_status:
            if license_status["status"] == "COMPLIANT":
                license_status = "COMPLIANT"
            else:
                license_status = f"FAILED ({license_status['license']})"
        else:
            license_status = ""
        return license_status

    def find_scannable_files(
        self,
        root_path: Path | None,
        files: list[str] | None,
        excluded_paths: set[str],
        exclude_package_json: bool = True,
        excluded_file_names: set[str] | None = None
    ) -> set[Path]:
        excluded_file_names = excluded_file_names or set()
        input_paths: set[Path] = set()
        if root_path:
            input_paths = {
                file_path
                for file_path in root_path.glob("**/*")
                if file_path.name in SUPPORTED_PACKAGE_FILES and not any(p in file_path.parts for p in excluded_paths)
            }

            package_lock_parent_paths = set()
            if exclude_package_json:
                # filter out package.json, if package-lock.json exists
                package_lock_parent_paths = {
                    file_path.parent for file_path in input_paths if file_path.name == "package-lock.json"
                }

            input_paths = {
                file_path
                for file_path in input_paths
                if (file_path.name != "package.json" or file_path.parent not in package_lock_parent_paths) and file_path.name not in excluded_file_names
            }

        for file in files or []:
            file_path = Path(file)
            if not file_path.exists():
                logging.warning(f"File {file_path} doesn't exist")
                continue

            input_paths.add(file_path)

        return input_paths<|MERGE_RESOLUTION|>--- conflicted
+++ resolved
@@ -2,11 +2,7 @@
 
 import logging
 from pathlib import Path
-<<<<<<< HEAD
-from typing import Optional, List, Set, Union, Sequence, Dict, Any, Tuple
-=======
 from typing import Sequence, Any
->>>>>>> 1529db59
 
 from checkov.common.bridgecrew.platform_integration import bc_integration
 from checkov.common.models.consts import SUPPORTED_PACKAGE_FILES
@@ -118,16 +114,6 @@
 
         return report
 
-<<<<<<< HEAD
-    def parse_vulns_to_records(self, report, result, rootless_file_path, runner_filter, vulnerabilities,
-                               file_abs_path=''):
-        # map license data to records in dict for fast access
-        license_data = result.get("license_data")
-        license_dict: Dict[Tuple, dict] = dict()
-        if license_data:
-            for license_record in license_data:
-                license_dict[(license_record["packageName"], license_record["packageVersion"])] = license_record
-=======
     def parse_vulns_to_records(
         self,
         report: Report,
@@ -139,8 +125,12 @@
         file_abs_path: str = ''
     ) -> None:
         vulnerable_packages = []
->>>>>>> 1529db59
-
+        # map license data to records in dict for fast access
+        license_data = result.get("license_data")
+        license_dict = dict()
+        if license_data:
+            for license_record in license_data:
+                license_dict[(license_record["packageName"], license_record["packageVersion"])] = license_record
         for vulnerability in vulnerabilities:
             license_status = self.get_license_status(license_dict, vulnerability)
             record = create_report_record(
