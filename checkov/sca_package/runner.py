--- conflicted
+++ resolved
@@ -8,24 +8,10 @@
 from checkov.common.typing import _LicenseStatus
 from checkov.common.bridgecrew.platform_integration import bc_integration
 from checkov.common.models.consts import SUPPORTED_PACKAGE_FILES
-<<<<<<< HEAD
 from checkov.common.output.report import Report, CheckType
-=======
-from checkov.common.models.enums import CheckResult
-from checkov.common.output.report import Report
-from checkov.common.bridgecrew.check_type import CheckType
-from checkov.common.output.common import ImageDetails
-from checkov.common.output.extra_resource import ExtraResource
->>>>>>> 5a911910
 from checkov.common.runners.base_runner import BaseRunner, ignored_directories
 from checkov.runner_filter import RunnerFilter
 from checkov.sca_package.scanner import Scanner
-<<<<<<< HEAD
-=======
-from checkov.sca_package.commons import get_resource_for_record, get_file_path_for_record, get_package_alias
-from checkov.common.bridgecrew.integration_features.features.policy_metadata_integration import \
-    integration as metadata_integration
->>>>>>> 5a911910
 
 
 class Runner(BaseRunner):
@@ -134,95 +120,6 @@
 
         return report
 
-<<<<<<< HEAD
-=======
-    def parse_vulns_to_records(
-        self,
-        report: Report,
-        scanned_file_path: str,
-        rootless_file_path: str,
-        runner_filter: RunnerFilter,
-        vulnerabilities: list[dict[str, Any]],
-        packages: list[dict[str, Any]],
-        license_statuses: list[_LicenseStatus],
-        image_details: ImageDetails | None = None
-    ) -> None:
-        licenses_per_package_map: dict[str, list[str]] = defaultdict(list)
-
-        for license_status in license_statuses:
-            # filling 'licenses_per_package_map', will be used in the call to 'create_report_cve_record' for efficient
-            # extracting of license per package
-            package_name, package_version, license = license_status["package_name"], license_status["package_version"], license_status["license"]
-            licenses_per_package_map[get_package_alias(package_name, package_version)].append(license)
-
-            policy = license_status["policy"]
-
-            license_record = create_report_license_record(
-                rootless_file_path=rootless_file_path,
-                file_abs_path=scanned_file_path,
-                check_class=self._check_class,
-                licenses_status=license_status
-            )
-
-            if not runner_filter.should_run_check(check_id=policy, bc_check_id=policy,
-                                                  severity=metadata_integration.get_severity(policy),
-                                                  report_type=self.report_type):
-                if runner_filter.checks:
-                    continue
-                else:
-                    license_record.check_result = {
-                        "result": CheckResult.SKIPPED,
-                        "suppress_comment": f"{policy} is skipped"
-                    }
-
-            report.add_resource(license_record.resource)
-            report.add_record(license_record)
-
-        vulnerable_packages = []
-
-        for vulnerability in vulnerabilities:
-            package_name, package_version = vulnerability["packageName"], vulnerability["packageVersion"]
-            cve_record = create_report_cve_record(
-                rootless_file_path=rootless_file_path,
-                file_abs_path=scanned_file_path,
-                check_class=self._check_class,
-                vulnerability_details=vulnerability,
-                licenses=', '.join(licenses_per_package_map[get_package_alias(package_name, package_version)]) or 'Unknown',
-                runner_filter=runner_filter,
-                image_details=image_details
-            )
-
-            if not runner_filter.should_run_check(check_id=cve_record.check_id, bc_check_id=cve_record.bc_check_id,
-                                                  severity=cve_record.severity, report_type=self.report_type):
-                if runner_filter.checks:
-                    continue
-                else:
-                    cve_record.check_result = {
-                        "result": CheckResult.SKIPPED,
-                        "suppress_comment": f"{vulnerability['id']} is skipped"
-                    }
-
-            report.add_resource(cve_record.resource)
-            report.add_record(cve_record)
-            vulnerable_packages.append(get_package_alias(package_name, package_version))
-
-        for package in packages:
-            if get_package_alias(package["name"], package["version"]) not in vulnerable_packages:
-                # adding resources without cves for adding them also in the output-bom-repors
-                report.extra_resources.add(
-                    ExtraResource(
-                        file_abs_path=scanned_file_path,
-                        file_path=get_file_path_for_record(rootless_file_path),
-                        resource=get_resource_for_record(rootless_file_path, package["name"]),
-                        vulnerability_details={
-                            "package_name": package["name"],
-                            "package_version": package["version"],
-                            "licenses": ', '.join(licenses_per_package_map[get_package_alias(package["name"], package["version"])]) or 'Unknown',
-                        }
-                    )
-                )
-
->>>>>>> 5a911910
     def find_scannable_files(
         self,
         root_path: Path | None,
