from __future__ import annotations

<<<<<<< HEAD
from typing import TYPE_CHECKING

from checkov.common.bridgecrew.check_type import CheckType
from checkov.github.dal import Github
=======
from pathlib import Path
from typing import TYPE_CHECKING, Callable

from checkov.common.bridgecrew.check_type import CheckType
from checkov.github.dal import Github, CKV_METADATA
>>>>>>> 2fb967da
from checkov.json_doc.runner import Runner as JsonRunner
from checkov.runner_filter import RunnerFilter

if TYPE_CHECKING:
    from checkov.common.checks.base_check_registry import BaseCheckRegistry
    from checkov.common.output.report import Report


class Runner(JsonRunner):
    check_type = CheckType.GITHUB_CONFIGURATION  # noqa: CCE003  # a static attribute

    def __init__(self) -> None:
        self.github = Github()
        super().__init__()

    def run(
        self,
        root_folder: str | None = None,
        external_checks_dir: list[str] | None = None,
        files: list[str] | None = None,
        runner_filter: RunnerFilter | None = None,
        collect_skip_comments: bool = True
    ) -> Report | list[Report]:
        runner_filter = runner_filter or RunnerFilter()
        if not runner_filter.show_progress_bar:
            self.pbar.turn_off_progress_bar()

        self.prepare_data()

        report = super().run(
            root_folder=self.github.github_conf_dir_path,
            external_checks_dir=external_checks_dir,
            files=None,  # ignore file scans
            runner_filter=runner_filter,
            collect_skip_comments=collect_skip_comments,
        )
        JsonRunner._change_files_path_to_relative(report)  # type:ignore[arg-type]  # report can only be of type Report, not a list
        return report

    def prepare_data(self) -> None:
        self.github.persist_all_confs()

    def require_external_checks(self) -> bool:
        # default json runner require only external checks. Github runner brings build in checks
        return False

    def import_registry(self) -> BaseCheckRegistry:
        from checkov.github.registry import registry
        return registry

    def _load_files(
            self,
            files_to_load: list[str],
            filename_fn: Callable[[str], str] | None = None,
    ) -> None:
        super(Runner, self)._load_files(files_to_load=files_to_load, filename_fn=filename_fn)

        for file_path, definition in self.definitions.items():
            file_name = Path(file_path).stem
            ckv_metadata = {
                'file_name': file_name,
                'org_complementary_metadata': self.github.org_complementary_metadata,
                'repo_complementary_metadata': self.github.repo_complementary_metadata,
            }
            if isinstance(definition, dict):
                definition[CKV_METADATA] = ckv_metadata
            elif isinstance(definition, list):
                definition.append(ckv_metadata)<|MERGE_RESOLUTION|>--- conflicted
+++ resolved
@@ -1,17 +1,10 @@
 from __future__ import annotations
 
-<<<<<<< HEAD
-from typing import TYPE_CHECKING
-
-from checkov.common.bridgecrew.check_type import CheckType
-from checkov.github.dal import Github
-=======
 from pathlib import Path
 from typing import TYPE_CHECKING, Callable
 
 from checkov.common.bridgecrew.check_type import CheckType
 from checkov.github.dal import Github, CKV_METADATA
->>>>>>> 2fb967da
 from checkov.json_doc.runner import Runner as JsonRunner
 from checkov.runner_filter import RunnerFilter
 
