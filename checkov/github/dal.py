--- conflicted
+++ resolved
@@ -15,11 +15,7 @@
 
 class Github(BaseVCSDAL):
     github_conf_dir_path: str  # noqa: CCE003  # a static attribute
-<<<<<<< HEAD
-    github_conf_file_paths: dict[str, Path]  # noqa: CCE003  # a static attribute
-=======
     github_conf_file_paths: dict[str, list[Path]]  # noqa: CCE003  # a static attribute
->>>>>>> 2fb967da
 
     def __init__(self) -> None:
         super().__init__()
@@ -34,13 +30,6 @@
             shutil.rmtree(self.github_conf_dir_path)
 
         self.github_conf_file_paths = {
-<<<<<<< HEAD
-            "org_security": Path(self.github_conf_dir_path) / "org_security.json",
-            "branch_protection_rules": Path(self.github_conf_dir_path) / "branch_protection_rules.json",
-            "org_webhooks": Path(self.github_conf_dir_path) / "org_webhooks.json",
-            "repository_webhooks": Path(self.github_conf_dir_path) / "repository_webhooks.json",
-            "repository_collaborators": Path(self.github_conf_dir_path) / "repository_collaborators.json"
-=======
             "org_security": [Path(self.github_conf_dir_path) / "org_security.json"],
             "branch_protection_rules": [Path(self.github_conf_dir_path) / "branch_protection_rules.json"],
             "org_webhooks": [],  # is updated when persisted
@@ -49,7 +38,6 @@
             "branch_metadata": [Path(self.github_conf_dir_path) / "branch_metadata.json"],
             "org_metadata": [Path(self.github_conf_dir_path) / "org_metadata.json"],
             "org_admins": [Path(self.github_conf_dir_path) / "org_admins.json"],
->>>>>>> 2fb967da
         }
 
     def discover(self) -> None:
@@ -74,65 +62,6 @@
         return {"Accept": "application/vnd.github.v3+json",
                 "Authorization": "token {}".format(self.token)}
 
-<<<<<<< HEAD
-    def get_branch_protection_rules(self) -> dict[str, Any] | None:
-        if self.current_branch and self.current_repository:
-            branch_protection_rules = self._request(
-                endpoint=f"repos/{self.repo_owner}/{self.current_repository}/branches/{self.current_branch}/protection",
-                allowed_status_codes=[200, 404])
-            return branch_protection_rules
-        return None
-
-    def persist_branch_protection_rules(self) -> None:
-        data = self.get_branch_protection_rules()
-        if data:
-            BaseVCSDAL.persist(path=self.github_conf_file_paths["branch_protection_rules"], conf=data)
-
-    def persist_organization_security(self) -> None:
-        organization_security = self.get_organization_security()
-        if organization_security:
-            BaseVCSDAL.persist(path=self.github_conf_file_paths["org_security"], conf=organization_security)
-
-    def persist_organization_webhooks(self) -> None:
-        organization_webhooks = self.get_organization_webhooks()
-        if organization_webhooks:
-            for idx, item in enumerate(organization_webhooks):
-                path = str(self.github_conf_file_paths["org_webhooks"])
-                BaseVCSDAL.persist(path=path.replace(".json", str(idx) + ".json"), conf=[item])    # type: ignore
-
-    def get_organization_webhooks(self) -> dict[str, Any] | None:
-        data = self._request(endpoint="orgs/{}/hooks".format(self.org), allowed_status_codes=[200])
-        if not data:
-            return None
-        return data
-
-    def get_repository_collaborators(self) -> dict[str, Any] | None:
-        endpoint = "repos/{}/{}/collaborators".format(self.repo_owner, self.current_repository)
-        data = self._request(endpoint=endpoint, allowed_status_codes=[200])
-        if not data:
-            return None
-        return data
-
-    def persist_repository_collaborators(self) -> None:
-        repository_collaborators = self.get_repository_collaborators()
-        if repository_collaborators:
-            BaseVCSDAL.persist(path=self.github_conf_file_paths["repository_collaborators"], conf=repository_collaborators)
-
-    def get_repository_webhooks(self) -> dict[str, Any] | None:
-        endpoint = "repos/{}/{}/hooks".format(self.repo_owner, self.current_repository)
-        data = self._request(endpoint=endpoint, allowed_status_codes=[200])
-        if not data:
-            return None
-        return data
-
-    def persist_repository_webhooks(self) -> None:
-        repository_webhooks = self.get_repository_webhooks()
-        if repository_webhooks:
-            for idx, item in enumerate(repository_webhooks):
-                path = str(self.github_conf_file_paths["repository_webhooks"])
-                BaseVCSDAL.persist(path=path.replace(".json", str(idx) + ".json"), conf=[item])    # type: ignore
-
-=======
     # -------------------------------- Endpoints -------------------------------- #
 
     def get_branch_protection_rules(self) -> dict[str, Any] | None:
@@ -164,7 +93,6 @@
             return data
         return None
 
->>>>>>> 2fb967da
     def get_organization_security(self) -> dict[str, str] | None:
         if not self._organization_security:
             data = self._request_graphql(query="""
@@ -188,8 +116,6 @@
                 self._organization_security = data
         return self._organization_security
 
-<<<<<<< HEAD
-=======
     def get_default_branch(self) -> None:
         # still not used - for future implementations
         default_branch = self.repo_complementary_metadata.get("default_branch")
@@ -295,18 +221,13 @@
         if org_members:
             BaseVCSDAL.persist(path=self.github_conf_file_paths["org_admins"][0], conf=org_members)
 
->>>>>>> 2fb967da
     def persist_all_confs(self) -> None:
         if strtobool(os.getenv("CKV_GITHUB_CONFIG_FETCH_DATA", "True")):
             self.persist_organization_security()
             self.persist_branch_protection_rules()
             self.persist_organization_webhooks()
             self.persist_repository_webhooks()
-<<<<<<< HEAD
-            self.persist_repository_collaborators()
-=======
             self.persist_repository_collaborators()
             self.persist_branch_metadata()
             self.persist_organization_metadata()
-            self.persist_organization_admins()
->>>>>>> 2fb967da
+            self.persist_organization_admins()