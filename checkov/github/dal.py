import os

from checkov.common.runners.base_runner import strtobool
from checkov.common.vcs.base_vcs_dal import BaseVCSDAL
from checkov.github.schemas.org_security import schema as org_security_schema


class Github(BaseVCSDAL):
    def __init__(self):
        super().__init__()

    def setup_conf_dir(self):
        # files downloaded from github will be persistent in this directory
        github_conf_dir_name = os.getenv('CKV_GITHUB_CONF_DIR_NAME', 'github_conf')
        self.github_conf_dir_path = os.path.join(os.getcwd(), github_conf_dir_name)
        self.github_org_security_file_path = os.path.join(self.github_conf_dir_path, "org_security.json")
        self.github_branch_protection_rules_file_path = os.path.join(self.github_conf_dir_path,
                                                                     "branch_protection_rules.json")

    def discover(self):

        self.api_url = os.getenv('GITHUB_API_URL', "https://api.github.com")
        self.graphql_api_url = f"{self.api_url}/graphql"

        self.token = os.getenv('GITHUB_TOKEN', '')

        self.current_repository = os.getenv('GITHUB_REPOSITORY', '')
        self.current_branch = os.getenv('GITHUB_REF_NAME', '')
        if not self.current_branch:
            self.current_branch = os.getenv('GITHUB_REF', '')
            if self.current_branch:
                extracted_branch_array = self.current_branch.split("/")
                if len(extracted_branch_array) == 3:
                    self.current_branch = extracted_branch_array[2]

        self.default_branch_cache = {}
<<<<<<< HEAD
        self.org = os.getenv('GITHUB_ORG', '')
=======

    def setup_http_manager(self, ca_certificate=None):
        """
        bridgecrew uses both the urllib3 and requests libraries, while checkov uses the requests library.
        :param ca_certificate: an optional CA bundle to be used by both libraries.
        """
        if self.http:
            return
        if ca_certificate:
            os.environ['REQUESTS_CA_BUNDLE'] = ca_certificate
            try:
                self.http = urllib3.ProxyManager(os.environ['https_proxy'], cert_reqs='REQUIRED',
                                                 ca_certs=ca_certificate)
            except KeyError:
                self.http = urllib3.PoolManager(cert_reqs='REQUIRED', ca_certs=ca_certificate)
        else:
            try:
                self.http = urllib3.ProxyManager(os.environ['https_proxy'])
            except KeyError:
                self.http = urllib3.PoolManager()

    def _authenticate(self):
        pass

    def _request(self, endpoint):
        if not self.token:
            return
        url_endpoint = "{}{}".format(self.api_url, endpoint)
        try:
            request = self.http.request("GET", url_endpoint,
                                        headers=self._headers())
            if request.status == 200:
                data = json.loads(request.data.decode("utf8"))
                if isinstance(data, dict) and 'errors' in data.keys():
                    return None
                return data
        except Exception:
            logging.debug("Query failed to run by returning code of {}.".format(url_endpoint))
>>>>>>> 5c18cc93

    def _headers(self):
        return {"Accept": "application/vnd.github.v3+json",
                "Authorization": "token {}".format(self.token)}

<<<<<<< HEAD
=======
    def _graphql_headers(self):
        return {
            "Authorization": "bearer {}".format(self.token)}

    def _request_graphql(self, query, variables):
        if not self.token:
            return
        headers = self._graphql_headers()

        body = json.dumps({'query': query, 'variables': variables})
        try:
            request = self.http.request("POST", self.graphql_api_url, body=body, headers=headers)
            if request.status == 200:
                data = json.loads(request.data.decode("utf8"))
                if isinstance(data, dict) and 'errors' in data.keys():
                    return None
                return data

            else:
                logging.debug("Query failed to run by returning code of {}. {}".format(request.data, query))
        except Exception as e:
            logging.debug("Quer y failed {} exception {}.".format(query, e))


>>>>>>> 5c18cc93
    def get_branch_protection_rules(self):
        if self.current_branch and self.current_repository:
            branch_protection_rules = self._request(
                endpoint="repos/{}/branches/{}/protection".format(self.current_repository, self.current_branch))
            return branch_protection_rules
        return None

    def persist_branch_protection_rules(self):
        data = self.get_branch_protection_rules()
        if data:
            BaseVCSDAL.persist(path=self.github_branch_protection_rules_file_path, conf=data)

    def persist_organization_security(self):
        organization_security = self.get_organization_security()
        if organization_security:
            BaseVCSDAL.persist(path=self.github_org_security_file_path, conf=organization_security)

    def get_organization_security(self):
        if not self._organization_security:
            data = self._request_graphql(query="""
                query ($org: String! ) {
                    organization(login: $org) {
                        name
                        login
                        description
                        ipAllowListEnabledSetting
                        ipAllowListForInstalledAppsEnabledSetting
                        requiresTwoFactorAuthentication
                        samlIdentityProvider {
                            ssoUrl
                        }
                    }
                }
                """, variables={'org': self.org})
            if org_security_schema.validate(data):
                self._organization_security = data
        return self._organization_security

    def persist_all_confs(self):
        if strtobool(os.getenv("CKV_GITHUB_CONFIG_FETCH_DATA", "True")):
            self.persist_organization_security()
<<<<<<< HEAD
            self.persist_branch_protection_rules()
=======
            self.persist_branch_protection_rules()

    @staticmethod
    def persist(path, conf):
        Github.ensure_dir(path)
        with open(path, "w+", encoding='utf-8') as f:
            logging.debug("Persisting to {}".format(path))
            json.dump(conf, f, ensure_ascii=False, indent=4)

    @staticmethod
    def ensure_dir(file_path):
        if not os.path.exists(file_path):
            directory_path = os.path.dirname(file_path)
            if not os.path.exists(directory_path):
                os.makedirs(directory_path)
>>>>>>> 5c18cc93
<|MERGE_RESOLUTION|>--- conflicted
+++ resolved
@@ -1,15 +1,22 @@
+import json
+import logging
 import os
 
+import urllib3
+
 from checkov.common.runners.base_runner import strtobool
-from checkov.common.vcs.base_vcs_dal import BaseVCSDAL
 from checkov.github.schemas.org_security import schema as org_security_schema
 
 
-class Github(BaseVCSDAL):
+class Github:
     def __init__(self):
-        super().__init__()
+        self.http = None
+        self._organization_security = None
+        self.setup_http_manager(ca_certificate=os.getenv('BC_CA_BUNDLE', None))
+        self.discover()
+        self.configure_github_conf_dir()
 
-    def setup_conf_dir(self):
+    def configure_github_conf_dir(self):
         # files downloaded from github will be persistent in this directory
         github_conf_dir_name = os.getenv('CKV_GITHUB_CONF_DIR_NAME', 'github_conf')
         self.github_conf_dir_path = os.path.join(os.getcwd(), github_conf_dir_name)
@@ -19,24 +26,15 @@
 
     def discover(self):
 
-        self.api_url = os.getenv('GITHUB_API_URL', "https://api.github.com")
-        self.graphql_api_url = f"{self.api_url}/graphql"
+        self.api_url = os.getenv('GITHUB_API_URL', "https://api.github.com/")
+        self.graphql_api_url = f"{self.api_url}graphql"
 
         self.token = os.getenv('GITHUB_TOKEN', '')
 
         self.current_repository = os.getenv('GITHUB_REPOSITORY', '')
         self.current_branch = os.getenv('GITHUB_REF_NAME', '')
-        if not self.current_branch:
-            self.current_branch = os.getenv('GITHUB_REF', '')
-            if self.current_branch:
-                extracted_branch_array = self.current_branch.split("/")
-                if len(extracted_branch_array) == 3:
-                    self.current_branch = extracted_branch_array[2]
 
         self.default_branch_cache = {}
-<<<<<<< HEAD
-        self.org = os.getenv('GITHUB_ORG', '')
-=======
 
     def setup_http_manager(self, ca_certificate=None):
         """
@@ -75,14 +73,11 @@
                 return data
         except Exception:
             logging.debug("Query failed to run by returning code of {}.".format(url_endpoint))
->>>>>>> 5c18cc93
 
     def _headers(self):
         return {"Accept": "application/vnd.github.v3+json",
                 "Authorization": "token {}".format(self.token)}
 
-<<<<<<< HEAD
-=======
     def _graphql_headers(self):
         return {
             "Authorization": "bearer {}".format(self.token)}
@@ -107,7 +102,6 @@
             logging.debug("Quer y failed {} exception {}.".format(query, e))
 
 
->>>>>>> 5c18cc93
     def get_branch_protection_rules(self):
         if self.current_branch and self.current_repository:
             branch_protection_rules = self._request(
@@ -118,12 +112,28 @@
     def persist_branch_protection_rules(self):
         data = self.get_branch_protection_rules()
         if data:
-            BaseVCSDAL.persist(path=self.github_branch_protection_rules_file_path, conf=data)
+            Github.persist(path=self.github_branch_protection_rules_file_path, conf=data)
+
+    def get_admin_protection(self):
+        # todo
+        pass
+
+    def get_pull_request_review_protection(self):
+        # todo
+        pass
+
+    def get_commit_signature_protection(self):
+        # todo
+        pass
+
+    def get_status_checks_protection(self):
+        # todo
+        pass
 
     def persist_organization_security(self):
         organization_security = self.get_organization_security()
         if organization_security:
-            BaseVCSDAL.persist(path=self.github_org_security_file_path, conf=organization_security)
+            Github.persist(path=self.github_org_security_file_path, conf=organization_security)
 
     def get_organization_security(self):
         if not self._organization_security:
@@ -141,7 +151,7 @@
                         }
                     }
                 }
-                """, variables={'org': self.org})
+                """, variables={'org': 'bridgecrewio'})
             if org_security_schema.validate(data):
                 self._organization_security = data
         return self._organization_security
@@ -149,9 +159,6 @@
     def persist_all_confs(self):
         if strtobool(os.getenv("CKV_GITHUB_CONFIG_FETCH_DATA", "True")):
             self.persist_organization_security()
-<<<<<<< HEAD
-            self.persist_branch_protection_rules()
-=======
             self.persist_branch_protection_rules()
 
     @staticmethod
@@ -166,5 +173,4 @@
         if not os.path.exists(file_path):
             directory_path = os.path.dirname(file_path)
             if not os.path.exists(directory_path):
-                os.makedirs(directory_path)
->>>>>>> 5c18cc93
+                os.makedirs(directory_path)