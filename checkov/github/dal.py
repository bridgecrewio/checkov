--- conflicted
+++ resolved
@@ -10,7 +10,6 @@
 from checkov.github.schemas.org_security import schema as org_security_schema
 
 
-CKV_GITHUB_DEFAULT = 'CKV_GITHUB_DEFAULT'
 CKV_METADATA = 'CKV_METADATA'
 
 
@@ -30,7 +29,6 @@
         if os.path.isdir(self.github_conf_dir_path):
             shutil.rmtree(self.github_conf_dir_path)
 
-        # files to run checks on
         self.github_conf_file_paths = {
             "org_security": [Path(self.github_conf_dir_path) / "org_security.json"],
             "branch_protection_rules": [Path(self.github_conf_dir_path) / "branch_protection_rules.json"],
@@ -39,11 +37,7 @@
             "repository_collaborators": [Path(self.github_conf_dir_path) / "repository_collaborators.json"],
             "branch_metadata": [Path(self.github_conf_dir_path) / "branch_metadata.json"],
             "org_metadata": [Path(self.github_conf_dir_path) / "org_metadata.json"],
-<<<<<<< HEAD
             "org_admins": [Path(self.github_conf_dir_path) / "org_admins.json"],
-            "default_github": [Path(self.github_conf_dir_path) / "default_github.json"],
-=======
->>>>>>> 8509999c
         }
 
     def discover(self) -> None:
@@ -159,7 +153,6 @@
         data = self._request(endpoint=f"orgs/{self.org}", allowed_status_codes=[200])
         return data
 
-<<<<<<< HEAD
     def get_organization_admins(self) -> dict[str, Any] | None:
         # new endpoint since Dec22
         data = self._request(endpoint=f"orgs/{self.org}/members?role=admin", allowed_status_codes=[200])
@@ -173,8 +166,6 @@
         )
         return data
 
-=======
->>>>>>> 8509999c
     # --------------------------------------------------------------------------- #
 
     def persist_branch_protection_rules(self) -> None:
@@ -219,10 +210,6 @@
         org_metadata = self.get_organization_metadata()
         if org_metadata:
             BaseVCSDAL.persist(path=self.github_conf_file_paths["org_metadata"][0], conf=org_metadata)
-
-<<<<<<< HEAD
-    def persist_github_default_empty_file(self) -> None:
-        BaseVCSDAL.persist(path=self.github_conf_file_paths["default_github"][0], conf={})
 
     def persist_repository_metadata(self) -> None:
         # still not used - for future implementations
@@ -239,8 +226,6 @@
         if org_members:
             BaseVCSDAL.persist(path=self.github_conf_file_paths["org_admins"][0], conf=org_members)
 
-=======
->>>>>>> 8509999c
     def persist_all_confs(self) -> None:
         if strtobool(os.getenv("CKV_GITHUB_CONFIG_FETCH_DATA", "True")):
             self.persist_organization_security()
@@ -249,10 +234,5 @@
             self.persist_repository_webhooks()
             self.persist_repository_collaborators()
             self.persist_branch_metadata()
-<<<<<<< HEAD
             self.persist_organization_metadata()
-            self.persist_github_default_empty_file()
-            self.persist_organization_admins()
-=======
-            self.persist_organization_metadata()
->>>>>>> 8509999c
+            self.persist_organization_admins()