from __future__ import annotations

import os
import shutil
from typing import Any
from pathlib import Path

from checkov.common.runners.base_runner import strtobool
from checkov.common.vcs.base_vcs_dal import BaseVCSDAL
from checkov.github.schemas.org_security import schema as org_security_schema


CKV_GITHUB_DEFAULT = 'CKV_GITHUB_DEFAULT'


class Github(BaseVCSDAL):
    github_conf_dir_path: str  # noqa: CCE003  # a static attribute
    github_conf_file_paths: dict[str, list[Path]]  # noqa: CCE003  # a static attribute

    def __init__(self) -> None:
        super().__init__()

    def setup_conf_dir(self) -> None:
        github_conf_dir_name = os.getenv('CKV_GITHUB_CONF_DIR_NAME', 'github_conf')
        self.github_conf_dir_path = os.path.join(os.getcwd(), github_conf_dir_name)
        os.environ["CKV_GITHUB_CONF_DIR_PATH"] = self.github_conf_dir_path

        # if any file was left from previous run-remove it.
        if os.path.isdir(self.github_conf_dir_path):
            shutil.rmtree(self.github_conf_dir_path)

        self.github_conf_file_paths = {
            "org_security": [Path(self.github_conf_dir_path) / "org_security.json"],
            "branch_protection_rules": [Path(self.github_conf_dir_path) / "branch_protection_rules.json"],
            "org_webhooks": [],  # is updated when persisted
            "repository_webhooks": [],  # is updated when persisted
            "repository_collaborators": [Path(self.github_conf_dir_path) / "repository_collaborators.json"],
            "branch_metadata": [Path(self.github_conf_dir_path) / "branch_metadata.json"],
            "org_metadata": [Path(self.github_conf_dir_path) / "org_metadata.json"],
            "default_github": [Path(self.github_conf_dir_path) / "default_github.json"],
        }

    def discover(self) -> None:
        self.api_url = os.getenv('GITHUB_API_URL', "https://api.github.com")
        self.graphql_api_url = f"{self.api_url}/graphql"

        self.token = os.getenv('GITHUB_TOKEN', '')
        self.repo_owner = os.getenv('GITHUB_REPO_OWNER', '')
        self.current_repository = os.getenv('GITHUB_REPOSITORY', '')
        self.current_branch = os.getenv('GITHUB_REF_NAME', '')
        if not self.current_branch:
            self.current_branch = os.getenv('GITHUB_REF', 'refs/heads/master')
            if self.current_branch:
                extracted_branch_array = self.current_branch.split("/")
                if len(extracted_branch_array) == 3:
                    self.current_branch = extracted_branch_array[2]

        self.default_branch_cache = {}
        self.org = os.getenv('GITHUB_ORG', '')

    def _headers(self) -> dict[str, str]:
        return {"Accept": "application/vnd.github.v3+json",
                "Authorization": "token {}".format(self.token)}

    # -------------------------------- Endpoints -------------------------------- #

    def get_branch_protection_rules(self) -> dict[str, Any] | None:
        if self.current_branch and self.current_repository:
            data = self._request(
                endpoint=f"repos/{self.repo_owner}/{self.current_repository}/branches/{self.current_branch}/protection",
                allowed_status_codes=[200, 404])
            return data
        return None

    def get_organization_webhooks(self) -> list[dict[str, Any]] | None:
        data = self._request(endpoint=f"orgs/{self.org}/hooks", allowed_status_codes=[200])
        if isinstance(data, list):
            return data
        return None

    def get_repository_collaborators(self) -> dict[str, Any] | None:
        data = self._request(
            endpoint=f"repos/{self.repo_owner}/{self.current_repository}/collaborators",
            allowed_status_codes=[200]
        )
        return data

    def get_repository_webhooks(self) -> list[dict[str, Any]] | None:
        data = self._request(
            endpoint=f"repos/{self.repo_owner}/{self.current_repository}/hooks",
            allowed_status_codes=[200])
        if isinstance(data, list):
            return data
        return None

    def get_organization_security(self) -> dict[str, str] | None:
        if not self._organization_security:
            data = self._request_graphql(query="""
                query ($org: String! ) {
                    organization(login: $org) {
                        name
                        login
                        description
                        ipAllowListEnabledSetting
                        ipAllowListForInstalledAppsEnabledSetting
                        requiresTwoFactorAuthentication
                        samlIdentityProvider {
                            ssoUrl
                        }
                    }
                }
                """, variables={'org': self.org})
            if not data:
                return None
            if org_security_schema.validate(data):
                self._organization_security = data
        return self._organization_security

    def get_default_branch(self) -> dict[str, Any] | None:
        # still not used - for future implementations
        default_branch = self.repo_properties.get("default_branch")
        if not default_branch:
            data = self._request_graphql(query="""
                query ($owner: String!, $name: String!){
                  repository(owner: $owner, name: $name) {
                    defaultBranchRef {
                      name
                    }
                  }
                }
                """, variables={'owner': self.repo_owner, 'name': self.current_repository})
            if not data:
                return None
            if org_security_schema.validate(data):
                default_branch = self.repo_properties["default_branch"] = \
                    data.get('data', {}).get('repository', {}).get('defaultBranchRef', {}).get('name')
        return default_branch

    def get_branch_metadata(self) -> dict[str, Any] | None:
        # new endpoint since Dec22
        data = self._request(
            endpoint=f"repos/{self.repo_owner}/{self.current_repository}/branches/{self.current_branch}",
            allowed_status_codes=[200]
        )
        return data

    def get_organization_metadata(self) -> dict[str, Any] | None:
        # new endpoint since Dec22
        data = self._request(endpoint=f"orgs/{self.org}", allowed_status_codes=[200])
        return data

<<<<<<< HEAD
=======
    def get_repository_metadata(self) -> dict[str, Any] | None:
        # still not used - for future implementations
        data = self._request(
            endpoint=f"repos/{self.repo_owner}/{self.current_repository}",
            allowed_status_codes=[200]
        )
        return data

>>>>>>> 6f1af4aa
    # --------------------------------------------------------------------------- #

    def persist_branch_protection_rules(self) -> None:
        data = self.get_branch_protection_rules()
        if data:
            BaseVCSDAL.persist(path=self.github_conf_file_paths["branch_protection_rules"][0], conf=data)

    def persist_organization_security(self) -> None:
        organization_security = self.get_organization_security()
        if organization_security:
            BaseVCSDAL.persist(path=self.github_conf_file_paths["org_security"][0], conf=organization_security)

    def persist_organization_webhooks(self) -> None:
        organization_webhooks = self.get_organization_webhooks()
        if organization_webhooks:
            for idx, item in enumerate(organization_webhooks):
                path = Path(self.github_conf_dir_path) / f"org_webhooks{idx+1}.json"
                self.github_conf_file_paths["org_webhooks"].append(path)
                BaseVCSDAL.persist(path=path, conf=[item])

    def persist_repository_collaborators(self) -> None:
        repository_collaborators = self.get_repository_collaborators()
        if repository_collaborators:
            BaseVCSDAL.persist(
                path=self.github_conf_file_paths["repository_collaborators"][0],
                conf=repository_collaborators)

    def persist_repository_webhooks(self) -> None:
        repository_webhooks = self.get_repository_webhooks()
        if repository_webhooks:
            for idx, item in enumerate(repository_webhooks):
                path = Path(self.github_conf_dir_path) / f"repository_webhooks{idx + 1}.json"
                self.github_conf_file_paths["repository_webhooks"].append(path)
                BaseVCSDAL.persist(path=path, conf=[item])

    def persist_branch_metadata(self) -> None:
        branch_metadata = self.get_branch_metadata()
        if branch_metadata:
            BaseVCSDAL.persist(path=self.github_conf_file_paths["branch_metadata"][0], conf=branch_metadata)

    def persist_organization_metadata(self) -> None:
        org_metadata = self.get_organization_metadata()
        if org_metadata:
            BaseVCSDAL.persist(path=self.github_conf_file_paths["org_metadata"][0], conf=org_metadata)

    def persist_github_default_empty_file(self) -> None:
        BaseVCSDAL.persist(path=self.github_conf_file_paths["default_github"][0], conf={})

<<<<<<< HEAD
=======
    def persist_repository_metadata(self):
        # still not used - for future implementations
        repository_metadata = self.get_repository_metadata()
        if repository_metadata:
            BaseVCSDAL.persist(
                path=self.github_conf_file_paths["repository_metadata"][0],
                conf=repository_metadata
            )
            self.organization_properties["is_private_repo"] = repository_metadata.get('private')

>>>>>>> 6f1af4aa
    def persist_all_confs(self) -> None:
        if strtobool(os.getenv("CKV_GITHUB_CONFIG_FETCH_DATA", "True")):
            self.persist_organization_security()
            self.persist_branch_protection_rules()
            self.persist_organization_webhooks()
            self.persist_repository_webhooks()
            self.persist_repository_collaborators()
            self.persist_branch_metadata()
            self.persist_organization_metadata()
            self.persist_github_default_empty_file()<|MERGE_RESOLUTION|>--- conflicted
+++ resolved
@@ -149,8 +149,6 @@
         data = self._request(endpoint=f"orgs/{self.org}", allowed_status_codes=[200])
         return data
 
-<<<<<<< HEAD
-=======
     def get_repository_metadata(self) -> dict[str, Any] | None:
         # still not used - for future implementations
         data = self._request(
@@ -159,7 +157,6 @@
         )
         return data
 
->>>>>>> 6f1af4aa
     # --------------------------------------------------------------------------- #
 
     def persist_branch_protection_rules(self) -> None:
@@ -208,8 +205,6 @@
     def persist_github_default_empty_file(self) -> None:
         BaseVCSDAL.persist(path=self.github_conf_file_paths["default_github"][0], conf={})
 
-<<<<<<< HEAD
-=======
     def persist_repository_metadata(self):
         # still not used - for future implementations
         repository_metadata = self.get_repository_metadata()
@@ -220,7 +215,6 @@
             )
             self.organization_properties["is_private_repo"] = repository_metadata.get('private')
 
->>>>>>> 6f1af4aa
     def persist_all_confs(self) -> None:
         if strtobool(os.getenv("CKV_GITHUB_CONFIG_FETCH_DATA", "True")):
             self.persist_organization_security()
