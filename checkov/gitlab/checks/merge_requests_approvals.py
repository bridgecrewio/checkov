from __future__ import annotations

from typing import Any

from checkov.common.models.enums import CheckCategories, CheckResult
from checkov.gitlab.base_gitlab_configuration_check import BaseGitlabCheck
from checkov.gitlab.schemas.project_approvals import schema as project_aprovals_schema
from checkov.json_doc.enums import BlockType


class MergeRequestRequiresApproval(BaseGitlabCheck):
    def __init__(self) -> None:
        name = "Merge requests should require at least 2 approvals"
        id = "CKV_GITLAB_1"
        categories = [CheckCategories.SUPPLY_CHAIN]
        super().__init__(
            name=name,
            id=id,
            categories=categories,
            supported_entities=["*"],
            block_type=BlockType.DOCUMENT
        )

<<<<<<< HEAD
    def scan_entity_conf(self, conf: dict[str, Any], entity_type: str) -> tuple[CheckResult, dict[str, Any]] | None:  # type:ignore[override]
        if project_aprovals_schema.validate(conf):
            if conf.get("approvals_before_merge", 0) < 2:
                return CheckResult.FAILED, conf
            return CheckResult.PASSED, conf
=======
    def scan_entity_conf(self, conf: dict[str, Any], entity_type: str) -> CheckResult | None:  # type:ignore[override]
        if project_aprovals_schema.validate(conf):
            if conf.get("approvals_before_merge", 0) < 2:
                return CheckResult.FAILED
            return CheckResult.PASSED
>>>>>>> 2fb967da
        return None


check = MergeRequestRequiresApproval()<|MERGE_RESOLUTION|>--- conflicted
+++ resolved
@@ -21,19 +21,11 @@
             block_type=BlockType.DOCUMENT
         )
 
-<<<<<<< HEAD
-    def scan_entity_conf(self, conf: dict[str, Any], entity_type: str) -> tuple[CheckResult, dict[str, Any]] | None:  # type:ignore[override]
-        if project_aprovals_schema.validate(conf):
-            if conf.get("approvals_before_merge", 0) < 2:
-                return CheckResult.FAILED, conf
-            return CheckResult.PASSED, conf
-=======
     def scan_entity_conf(self, conf: dict[str, Any], entity_type: str) -> CheckResult | None:  # type:ignore[override]
         if project_aprovals_schema.validate(conf):
             if conf.get("approvals_before_merge", 0) < 2:
                 return CheckResult.FAILED
             return CheckResult.PASSED
->>>>>>> 2fb967da
         return None
 
 
