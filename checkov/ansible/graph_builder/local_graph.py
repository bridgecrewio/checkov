from __future__ import annotations

import logging
from copy import deepcopy
from pathlib import Path
from typing import Any

from checkov.common.graph.graph_builder import CustomAttributes
from checkov.common.graph.graph_builder.consts import GraphSource, SELF_REFERENCE
from checkov.common.graph.graph_builder.graph_components.block_types import BlockType
from checkov.common.graph.graph_builder.graph_components.blocks import Block
from checkov.common.runners.graph_builder.local_graph import ObjectLocalGraph
from checkov.common.util.consts import START_LINE, END_LINE
from checkov.ansible.graph_builder.graph_components.resource_types import ResourceType
from checkov.ansible.utils import get_scannable_file_paths, TASK_RESERVED_KEYWORDS, parse_file


class AnsibleLocalGraph(ObjectLocalGraph):
    def __init__(self, definitions: dict[str | Path, dict[str, Any] | list[dict[str, Any]]]) -> None:
        super().__init__(definitions=definitions)

        self.source = GraphSource.ANSIBLE

    def _create_vertices(self) -> None:
        for file_path, definition in self.definitions.items():
            if not isinstance(definition, list):
                logging.debug(f"definition of file {file_path} has the wrong type {type(definition)}")
                continue

            file_path = str(file_path)

            for code_block in definition:
                if ResourceType.TASKS in code_block:
                    for task in code_block[ResourceType.TASKS]:
                        self._process_blocks(file_path=file_path, task=task)
                else:
                    self._process_blocks(file_path=file_path, task=code_block)
<<<<<<< HEAD

    def _process_blocks(self, file_path: str, task: Any) -> None:
        """Checks for possible block usage"""

        if not task or not isinstance(task, dict):
            return

        if "block" in task and isinstance(task["block"], list):
            self._create_block_vertices(file_path=file_path, block=task)

            for block_task in task["block"]:
                self._create_tasks_vertices(file_path=file_path, task=block_task)
        else:
            self._create_tasks_vertices(file_path=file_path, task=task)
=======
>>>>>>> 4ca29413

    def _process_blocks(self, file_path: str, task: Any, prefix: str = "") -> None:
        """Checks for possible block usage"""

        if not task or not isinstance(task, dict):
            return

        if ResourceType.BLOCK in task and isinstance(task[ResourceType.BLOCK], list):
            prefix += f"{ResourceType.BLOCK}."  # with each nested level an extra block prefix is added
            self._create_block_vertices(file_path=file_path, block=task, prefix=prefix)

            for block_task in task[ResourceType.BLOCK]:
                self._process_blocks(file_path=file_path, task=block_task, prefix=prefix)
        else:
            self._create_tasks_vertices(file_path=file_path, task=task, prefix=prefix)

    def _create_tasks_vertices(self, file_path: str, task: Any, prefix: str = "") -> None:
        """Creates tasks vertices"""

        if not task or not isinstance(task, dict):
            return

        # grab the task name at the beginning before trying to find the actual module name
        task_name = task.get("name") or "unknown"

        for name, config in task.items():
            if name in TASK_RESERVED_KEYWORDS:
                continue
            if name in (START_LINE, END_LINE):
                continue
            if isinstance(config, list):
                # either it is actually not an Ansible file or a playbook without tasks refs
                continue

            resource_type = f"{ResourceType.TASKS}.{name}"

            if isinstance(config, str):
                # this happens when modules have no parameters and are directly used with the user input
                # ex. ansible.builtin.command: cat /etc/passwd
                config = {SELF_REFERENCE: config}
            elif config is None:
                # this happens when modules have no parameters and are passed no value
                # ex. amazon.aws.ec2_instance_info:
                config = {
                    START_LINE: task[START_LINE],
                    END_LINE: task[END_LINE],
                }

            if isinstance(config, str):
                # this happens when modules have no parameters and are directly used with the user input
                # ex. ansible.builtin.command: cat /etc/passwd
                config = {SELF_REFERENCE: config}

            attributes = deepcopy(config)
            attributes[CustomAttributes.RESOURCE_TYPE] = resource_type

            # only the module code is relevant for validation,
            # but in the check result the whole task should be visible
            attributes[START_LINE] = task[START_LINE]
            attributes[END_LINE] = task[END_LINE]

            self.vertices.append(
                Block(
                    name=f"{resource_type}.{task_name}",
                    config=config,
                    path=file_path,
                    block_type=BlockType.RESOURCE,
                    attributes=attributes,
                    id=f"{resource_type}.{prefix}{task_name}",
                    source=self.source,
                )
            )

            # no need to further check
            break

<<<<<<< HEAD
    def _create_block_vertices(self, file_path: str, block: dict[str, Any]) -> None:
        """Creates block vertices"""

        # grab the block name, if it exists
        block_name = f'{ResourceType.BLOCK}.{block.get("name") or "unknown"}'
=======
    def _create_block_vertices(self, file_path: str, block: dict[str, Any], prefix: str = "") -> None:
        """Creates block vertices"""

        # grab the block name, if it exists
        block_name = block.get("name") or "unknown"
>>>>>>> 4ca29413

        config = block
        attributes = deepcopy(config)
        attributes[CustomAttributes.RESOURCE_TYPE] = ResourceType.BLOCK
        del attributes[ResourceType.BLOCK]  # the real block content are tasks, which have their own vertices

        self.vertices.append(
            Block(
<<<<<<< HEAD
                name=block_name,
=======
                name=f"{ResourceType.BLOCK}.{block_name}",
>>>>>>> 4ca29413
                config=config,
                path=file_path,
                block_type=BlockType.RESOURCE,
                attributes=attributes,
<<<<<<< HEAD
                id=block_name,
=======
                id=f"{prefix}{block_name}",
>>>>>>> 4ca29413
                source=self.source,
            )
        )

    def _create_edges(self) -> None:
        return None

    @staticmethod
    def get_files_definitions(root_folder: str | Path) -> dict[str | Path, dict[str, Any] | list[dict[str, Any]]]:
        definitions: "dict[str | Path, dict[str, Any] | list[dict[str, Any]]]" = {}
        file_paths = get_scannable_file_paths(root_folder=root_folder)

        for file_path in file_paths:
            result = parse_file(f=file_path)
            if result is not None:
                definitions[file_path] = result[0]

        return definitions<|MERGE_RESOLUTION|>--- conflicted
+++ resolved
@@ -35,23 +35,6 @@
                         self._process_blocks(file_path=file_path, task=task)
                 else:
                     self._process_blocks(file_path=file_path, task=code_block)
-<<<<<<< HEAD
-
-    def _process_blocks(self, file_path: str, task: Any) -> None:
-        """Checks for possible block usage"""
-
-        if not task or not isinstance(task, dict):
-            return
-
-        if "block" in task and isinstance(task["block"], list):
-            self._create_block_vertices(file_path=file_path, block=task)
-
-            for block_task in task["block"]:
-                self._create_tasks_vertices(file_path=file_path, task=block_task)
-        else:
-            self._create_tasks_vertices(file_path=file_path, task=task)
-=======
->>>>>>> 4ca29413
 
     def _process_blocks(self, file_path: str, task: Any, prefix: str = "") -> None:
         """Checks for possible block usage"""
@@ -128,19 +111,11 @@
             # no need to further check
             break
 
-<<<<<<< HEAD
-    def _create_block_vertices(self, file_path: str, block: dict[str, Any]) -> None:
-        """Creates block vertices"""
-
-        # grab the block name, if it exists
-        block_name = f'{ResourceType.BLOCK}.{block.get("name") or "unknown"}'
-=======
     def _create_block_vertices(self, file_path: str, block: dict[str, Any], prefix: str = "") -> None:
         """Creates block vertices"""
 
         # grab the block name, if it exists
         block_name = block.get("name") or "unknown"
->>>>>>> 4ca29413
 
         config = block
         attributes = deepcopy(config)
@@ -149,20 +124,12 @@
 
         self.vertices.append(
             Block(
-<<<<<<< HEAD
-                name=block_name,
-=======
                 name=f"{ResourceType.BLOCK}.{block_name}",
->>>>>>> 4ca29413
                 config=config,
                 path=file_path,
                 block_type=BlockType.RESOURCE,
                 attributes=attributes,
-<<<<<<< HEAD
-                id=block_name,
-=======
                 id=f"{prefix}{block_name}",
->>>>>>> 4ca29413
                 source=self.source,
             )
         )
