from __future__ import annotations

from typing import TYPE_CHECKING, Any

from checkov.ansible.checks.registry import registry
from checkov.ansible.graph_builder.graph_components.resource_types import ResourceType
from checkov.ansible.graph_builder.local_graph import AnsibleLocalGraph
from checkov.ansible.utils import TASK_RESERVED_KEYWORDS, get_relevant_file_content
from checkov.common.output.report import CheckType
from checkov.common.util.consts import START_LINE, END_LINE
from checkov.yaml_doc.runner import Runner as YamlRunner

if TYPE_CHECKING:
    from checkov.common.checks.base_check_registry import BaseCheckRegistry
    from checkov.common.typing import LibraryGraphConnector
    from checkov.common.runners.graph_builder.local_graph import ObjectLocalGraph
    from checkov.common.runners.graph_manager import ObjectGraphManager
    from collections.abc import Iterable


class Runner(YamlRunner):
    check_type = CheckType.ANSIBLE  # noqa: CCE003  # a static attribute

    def __init__(
        self,
        db_connector: LibraryGraphConnector | None = None,
        source: str = "Ansible",
        graph_class: type[ObjectLocalGraph] = AnsibleLocalGraph,
        graph_manager: ObjectGraphManager | None = None,
    ) -> None:
        super().__init__(
            db_connector=db_connector,
            source=source,
            graph_class=graph_class,
            graph_manager=graph_manager,
        )

    def require_external_checks(self) -> bool:
        return False

    def import_registry(self) -> BaseCheckRegistry:
        return registry

    def _parse_file(
        self, f: str, file_content: str | None = None
    ) -> tuple[dict[str, Any] | list[dict[str, Any]], list[tuple[int, str]]] | None:
        content = get_relevant_file_content(file_path=f)
        if content:
            return super()._parse_file(f=f, file_content=content)

        return None

    def get_resource(
        self, file_path: str, key: str, supported_entities: Iterable[str],
            start_line: int = -1, end_line: int = -1, graph_resource: bool = False) -> str:
        if not self.definitions or not isinstance(self.definitions, dict):
            return key

        resource_name = self.generate_resource_name(start_line, end_line, self.definitions[file_path])
        return resource_name if resource_name else key

    def generate_resource_name(
        self,
        start_line: int,
        end_line: int,
        file_conf: dict[str, Any] | list[dict[str, Any]],
        resource_key: str | None = None,
    ) -> str | None:
        if not isinstance(file_conf, list):
            return resource_key

        for code_block in file_conf:
            if code_block[START_LINE] <= start_line <= end_line <= code_block[END_LINE]:
                if ResourceType.TASKS in code_block:
                    for task in code_block[ResourceType.TASKS]:
                        if task[START_LINE] <= start_line <= end_line <= task[END_LINE]:
                            if ResourceType.BLOCK in task:
                                resource_name = self._handle_block_tasks(
                                    start_line=start_line,
                                    end_line=end_line,
                                    code_block=task,
                                )
                                if resource_name is not None:
                                    return resource_name
                            return self._generate_resource_name(task=task) or resource_key
                elif ResourceType.BLOCK in code_block:
                    resource_name = self._handle_block_tasks(
                        start_line=start_line,
                        end_line=end_line,
                        code_block=code_block,
                    )
                    if resource_name is not None:
                        return resource_name
                else:
                    return self._generate_resource_name(task=code_block) or resource_key

        return resource_key

<<<<<<< HEAD
    def _handle_block_tasks(self, start_line: int, end_line: int, code_block: dict[str, Any]) -> str | None:
        for block_task in code_block[ResourceType.BLOCK]:
            if block_task[START_LINE] <= start_line <= end_line <= block_task[END_LINE]:
                return self._generate_resource_name(task=block_task, in_block=True)

        return None

    def _generate_resource_name(self, task: dict[str, Any], in_block: bool = False) -> str | None:
=======
    def _handle_block_tasks(
        self, start_line: int, end_line: int, code_block: dict[str, Any], prefix: str = ""
    ) -> str | None:
        for block_task in code_block[ResourceType.BLOCK]:
            if block_task[START_LINE] <= start_line <= end_line <= block_task[END_LINE]:
                prefix += f"{ResourceType.BLOCK}."  # with each nested level an extra block prefix is added
                if ResourceType.BLOCK in block_task:
                    resource_name = self._handle_block_tasks(
                        start_line=start_line,
                        end_line=end_line,
                        code_block=block_task,
                        prefix=prefix,
                    )
                    if resource_name is not None:
                        return resource_name
                return self._generate_resource_name(task=block_task, prefix=prefix)

        return None

    def _generate_resource_name(self, task: dict[str, Any], prefix: str = "") -> str | None:
>>>>>>> 4ca29413
        # grab the task name at the beginning before trying to find the actual module name
        task_name = task.get("name") or "unknown"

        for name in task:
            if name in TASK_RESERVED_KEYWORDS:
                continue

<<<<<<< HEAD
            if in_block:
                # if the task is found in a block, then prefix the module name with 'block'
                name = f"block.{name}"
=======
            if prefix:
                # if the task is found in a block, then prefix the module name with 'block'
                name = f"{prefix}{name}"
>>>>>>> 4ca29413

            return f"{ResourceType.TASKS}.{name}.{task_name}"

        return None<|MERGE_RESOLUTION|>--- conflicted
+++ resolved
@@ -96,16 +96,6 @@
 
         return resource_key
 
-<<<<<<< HEAD
-    def _handle_block_tasks(self, start_line: int, end_line: int, code_block: dict[str, Any]) -> str | None:
-        for block_task in code_block[ResourceType.BLOCK]:
-            if block_task[START_LINE] <= start_line <= end_line <= block_task[END_LINE]:
-                return self._generate_resource_name(task=block_task, in_block=True)
-
-        return None
-
-    def _generate_resource_name(self, task: dict[str, Any], in_block: bool = False) -> str | None:
-=======
     def _handle_block_tasks(
         self, start_line: int, end_line: int, code_block: dict[str, Any], prefix: str = ""
     ) -> str | None:
@@ -126,7 +116,6 @@
         return None
 
     def _generate_resource_name(self, task: dict[str, Any], prefix: str = "") -> str | None:
->>>>>>> 4ca29413
         # grab the task name at the beginning before trying to find the actual module name
         task_name = task.get("name") or "unknown"
 
@@ -134,15 +123,9 @@
             if name in TASK_RESERVED_KEYWORDS:
                 continue
 
-<<<<<<< HEAD
-            if in_block:
-                # if the task is found in a block, then prefix the module name with 'block'
-                name = f"block.{name}"
-=======
             if prefix:
                 # if the task is found in a block, then prefix the module name with 'block'
                 name = f"{prefix}{name}"
->>>>>>> 4ca29413
 
             return f"{ResourceType.TASKS}.{name}.{task_name}"
 
