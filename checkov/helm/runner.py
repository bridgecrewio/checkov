--- conflicted
+++ resolved
@@ -50,6 +50,7 @@
                 target_dir = os.path.join(root_folder, chart_dir)
                 chart_results = super().run(target_dir, external_checks_dir=external_checks_dir,
                                             runner_filter=runner_filter, helmChart=chart_meta['name'])
+                fix_report_paths(chart_results, root_folder)
                 logging.debug(f"Sucessfully ran k8s scan on {chart_meta['name']}. Scan dir : {target_dir}")
                 report.failed_checks += chart_results.failed_checks
                 report.passed_checks += chart_results.passed_checks
@@ -213,7 +214,6 @@
                     logging.info(
                         f"V1 API chart without Chart.yaml dependancies. Skipping chart dependancy list for {chart_meta['name']} at dir: {chart_dir}. Working dir: {target_dir}. Error details: {str(e, 'utf-8')}")
                 else:
-<<<<<<< HEAD
                     logging.info(
                         f"Error processing helm dependancies for {chart_meta['name']} at source dir: {chart_dir}. Working dir: {target_dir}. Error details: {str(e, 'utf-8')}")
 
@@ -246,90 +246,6 @@
         k8s_runner = K8sHelmRunner()
         k8s_runner.chart_dir_and_meta = self.convert_helm_to_k8s(root_folder, files, runner_filter)
         return k8s_runner.run(k8s_runner.run(self.get_k8s_target_folder_path(), external_checks_dir=external_checks_dir, runner_filter=runner_filter))
-=======
-                    try:
-                        # --dependency-update needed to pull in deps before templating.
-                        proc = subprocess.Popen([self.helm_command, 'template', '--dependency-update', chart_dir], stdout=subprocess.PIPE, stderr=subprocess.PIPE)  # nosec
-                        o, e = proc.communicate()
-                        logging.debug(
-                            f"Ran helm command to template chart output. Chart: {chart_meta['name']}. dir: {target_dir}. Output: {str(o, 'utf-8')}")
-
-                    except Exception:
-                        logging.info(
-                            f"Error processing helm chart {chart_meta['name']} at dir: {chart_dir}. Working dir: {target_dir}.",
-                            exc_info=True,
-                        )
-
-
-                output = str(o, 'utf-8')
-                reader = io.StringIO(output)
-                cur_source_file = None
-                cur_writer = None
-                last_line_dashes = False
-                line_num = 1
-                for s in reader:
-                    s = s.rstrip()
-                    if s == '---':
-                        last_line_dashes = True
-                        continue
-
-                    if last_line_dashes:
-                        # The next line should contain a "Source" comment saying the name of the file it came from
-                        # So we will close the old file, open a new file, and write the dashes from last iteration plus this line
-
-                        if not s.startswith('# Source: '):
-                            raise Exception(f'Line {line_num}: Expected line to start with # Source: {s}')
-                        source = s[10:]
-                        if source != cur_source_file:
-                            if cur_writer:
-                                cur_writer.close()
-                            file_path = os.path.join(target_dir, source)
-                            parent = os.path.dirname(file_path)
-                            os.makedirs(parent, exist_ok=True)
-                            cur_source_file = source
-                            cur_writer = open(os.path.join(target_dir, source), 'a')
-                        cur_writer.write('---' + os.linesep)
-                        cur_writer.write(s + os.linesep)
-
-                        last_line_dashes = False
-                    else:
-                        if s.startswith('# Source: '):
-                            raise Exception(f'Line {line_num}: Unexpected line starting with # Source: {s}')
-
-                        if not cur_writer:
-                            continue
-                        else:
-                            cur_writer.write(s + os.linesep)
-
-                    line_num += 1
-
-                if cur_writer:
-                    cur_writer.close()
-
-                try:
-                    k8s_runner = k8_runner()
-                    chart_results = k8s_runner.run(target_dir, external_checks_dir=external_checks_dir,
-                                                   runner_filter=runner_filter, helmChart=chart_meta['name'])
-                    logging.debug(f"Sucessfully ran k8s scan on {chart_meta['name']}. Scan dir : {target_dir}")
-                    fix_report_paths(chart_results, target_dir)
-                    report.failed_checks += chart_results.failed_checks
-                    report.passed_checks += chart_results.passed_checks
-                    report.parsing_errors += chart_results.parsing_errors
-                    report.skipped_checks += chart_results.skipped_checks
-                    report.resources.update(chart_results.resources)
-
-                except Exception:
-                    logging.warning(f"Failed to run Kubernetes runner on chart {chart_meta['name']}", exc_info=True)
-                    # with tempfile.TemporaryDirectory() as save_error_dir:
-                    # TODO this will crash the run when target_dir gets cleaned up, since it no longer exists
-                    # we either need to copy or find another way to extract whatever we want to get from this (the TODO below)
-                    # logging.debug(
-                    #    f"Error running k8s scan on {chart_meta['name']}. Scan dir: {target_dir}. Saved context dir: {save_error_dir}")
-                    # shutil.move(target_dir, save_error_dir)
-
-                    # TODO: Export helm dependancies for the chart we've extracted in chart_dependencies
-        return report
->>>>>>> 2b0ae28b
 
 
 def fix_report_paths(report: Report, tmp_dir):
