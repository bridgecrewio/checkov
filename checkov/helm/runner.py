from __future__ import annotations

import io
import itertools
import logging
import os
import subprocess  # nosec
import tempfile
import threading
from typing import Any, Type, TYPE_CHECKING
import yaml

from checkov.common.bridgecrew.check_type import CheckType
from checkov.common.graph.checks_infra.registry import BaseRegistry
<<<<<<< HEAD
from checkov.common.graph.db_connectors.networkx.networkx_db_connector import NetworkxConnector
=======
from checkov.common.typing import LibraryGraphConnector
from checkov.common.graph.graph_builder.consts import GraphSource
from checkov.common.images.image_referencer import fix_related_resource_ids
>>>>>>> 2fb967da
from checkov.common.output.report import Report
from checkov.common.parallelizer.parallel_runner import parallel_runner
from checkov.common.runners.base_runner import BaseRunner, filter_ignored_paths
from checkov.helm.registry import registry
from checkov.kubernetes.graph_builder.local_graph import KubernetesLocalGraph
from checkov.kubernetes.runner import Runner as k8_runner, handle_timeout
from checkov.runner_filter import RunnerFilter
import signal

if TYPE_CHECKING:
    from checkov.kubernetes.graph_manager import KubernetesGraphManager


class K8sHelmRunner(k8_runner):
    def __init__(
        self,
        graph_class: Type[KubernetesLocalGraph] = KubernetesLocalGraph,
<<<<<<< HEAD
        db_connector: NetworkxConnector | None = None,
        source: str = "Kubernetes",
        graph_manager: KubernetesGraphManager | None = None,
        external_registries: list[BaseRegistry] | None = None
    ) -> None:
        db_connector = db_connector or NetworkxConnector()

=======
        db_connector: LibraryGraphConnector | None = None,
        source: str = GraphSource.KUBERNETES,
        graph_manager: KubernetesGraphManager | None = None,
        external_registries: list[BaseRegistry] | None = None
    ) -> None:
>>>>>>> 2fb967da
        self.check_type = CheckType.HELM
        super().__init__(graph_class, db_connector, source, graph_manager, external_registries)
        self.chart_dir_and_meta: list[tuple[str, dict[str, Any]]] = []
        self.pbar.turn_off_progress_bar()

    def run(
        self,
        root_folder: str | None,
        external_checks_dir: list[str] | None = None,
        files: list[str] | None = None,
        runner_filter: RunnerFilter | None = None,
        collect_skip_comments: bool = True
    ) -> Report | list[Report]:
        runner_filter = runner_filter or RunnerFilter()
        report = Report(self.check_type)

        if not self.chart_dir_and_meta:
            return report
        if external_checks_dir:
            for directory in external_checks_dir:
                registry.load_external_checks(directory)
        try:
            chart_results = super().run(root_folder, external_checks_dir=external_checks_dir, runner_filter=runner_filter)

            if isinstance(chart_results, list):
<<<<<<< HEAD
                helm_report = next(chart_result for chart_result in chart_results if chart_result.check_type == self.check_type)
            else:
                helm_report = chart_results

            if root_folder is not None:
                fix_report_paths(helm_report, root_folder)
=======
                helm_report = next(
                    chart_result for chart_result in chart_results if chart_result.check_type == self.check_type
                )
                sca_image_report = next(
                    chart_result for chart_result in chart_results if chart_result.check_type == CheckType.SCA_IMAGE
                )
            else:
                helm_report = chart_results
                sca_image_report = None

            if root_folder is not None:
                fix_report_paths(report=helm_report, tmp_dir=root_folder)
                fix_related_resource_ids(report=sca_image_report, tmp_dir=root_folder)
>>>>>>> 2fb967da

            return chart_results
        except Exception:
            logging.warning(f"Failed to run Kubernetes runner on charts {self.chart_dir_and_meta}", exc_info=True)
            # with tempfile.TemporaryDirectory() as save_error_dir:
            # TODO this will crash the run when target_dir gets cleaned up, since it no longer exists
            # we either need to copy or find another way to extract whatever we want to get from this (the TODO below)
            # logging.debug(
            #    f"Error running k8s scan on {chart_meta['name']}. Scan dir: {target_dir}. Saved context dir: {save_error_dir}")
            # shutil.move(target_dir, save_error_dir)

            # TODO: Export helm dependencies for the chart we've extracted in chart_dependencies
            return report


class Runner(BaseRunner["KubernetesGraphManager"]):
    check_type: str = CheckType.HELM  # noqa: CCE003  # a static attribute
    helm_command = 'helm'  # noqa: CCE003  # a static attribute
    system_deps = True  # noqa: CCE003  # a static attribute

    def __init__(self) -> None:
        super().__init__()
        self.file_names = ['Chart.yaml']
        self.target_folder_path = ''
        self.root_folder = ''
        self.runner_filter: "RunnerFilter | None" = None

    def get_k8s_target_folder_path(self) -> str:
        return self.target_folder_path

    @staticmethod
    def parse_helm_chart_details(chart_path: str) -> dict[str, Any] | None:
        with open(f"{chart_path}/Chart.yaml", 'r') as chartyaml:
            try:
                chart_meta: dict[str, Any] = yaml.safe_load(chartyaml)
            except (yaml.YAMLError, UnicodeDecodeError):
                logging.info(f"Failed to load chart metadata from {chart_path}/Chart.yaml.", exc_info=True)
                return None
        return chart_meta

    def check_system_deps(self) -> str | None:
        # Ensure local system dependancies are available and of the correct version.
        # Returns framework names to skip if deps fail.
        logging.info(f"Checking necessary system dependancies for {self.check_type} checks.")
        try:
            proc = subprocess.Popen([self.helm_command, 'version'], stdout=subprocess.PIPE, stderr=subprocess.PIPE)  # nosec
            o, e = proc.communicate()
            oString = str(o, 'utf-8')
            if "Version:" in oString:
                helmVersionOutput = oString[oString.find(':') + 2: oString.find(',') - 1]
                if "v3" in helmVersionOutput:
                    logging.info(f"Found working version of {self.check_type} dependancies: {helmVersionOutput}")
                    return None
            else:
                return self.check_type
        except Exception:
            logging.info(f"Error running necessary tools to process {self.check_type} checks.")

        return self.check_type

    @staticmethod
    def _parse_output(target_dir: str, output: bytes) -> None:
        output_str = str(output, 'utf-8')
        reader = io.StringIO(output_str)
        cur_source_file = None
        cur_writer = None
        last_line_dashes = False
        line_num = 1
        for s in reader:
            s = s.rstrip()
            if s == '---':
                last_line_dashes = True
                continue

            if last_line_dashes:
                # The next line should contain a "Source" comment saying the name of the file it came from
                # So we will close the old file, open a new file, and write the dashes from last iteration plus this line

                if not s.startswith('# Source: '):
                    raise Exception(f'Line {line_num}: Expected line to start with # Source: {s}')
                source = s[10:]
                if source != cur_source_file:
                    if cur_writer:
                        cur_writer.close()
                    file_path = os.path.join(target_dir, source)
                    parent = os.path.dirname(file_path)
                    os.makedirs(parent, exist_ok=True)
                    cur_source_file = source
                    cur_writer = open(os.path.join(target_dir, source), 'a')
                if cur_writer:
                    cur_writer.write('---' + os.linesep)
                    cur_writer.write(s + os.linesep)

                last_line_dashes = False
            else:
                if s.startswith('# Source: '):
                    raise Exception(f'Line {line_num}: Unexpected line starting with # Source: {s}')

                if not cur_writer:
                    continue
                else:
                    cur_writer.write(s + os.linesep)

            line_num += 1

        if cur_writer:
            cur_writer.close()

    @staticmethod
    def _get_target_dir(chart_item: tuple[str, dict[str, Any]], root_folder: str, target_folder_path: str) -> str | None:
        (chart_dir, chart_meta) = chart_item
        target_dir = chart_dir.replace(root_folder, f'{target_folder_path}/')
        target_dir.replace("//", "/")
        chart_name = chart_meta.get('name', chart_meta.get('Name'))
        if not chart_name:
            logging.info(
                f"Error parsing chart located {chart_dir}, chart has no name available",
                exc_info=True,
            )
            return None
        if target_dir.endswith('/'):
            target_dir = target_dir[:-1]
        if target_dir.endswith(chart_name):
            target_dir = target_dir[:-len(chart_name)]
        return target_dir

    @staticmethod
    def get_binary_output(
        chart_item: tuple[str, dict[str, Any]], target_dir: str, helm_command: str, runner_filter: RunnerFilter, timeout: int = 3600
    ) -> tuple[bytes, tuple[str, dict[str, Any]]] | tuple[None, None]:
        (chart_dir, chart_meta) = chart_item
<<<<<<< HEAD
=======
        if not isinstance(chart_meta, dict):
            logging.error(f"invalid chart meta {chart_meta}")
            return None, None
>>>>>>> 2fb967da
        chart_name = chart_meta.get('name', chart_meta.get('Name'))
        chart_version = chart_meta.get('version', chart_meta.get('Version'))
        logging.info(
            f"Processing chart found at: {chart_dir}, name: {chart_name}, version: {chart_version}")
        # dependency list is nicer to parse than dependency update.
        try:
            helm_binary_list_chart_deps = subprocess.Popen([helm_command, 'dependency', 'list', chart_dir], stdout=subprocess.PIPE, stderr=subprocess.PIPE)  # nosec
            o, e = helm_binary_list_chart_deps.communicate()
        except Exception:
            logging.error('Error run helm command', exc_info=True)
            return None, None
        logging.debug(
            f"Ran helm command to get dependency output. Chart: {chart_name}. dir: {target_dir}. Output: {str(o, 'utf-8')}. Errors: {str(e, 'utf-8')}")
        if e:
            if "Warning: Dependencies" in str(e, 'utf-8'):
                logging.warning(
                    f"V1 API chart without Chart.yaml dependancies. Skipping chart dependancy list for {chart_name} at dir: {chart_dir}. Working dir: {target_dir}. Error details: {str(e, 'utf-8')}")
            else:
                logging.warning(
                    f"Error processing helm dependancies for {chart_name} at source dir: {chart_dir}. Working dir: {target_dir}. Error details: {str(e, 'utf-8')}")

        helm_command_args = [helm_command, 'template', '--dependency-update', chart_dir]
        if runner_filter.var_files:
            for var in runner_filter.var_files:
                helm_command_args.append("--values")
                helm_command_args.append(var)

        if threading.current_thread() is threading.main_thread():
            signal.signal(signal.SIGALRM, handle_timeout)
            signal.alarm(timeout)

        try:
            # --dependency-update needed to pull in deps before templating.
            proc = subprocess.Popen(helm_command_args, stdout=subprocess.PIPE, stderr=subprocess.PIPE)  # nosec
            o, e = proc.communicate()
            if threading.current_thread() is threading.main_thread():
                signal.alarm(0)
            if e:
                logging.warning(
                    f"Error processing helm chart {chart_name} at dir: {chart_dir}. Working dir: {target_dir}. Error details: {str(e, 'utf-8')}")
                return None, None
            logging.debug(
                f"Ran helm command to template chart output. Chart: {chart_name}. dir: {target_dir}. Output: {str(o, 'utf-8')}. Errors: {str(e, 'utf-8')}")
            logging.info(f'Done helm run for: {chart_dir}')
            return o, chart_item

        except Exception as e:
            if threading.current_thread() is threading.main_thread():
                signal.alarm(0)
            if isinstance(e, TimeoutError):
                logging.info(
                    f"Error processing helm chart {chart_name} at dir: {chart_dir}. Working dir: {target_dir}. got timeout"
                )
            else:
                logging.info(
                    f"Error processing helm chart {chart_name} at dir: {chart_dir}. Working dir: {target_dir}.",
                    exc_info=True,
                )
            return None, None
<<<<<<< HEAD

    @staticmethod
    def _convert_chart_to_k8s(
        chart_item: tuple[str, dict[str, Any]],
        root_folder: str,
        target_folder_path: str,
        helm_command: str,
        runner_filter: RunnerFilter,
    ) -> None:
        target_dir = Runner._get_target_dir(chart_item, root_folder, target_folder_path)
        if not target_dir:
            return

        o, _ = Runner.get_binary_output(chart_item, target_folder_path, helm_command, runner_filter)
        if o is None:
            return

        try:
            Runner._parse_output(target_dir, o)
        except Exception:
            (chart_dir, chart_meta) = chart_item
            chart_name = chart_meta.get('name', chart_meta.get('Name'))
            logging.info(
                f"Error parsing output {chart_name} at dir: {chart_dir}. Working dir: {target_dir}.",
                exc_info=True,
            )

    @staticmethod
    def _get_chart_dir_and_meta(
        root_folder: str | None, files: list[str] | None, runner_filter: RunnerFilter
    ) -> list[tuple[str, dict[str, Any]]]:
        chart_directories = find_chart_directories(root_folder, files, runner_filter.excluded_paths)
        chart_dir_and_meta = list(parallel_runner.run_function(
            lambda cd: (cd, Runner.parse_helm_chart_details(cd)), chart_directories))
        # remove parsing failures
        cleaned_chart_dir_and_meta = [(chart_dir, meta) for chart_dir, meta in chart_dir_and_meta if meta]
        return cleaned_chart_dir_and_meta

    @staticmethod
=======

    @staticmethod
    def _convert_chart_to_k8s(
        chart_item: tuple[str, dict[str, Any]],
        root_folder: str,
        target_folder_path: str,
        helm_command: str,
        runner_filter: RunnerFilter,
    ) -> None:
        target_dir = Runner._get_target_dir(chart_item, root_folder, target_folder_path)
        if not target_dir:
            return

        o, _ = Runner.get_binary_output(chart_item, target_folder_path, helm_command, runner_filter)
        if o is None:
            return

        try:
            Runner._parse_output(target_dir, o)
        except Exception:
            (chart_dir, chart_meta) = chart_item
            chart_name = chart_meta.get('name', chart_meta.get('Name'))
            logging.info(
                f"Error parsing output {chart_name} at dir: {chart_dir}. Working dir: {target_dir}.",
                exc_info=True,
            )

    @staticmethod
    def _get_chart_dir_and_meta(
        root_folder: str | None, files: list[str] | None, runner_filter: RunnerFilter
    ) -> list[tuple[str, dict[str, Any]]]:
        chart_directories = find_chart_directories(root_folder, files, runner_filter.excluded_paths)
        chart_dir_and_meta = list(parallel_runner.run_function(
            lambda cd: (cd, Runner.parse_helm_chart_details(cd)), chart_directories))
        # remove parsing failures
        cleaned_chart_dir_and_meta = [(chart_dir, meta) for chart_dir, meta in chart_dir_and_meta if meta]
        return cleaned_chart_dir_and_meta

    @staticmethod
>>>>>>> 2fb967da
    def _get_processed_chart_dir_and_meta(
        chart_dir_and_meta: list[tuple[str, dict[str, Any]]], root_folder: str
    ) -> list[tuple[str, dict[str, Any]]]:
        processed_chart_dir_and_meta = []
        for chart_dir, chart_meta in chart_dir_and_meta:
            processed_chart_dir_and_meta.append((chart_dir.replace(root_folder, ""), chart_meta))
        return processed_chart_dir_and_meta

    def convert_helm_to_k8s(
        self, root_folder: str | None, files: list[str] | None, runner_filter: RunnerFilter
    ) -> list[tuple[Any, dict[str, Any]]]:
        self.root_folder = root_folder or ""
        self.runner_filter = runner_filter
        self.target_folder_path = tempfile.mkdtemp()
        chart_dir_and_meta = Runner._get_chart_dir_and_meta(self.root_folder, files, runner_filter)

        list(
            parallel_runner.run_function(
                lambda cd: Runner._convert_chart_to_k8s(
                    chart_item=cd,
                    root_folder=self.root_folder,
                    target_folder_path=self.target_folder_path,
                    helm_command=self.helm_command,
                    runner_filter=runner_filter,
                ),
                chart_dir_and_meta,
            )
        )
        return Runner._get_processed_chart_dir_and_meta(chart_dir_and_meta, self.root_folder)

    def run(
        self,
        root_folder: str | None,
        external_checks_dir: list[str] | None = None,
        files: list[str] | None = None,
        runner_filter: RunnerFilter | None = None,
        collect_skip_comments: bool = True
    ) -> Report | list[Report]:
        runner_filter = runner_filter or RunnerFilter()
        if not runner_filter.show_progress_bar:
            self.pbar.turn_off_progress_bar()

        k8s_runner = K8sHelmRunner()
        k8s_runner.chart_dir_and_meta = self.convert_helm_to_k8s(root_folder, files, runner_filter)
        return k8s_runner.run(self.get_k8s_target_folder_path(), external_checks_dir=external_checks_dir, runner_filter=runner_filter)


def fix_report_paths(report: Report, tmp_dir: str) -> None:
    for check in itertools.chain(report.failed_checks, report.passed_checks):
        check.repo_file_path = check.repo_file_path.replace(tmp_dir, '', 1)
    report.resources = {r.replace(tmp_dir, '', 1) for r in report.resources}


def get_skipped_checks(entity_conf: dict[str, Any]) -> list[dict[str, str]]:
    skipped = []
    metadata = {}
    if not isinstance(entity_conf, dict):
        return skipped
    if entity_conf["kind"] == "containers" or entity_conf["kind"] == "initContainers":
        metadata = entity_conf["parent_metadata"]
    else:
        if "metadata" in entity_conf.keys():
            metadata = entity_conf["metadata"]
    if "annotations" in metadata.keys() and metadata["annotations"] is not None:
        for key in metadata["annotations"].keys():
            skipped_item = {}
            if "checkov.io/skip" in key or "bridgecrew.io/skip" in key:
                if "CKV_K8S" in metadata["annotations"][key]:
                    if "=" in metadata["annotations"][key]:
                        (skipped_item["id"], skipped_item["suppress_comment"]) = metadata["annotations"][key].split("=")
                    else:
                        skipped_item["id"] = metadata["annotations"][key]
                        skipped_item["suppress_comment"] = "No comment provided"
                    skipped.append(skipped_item)
                else:
                    logging.info(f"Parse of Annotation Failed for {metadata['annotations'][key]}: {entity_conf}")
                    continue
    return skipped


def find_chart_directories(root_folder: str | None, files: list[str] | None, excluded_paths: list[str]) -> list[str]:
    chart_directories = []
    if not excluded_paths:
        excluded_paths = []
    if files:
        logging.info('Running with --file argument; checking for Helm Chart.yaml files')
        for file in files:
            if os.path.basename(file) == 'Chart.yaml':
                chart_directories.append(os.path.dirname(file))

    if root_folder:
        for root, d_names, f_names in os.walk(root_folder):
            filter_ignored_paths(root, d_names, excluded_paths)
            filter_ignored_paths(root, f_names, excluded_paths)
            if 'Chart.yaml' in f_names:
                chart_directories.append(root)

    return chart_directories<|MERGE_RESOLUTION|>--- conflicted
+++ resolved
@@ -12,13 +12,9 @@
 
 from checkov.common.bridgecrew.check_type import CheckType
 from checkov.common.graph.checks_infra.registry import BaseRegistry
-<<<<<<< HEAD
-from checkov.common.graph.db_connectors.networkx.networkx_db_connector import NetworkxConnector
-=======
 from checkov.common.typing import LibraryGraphConnector
 from checkov.common.graph.graph_builder.consts import GraphSource
 from checkov.common.images.image_referencer import fix_related_resource_ids
->>>>>>> 2fb967da
 from checkov.common.output.report import Report
 from checkov.common.parallelizer.parallel_runner import parallel_runner
 from checkov.common.runners.base_runner import BaseRunner, filter_ignored_paths
@@ -36,21 +32,11 @@
     def __init__(
         self,
         graph_class: Type[KubernetesLocalGraph] = KubernetesLocalGraph,
-<<<<<<< HEAD
-        db_connector: NetworkxConnector | None = None,
-        source: str = "Kubernetes",
-        graph_manager: KubernetesGraphManager | None = None,
-        external_registries: list[BaseRegistry] | None = None
-    ) -> None:
-        db_connector = db_connector or NetworkxConnector()
-
-=======
         db_connector: LibraryGraphConnector | None = None,
         source: str = GraphSource.KUBERNETES,
         graph_manager: KubernetesGraphManager | None = None,
         external_registries: list[BaseRegistry] | None = None
     ) -> None:
->>>>>>> 2fb967da
         self.check_type = CheckType.HELM
         super().__init__(graph_class, db_connector, source, graph_manager, external_registries)
         self.chart_dir_and_meta: list[tuple[str, dict[str, Any]]] = []
@@ -76,14 +62,6 @@
             chart_results = super().run(root_folder, external_checks_dir=external_checks_dir, runner_filter=runner_filter)
 
             if isinstance(chart_results, list):
-<<<<<<< HEAD
-                helm_report = next(chart_result for chart_result in chart_results if chart_result.check_type == self.check_type)
-            else:
-                helm_report = chart_results
-
-            if root_folder is not None:
-                fix_report_paths(helm_report, root_folder)
-=======
                 helm_report = next(
                     chart_result for chart_result in chart_results if chart_result.check_type == self.check_type
                 )
@@ -97,7 +75,6 @@
             if root_folder is not None:
                 fix_report_paths(report=helm_report, tmp_dir=root_folder)
                 fix_related_resource_ids(report=sca_image_report, tmp_dir=root_folder)
->>>>>>> 2fb967da
 
             return chart_results
         except Exception:
@@ -229,12 +206,9 @@
         chart_item: tuple[str, dict[str, Any]], target_dir: str, helm_command: str, runner_filter: RunnerFilter, timeout: int = 3600
     ) -> tuple[bytes, tuple[str, dict[str, Any]]] | tuple[None, None]:
         (chart_dir, chart_meta) = chart_item
-<<<<<<< HEAD
-=======
         if not isinstance(chart_meta, dict):
             logging.error(f"invalid chart meta {chart_meta}")
             return None, None
->>>>>>> 2fb967da
         chart_name = chart_meta.get('name', chart_meta.get('Name'))
         chart_version = chart_meta.get('version', chart_meta.get('Version'))
         logging.info(
@@ -294,7 +268,6 @@
                     exc_info=True,
                 )
             return None, None
-<<<<<<< HEAD
 
     @staticmethod
     def _convert_chart_to_k8s(
@@ -334,47 +307,6 @@
         return cleaned_chart_dir_and_meta
 
     @staticmethod
-=======
-
-    @staticmethod
-    def _convert_chart_to_k8s(
-        chart_item: tuple[str, dict[str, Any]],
-        root_folder: str,
-        target_folder_path: str,
-        helm_command: str,
-        runner_filter: RunnerFilter,
-    ) -> None:
-        target_dir = Runner._get_target_dir(chart_item, root_folder, target_folder_path)
-        if not target_dir:
-            return
-
-        o, _ = Runner.get_binary_output(chart_item, target_folder_path, helm_command, runner_filter)
-        if o is None:
-            return
-
-        try:
-            Runner._parse_output(target_dir, o)
-        except Exception:
-            (chart_dir, chart_meta) = chart_item
-            chart_name = chart_meta.get('name', chart_meta.get('Name'))
-            logging.info(
-                f"Error parsing output {chart_name} at dir: {chart_dir}. Working dir: {target_dir}.",
-                exc_info=True,
-            )
-
-    @staticmethod
-    def _get_chart_dir_and_meta(
-        root_folder: str | None, files: list[str] | None, runner_filter: RunnerFilter
-    ) -> list[tuple[str, dict[str, Any]]]:
-        chart_directories = find_chart_directories(root_folder, files, runner_filter.excluded_paths)
-        chart_dir_and_meta = list(parallel_runner.run_function(
-            lambda cd: (cd, Runner.parse_helm_chart_details(cd)), chart_directories))
-        # remove parsing failures
-        cleaned_chart_dir_and_meta = [(chart_dir, meta) for chart_dir, meta in chart_dir_and_meta if meta]
-        return cleaned_chart_dir_and_meta
-
-    @staticmethod
->>>>>>> 2fb967da
     def _get_processed_chart_dir_and_meta(
         chart_dir_and_meta: list[tuple[str, dict[str, Any]]], root_folder: str
     ) -> list[tuple[str, dict[str, Any]]]:
