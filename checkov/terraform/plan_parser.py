--- conflicted
+++ resolved
@@ -45,12 +45,7 @@
             if parent_key == "tags":
                 ret_dict[key] = value
             else:
-<<<<<<< HEAD
-                ret_dict[key] = [value]
-                ret_dict[key] = _clean_simple_type_list(ret_dict[key])
-=======
                 ret_dict[key] = _clean_simple_type_list([value])
->>>>>>> 5a05978c
 
         if _is_list_of_dicts(value):
             child_list = []
