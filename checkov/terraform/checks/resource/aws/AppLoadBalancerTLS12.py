--- conflicted
+++ resolved
@@ -31,21 +31,12 @@
                 return CheckResult.FAILED
             elif conf[key] in (["TCP"], ["UDP"], ["TCP_UDP"]):
                 return CheckResult.PASSED
-<<<<<<< HEAD
-            for action_idx, action in enumerate(conf.get("default_action", [])):
-                redirects = action.get("redirect", [])
-                for redirect_idx, redirect in enumerate(force_list(redirects)):
-                    if redirect.get("protocol", []) == ["HTTPS"]:
-                        redirect_index = f"[{redirect_idx}]/" if isinstance(redirects, list) else ""
-                        self.evaluated_keys.append(f'default_action/[{action_idx}]/redirect/{redirect_index}protocol')
-=======
             for idx_action, action in enumerate(conf.get("default_action", [])):
                 redirects = action.get("redirect", [])
                 for idx_redirect, redirect in enumerate(force_list(redirects)):
                     if redirect.get("protocol", []) == ["HTTPS"]:
                         redirect_index = f"[{idx_redirect}]/" if isinstance(redirects, list) else ""
-                        self.evaluated_keys.append(f'default_action/[{idx_action}]'/redirect/{redirect_index}protocol')
->>>>>>> 08f4fdbf
+                        self.evaluated_keys.append(f'default_action/[{idx_action}]/redirect/{redirect_index}protocol')
                         return CheckResult.PASSED
         return CheckResult.FAILED
 
