from __future__ import annotations

from typing import Any

from checkov.common.models.enums import CheckResult, CheckCategories
from checkov.terraform.checks.resource.base_resource_check import BaseResourceCheck


class ECRPolicy(BaseResourceCheck):
    def __init__(self) -> None:
        name = "Ensure ECR policy is not set to public"
        id = "CKV_AWS_32"
        supported_resources = ("aws_ecr_repository_policy",)
        categories = (CheckCategories.GENERAL_SECURITY,)
        super().__init__(name=name, id=id, categories=categories, supported_resources=supported_resources)

    def scan_resource_conf(self, conf: dict[str, list[Any]]) -> CheckResult:
        """
            Looks for public * policy for ecr repository:
            https://www.terraform.io/docs/providers/aws/r/ecr_repository_policy.html
        :param conf: aws_ecr_repository configuration
        :return: <CheckResult>
        """
        if "policy" in conf.keys():
            policy = conf["policy"][0]
            if isinstance(policy, str):
                return CheckResult.PASSED

            statement = policy["Statement"][0]
            if statement and isinstance(statement, dict):
<<<<<<< HEAD
                principal = statement["Principal"]
=======
                principal = statement.get("Principal")
>>>>>>> 2fb967da
                if principal and isinstance(principal, str) and principal == "*" and not self.check_for_constrained_condition(statement):
                    self.evaluated_keys = ["policy/Statement/Principal"]
                    return CheckResult.FAILED
        return CheckResult.PASSED

    def get_evaluated_keys(self) -> list[str]:
        return ["policy"]

    def check_for_constrained_condition(self, statement: dict[str, Any]) -> bool:
        """
        Checks to see if there is a constraint on a wildcarded principal
        :param statement: statement from aws_repository_configuration
        :return: True if there is a constraint
        """
        if "Condition" in statement and isinstance(statement["Condition"], dict):
            condition = statement["Condition"]
            string_equals = None
            if "StringEquals" in condition:
                string_equals = condition["StringEquals"]
            elif "ForAllValues:StringEquals" in condition:
                string_equals = condition["ForAllValues:StringEquals"]
            elif "ForAnyValue:StringEquals" in condition:
                string_equals = condition["ForAnyValue:StringEquals"]

            if isinstance(string_equals, dict) and "aws:PrincipalOrgID" in string_equals:
                return True

        return False


check = ECRPolicy()<|MERGE_RESOLUTION|>--- conflicted
+++ resolved
@@ -28,11 +28,7 @@
 
             statement = policy["Statement"][0]
             if statement and isinstance(statement, dict):
-<<<<<<< HEAD
-                principal = statement["Principal"]
-=======
                 principal = statement.get("Principal")
->>>>>>> 2fb967da
                 if principal and isinstance(principal, str) and principal == "*" and not self.check_for_constrained_condition(statement):
                     self.evaluated_keys = ["policy/Statement/Principal"]
                     return CheckResult.FAILED
