<<<<<<< HEAD
from typing import Dict, Any

from checkov.common.models.enums import CheckCategories, CheckResult
from checkov.common.models.consts import ANY_VALUE
from checkov.terraform.checks.resource.base_resource_value_check import BaseResourceValueCheck


class SQSQueueEncryption(BaseResourceValueCheck):
=======
from checkov.common.models.enums import CheckCategories, CheckResult
from checkov.terraform.checks.resource.base_resource_check import BaseResourceCheck


class SQSQueueEncryption(BaseResourceCheck):
>>>>>>> 2fb967da
    def __init__(self) -> None:
        name = "Ensure all data stored in the SQS queue is encrypted"
        id = "CKV_AWS_27"
        supported_resources = ('aws_sqs_queue',)
        categories = (CheckCategories.ENCRYPTION,)
        super().__init__(name=name, id=id, categories=categories, supported_resources=supported_resources)

<<<<<<< HEAD
    def scan_resource_conf(self, conf: Dict[str, Any]) -> CheckResult:
        if conf.get('sqs_managed_sse_enabled'):
            return CheckResult.PASSED
        return super().scan_resource_conf(conf)

    def get_inspected_key(self) -> str:
        return 'kms_master_key_id'

    def get_expected_value(self) -> str:
        return ANY_VALUE
=======
    def scan_resource_conf(self, conf):
        sqs_managed_sse_enabled = conf.get("sqs_managed_sse_enabled")
        if sqs_managed_sse_enabled and isinstance(sqs_managed_sse_enabled, list):
            if sqs_managed_sse_enabled[0]:
                return CheckResult.PASSED
            return CheckResult.FAILED

        kms_master_key_id = conf.get("kms_master_key_id")
        if kms_master_key_id and isinstance(kms_master_key_id, list):
            if kms_master_key_id[0]:
                return CheckResult.PASSED
            return CheckResult.FAILED
        return CheckResult.FAILED
>>>>>>> 2fb967da


check = SQSQueueEncryption()<|MERGE_RESOLUTION|>--- conflicted
+++ resolved
@@ -1,19 +1,8 @@
-<<<<<<< HEAD
-from typing import Dict, Any
-
-from checkov.common.models.enums import CheckCategories, CheckResult
-from checkov.common.models.consts import ANY_VALUE
-from checkov.terraform.checks.resource.base_resource_value_check import BaseResourceValueCheck
-
-
-class SQSQueueEncryption(BaseResourceValueCheck):
-=======
 from checkov.common.models.enums import CheckCategories, CheckResult
 from checkov.terraform.checks.resource.base_resource_check import BaseResourceCheck
 
 
 class SQSQueueEncryption(BaseResourceCheck):
->>>>>>> 2fb967da
     def __init__(self) -> None:
         name = "Ensure all data stored in the SQS queue is encrypted"
         id = "CKV_AWS_27"
@@ -21,18 +10,6 @@
         categories = (CheckCategories.ENCRYPTION,)
         super().__init__(name=name, id=id, categories=categories, supported_resources=supported_resources)
 
-<<<<<<< HEAD
-    def scan_resource_conf(self, conf: Dict[str, Any]) -> CheckResult:
-        if conf.get('sqs_managed_sse_enabled'):
-            return CheckResult.PASSED
-        return super().scan_resource_conf(conf)
-
-    def get_inspected_key(self) -> str:
-        return 'kms_master_key_id'
-
-    def get_expected_value(self) -> str:
-        return ANY_VALUE
-=======
     def scan_resource_conf(self, conf):
         sqs_managed_sse_enabled = conf.get("sqs_managed_sse_enabled")
         if sqs_managed_sse_enabled and isinstance(sqs_managed_sse_enabled, list):
@@ -46,7 +23,6 @@
                 return CheckResult.PASSED
             return CheckResult.FAILED
         return CheckResult.FAILED
->>>>>>> 2fb967da
 
 
 check = SQSQueueEncryption()