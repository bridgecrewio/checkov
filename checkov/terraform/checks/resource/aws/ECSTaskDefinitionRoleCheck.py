from __future__ import annotations

from typing import Any

from checkov.common.models.enums import CheckResult, CheckCategories
from checkov.terraform.checks.resource.base_resource_check import BaseResourceCheck


class ECSTaskDefinitionRoleCheck(BaseResourceCheck):
    def __init__(self) -> None:
        name = "Ensure that the Execution Role ARN and the Task Role ARN are different in ECS Task definitions"
        id = "CKV_AWS_249"
        supported_resources = ("aws_ecs_task_definition",)
        categories = (CheckCategories.IAM,)
        super().__init__(name=name, id=id, categories=categories, supported_resources=supported_resources)

    def scan_resource_conf(self, conf: dict[str, list[Any]]) -> CheckResult:
        self.evaluated_keys = ["execution_role_arn", "task_role_arn"]
        if "execution_role_arn" in conf.keys() and "task_role_arn" in conf.keys():
<<<<<<< HEAD
=======
            execution_role_arn = conf["execution_role_arn"]
            if not execution_role_arn or execution_role_arn == [None]:
                # this occurs in TF plan files, when no role was set, very unlikely
                return CheckResult.PASSED

>>>>>>> 2fb967da
            if conf["execution_role_arn"] == conf["task_role_arn"]:
                return CheckResult.FAILED
        return CheckResult.PASSED


check = ECSTaskDefinitionRoleCheck()<|MERGE_RESOLUTION|>--- conflicted
+++ resolved
@@ -17,14 +17,11 @@
     def scan_resource_conf(self, conf: dict[str, list[Any]]) -> CheckResult:
         self.evaluated_keys = ["execution_role_arn", "task_role_arn"]
         if "execution_role_arn" in conf.keys() and "task_role_arn" in conf.keys():
-<<<<<<< HEAD
-=======
             execution_role_arn = conf["execution_role_arn"]
             if not execution_role_arn or execution_role_arn == [None]:
                 # this occurs in TF plan files, when no role was set, very unlikely
                 return CheckResult.PASSED
 
->>>>>>> 2fb967da
             if conf["execution_role_arn"] == conf["task_role_arn"]:
                 return CheckResult.FAILED
         return CheckResult.PASSED
