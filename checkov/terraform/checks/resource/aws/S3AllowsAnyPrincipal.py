--- conflicted
+++ resolved
@@ -40,13 +40,7 @@
                 principal = statement['Principal']
                 if principal == '*':
                     return CheckResult.FAILED
-                if 'AWS' in statement['Principal']:
-                    # Can be a string or an array of strings
-                    aws = statement['Principal']['AWS']
-                    if (isinstance(aws, str) and aws == '*') or (isinstance(aws, list) and '*' in aws):
-                        return CheckResult.FAILED
-<<<<<<< HEAD
-=======
+     
                     if 'AWS' in statement['Principal']:
                         # Can be a string or an array of strings
                         aws = statement['Principal']['AWS']
@@ -54,7 +48,6 @@
                             return CheckResult.FAILED
         except Exception: # nosec
             pass
->>>>>>> 91dc9e97
         return CheckResult.PASSED
 
     def get_evaluated_keys(self) -> List[str]:
