--- conflicted
+++ resolved
@@ -23,11 +23,6 @@
         :param conf: aws_security_group configuration
         :return: <CheckResult>
         """
-<<<<<<< HEAD
-        if 'description' in conf.keys():
-            if conf['description']:
-                self.evaluated_keys = ['description']
-=======
         group_result = self.check_rule(rule_type='group_or_rule_description', conf=conf)
         if 'type' not in conf.keys():
             # 'type' attribute only exists and is required for aws_security_group_rule resources.
@@ -35,7 +30,6 @@
             egress_result = self.check_rule(rule_type='egress', conf=conf)
             ingress_result = self.check_rule(rule_type='ingress', conf=conf)
             if group_result == CheckResult.PASSED and egress_result == CheckResult.PASSED and ingress_result == CheckResult.PASSED:
->>>>>>> 0049a0d7
                 return CheckResult.PASSED
             else:
                 return CheckResult.FAILED
@@ -45,15 +39,13 @@
     def check_rule(self, rule_type, conf):
         if rule_type == 'group_or_rule_description':
             if 'description' in conf.keys():
-                self.evaluated_keys = 'description'
+                self.evaluated_keys = ['description']
                 if conf['description']:
                     return CheckResult.PASSED
             else:
                 return CheckResult.FAILED
 
         if rule_type in conf.keys():
-            if isinstance(self.evaluated_keys, str):
-                self.evaluated_keys = self.evaluated_keys.split()
             for rule in conf[rule_type]:
                 if isinstance(rule, dict):
                     if 'description' not in rule.keys() or not rule['description']:
