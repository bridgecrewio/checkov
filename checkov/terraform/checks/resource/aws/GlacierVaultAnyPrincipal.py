--- conflicted
+++ resolved
@@ -29,14 +29,10 @@
                     policy_obj = json.loads(policy_obj)
                 except Exception:
                     return CheckResult.UNKNOWN
-<<<<<<< HEAD
-        policy = Policy(policy_obj)
-=======
         try:
             policy = Policy(policy_obj)
         except TypeError:
             return CheckResult.UNKNOWN
->>>>>>> 2fb967da
         if policy.is_internet_accessible():
             return CheckResult.FAILED
         return CheckResult.PASSED
