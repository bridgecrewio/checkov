--- conflicted
+++ resolved
@@ -11,11 +11,7 @@
 class AbsSecurityGroupUnrestrictedIngress(BaseResourceCheck):
     def __init__(self, check_id: str, port: int) -> None:
         name = f"Ensure no security groups allow ingress from 0.0.0.0:0 to port {port}"
-<<<<<<< HEAD
-        supported_resources = ('aws_security_group', 'aws_security_group_rule')
-=======
         supported_resources = ('aws_security_group', 'aws_security_group_rule', 'aws_vpc_security_group_ingress_rule')
->>>>>>> 2fb967da
         categories = (CheckCategories.NETWORKING,)
         super().__init__(name=name, id=check_id, categories=categories, supported_resources=supported_resources)
         self.port = port
