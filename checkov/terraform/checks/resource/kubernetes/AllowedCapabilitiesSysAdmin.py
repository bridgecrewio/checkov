--- conflicted
+++ resolved
@@ -18,11 +18,8 @@
     def scan_resource_conf(self, conf) -> CheckResult:
         spec = conf.get('spec', [None])[0]
         evaluated_keys_path = "spec"
-<<<<<<< HEAD
-=======
         if not spec:
             return CheckResult.UNKNOWN
->>>>>>> 2fb967da
 
         template = spec.get("template")
         if template and isinstance(template, list):
