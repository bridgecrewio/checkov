--- conflicted
+++ resolved
@@ -3,37 +3,23 @@
 
 
 class PrivilegedContainersPSP(BaseResourceCheck):
-
     def __init__(self):
         # CIS-1.3 1.7.1
         # CIS-1.5 5.2.1
         name = "Do not admit privileged containers"
         id = "CKV_K8S_2"
 
-        supported_resources = ['kubernetes_pod_security_policy']
-        categories = [CheckCategories.GENERAL_SECURITY]
+        supported_resources = ("kubernetes_pod_security_policy",)
+        categories = (CheckCategories.GENERAL_SECURITY,)
         super().__init__(name=name, id=id, categories=categories, supported_resources=supported_resources)
 
     def scan_resource_conf(self, conf) -> CheckResult:
-        spec = conf['spec'][0]
-<<<<<<< HEAD
-
-        containers = spec.get("container")
-        for idx, container in enumerate(containers):
-            if not isinstance(container, dict):
-                return CheckResult.UNKNOWN
-            if container.get("security_context"):
-                context = container.get("security_context")[0]
-                if context.get("privileged") == [True]:
-                    self.evaluated_keys = [f'spec/[0]/container/[{idx}]/security_context/[0]/privileged']
-                    return CheckResult.FAILED
-
-=======
+        spec = conf["spec"][0]
         # for psp
         if spec.get("privileged") == [True]:
-            self.evaluated_keys = ['spec/[0]/privileged']
+            self.evaluated_keys = ["spec/[0]/privileged"]
             return CheckResult.FAILED
->>>>>>> fa8a9619
+
         return CheckResult.PASSED
 
 
