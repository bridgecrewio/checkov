--- conflicted
+++ resolved
@@ -16,14 +16,10 @@
         super().__init__(name=name, id=id, categories=categories, supported_resources=supported_resources)
 
     def scan_resource_conf(self, conf) -> CheckResult:
-<<<<<<< HEAD
-        spec = conf['spec'][0]
-=======
         spec = conf.get('spec', [None])[0]
         if not spec:
             return CheckResult.UNKNOWN
 
->>>>>>> 2fb967da
         evaluated_keys_path = "spec"
 
         template = spec.get("template")
