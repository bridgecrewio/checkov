--- conflicted
+++ resolved
@@ -22,12 +22,9 @@
 
     def scan_resource_conf(self, conf) -> CheckResult:
         spec = conf.get('spec', [None])[0]
-<<<<<<< HEAD
-=======
         if not spec:
             return CheckResult.UNKNOWN
 
->>>>>>> 2fb967da
         evaluated_keys_path = "spec"
 
         template = spec.get("template")
