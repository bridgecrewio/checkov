from checkov.common.models.enums import CheckCategories, CheckResult
from checkov.terraform.checks.resource.base_resource_check import BaseResourceCheck


class MemoryRequests(BaseResourceCheck):
    def __init__(self):
        name = "Memory requests should be set"
        id = "CKV_K8S_13"
        supported_resources = ["kubernetes_pod", "kubernetes_pod_v1",
                               "kubernetes_deployment", "kubernetes_deployment_v1"]
        categories = [CheckCategories.GENERAL_SECURITY]
        super().__init__(name=name, id=id, categories=categories, supported_resources=supported_resources)

    def scan_resource_conf(self, conf) -> CheckResult:
        if "spec" not in conf:
            self.evaluated_keys = [""]
            return CheckResult.FAILED
        spec = conf['spec'][0]
        evaluated_keys_path = "spec"
<<<<<<< HEAD
=======
        if not spec:
            return CheckResult.UNKNOWN
>>>>>>> 2fb967da

        template = spec.get("template")
        if template and isinstance(template, list):
            template = template[0]
            template_spec = template.get("spec")
            if template_spec and isinstance(template_spec, list):
                spec = template_spec[0]
                evaluated_keys_path = f'{evaluated_keys_path}/[0]/template/[0]/spec'

        containers = spec.get("container")
        if containers is None:
            return CheckResult.UNKNOWN
        for idx, container in enumerate(containers):
            if type(container) != dict:
                return CheckResult.UNKNOWN
            if container.get("resources"):
                resources = container.get("resources")[0]
                if resources.get('requests'):
                    requests = resources.get('requests')[0]
                    if isinstance(requests, dict) and requests.get('memory'):
                        return CheckResult.PASSED
                    self.evaluated_keys = [f'{evaluated_keys_path}/[0]/container/[{idx}]/resources/[0]/requests']
                    return CheckResult.FAILED
                self.evaluated_keys = [f'{evaluated_keys_path}/[0]/container/[{idx}]/resources']
                return CheckResult.FAILED
            self.evaluated_keys = [f'{evaluated_keys_path}/[0]/container/[{idx}]']
            return CheckResult.FAILED
        return CheckResult.PASSED


check = MemoryRequests()<|MERGE_RESOLUTION|>--- conflicted
+++ resolved
@@ -17,11 +17,8 @@
             return CheckResult.FAILED
         spec = conf['spec'][0]
         evaluated_keys_path = "spec"
-<<<<<<< HEAD
-=======
         if not spec:
             return CheckResult.UNKNOWN
->>>>>>> 2fb967da
 
         template = spec.get("template")
         if template and isinstance(template, list):
