from checkov.common.models.enums import CheckCategories, CheckResult
from checkov.terraform.checks.resource.base_resource_check import BaseResourceCheck


class DropCapabilities(BaseResourceCheck):

    def __init__(self):
        # CIS-1.3 1.7.7
        # CIS-1.5 5.2.7
        # NET_RAW allows a process to spy on packets on its network
        name = "Minimize the admission of containers with the NET_RAW capability"
        id = "CKV_K8S_28"

        supported_resources = ('kubernetes_pod', 'kubernetes_pod_v1',
                               'kubernetes_deployment', 'kubernetes_deployment_v1', )
        categories = (CheckCategories.GENERAL_SECURITY,)
        super().__init__(name=name, id=id, categories=categories, supported_resources=supported_resources)

    def scan_resource_conf(self, conf) -> CheckResult:
        if "spec" not in conf:
            self.evaluated_keys = [""]
            return CheckResult.FAILED
        spec = conf['spec'][0]
<<<<<<< HEAD
=======
        if not spec:
            return CheckResult.UNKNOWN

>>>>>>> 2fb967da
        evaluated_keys_path = "spec"

        template = spec.get("template")
        if template and isinstance(template, list):
            template = template[0]
            template_spec = template.get("spec")
            if template_spec and isinstance(template_spec, list):
                spec = template_spec[0]
                evaluated_keys_path = f'{evaluated_keys_path}/[0]/template/[0]/spec'

        if spec.get("container"):
            containers = spec.get("container")

            for idx, container in enumerate(containers):
                if type(container) != dict:
                    return CheckResult.UNKNOWN
                dropped = False
                if container.get("security_context") and isinstance(container.get("security_context"), list):
                    context = container.get("security_context")[0]
                    if context.get("capabilities") and isinstance(context.get("capabilities"), list):
                        capabilities = context.get("capabilities")[0]
                        if isinstance(capabilities, dict) and capabilities.get("drop") and isinstance(capabilities.get("drop"), list):
                            drops = capabilities.get("drop")[0]
                            for drop in drops:
                                if drop in ["ALL", "NET_RAW"]:
                                    dropped = True
                            if not dropped:
                                return CheckResult.FAILED
                        else:
                            self.evaluated_keys = [f"{evaluated_keys_path}/[0]/container/{idx}/security_context/[0]/capabilities"]
                            return CheckResult.FAILED
                    else:
                        self.evaluated_keys = [f"{evaluated_keys_path}/[0]/container/{idx}/security_context"]
                        return CheckResult.FAILED
                else:
                    self.evaluated_keys = [f"{evaluated_keys_path}/[0]/container/{idx}"]
                    return CheckResult.FAILED
            return CheckResult.PASSED
        return CheckResult.FAILED


check = DropCapabilities()<|MERGE_RESOLUTION|>--- conflicted
+++ resolved
@@ -21,12 +21,9 @@
             self.evaluated_keys = [""]
             return CheckResult.FAILED
         spec = conf['spec'][0]
-<<<<<<< HEAD
-=======
         if not spec:
             return CheckResult.UNKNOWN
 
->>>>>>> 2fb967da
         evaluated_keys_path = "spec"
 
         template = spec.get("template")
