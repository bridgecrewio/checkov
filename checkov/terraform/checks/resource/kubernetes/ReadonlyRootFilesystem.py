--- conflicted
+++ resolved
@@ -16,12 +16,8 @@
     def scan_resource_conf(self, conf) -> CheckResult:
         spec = conf.get('spec', [None])[0]
         evaluated_keys_path = "spec"
-<<<<<<< HEAD
-
-=======
         if not spec:
             return CheckResult.UNKNOWN
->>>>>>> 2fb967da
         if spec.get("template") and isinstance(spec.get("template"), list):
             template = spec.get("template")[0]
             if template.get("spec") and isinstance(template.get("spec"), list):
