from checkov.common.models.enums import CheckCategories, CheckResult
from checkov.terraform.checks.resource.base_resource_check import BaseResourceCheck


<<<<<<< HEAD
class GKEBinaryAuthorization(BaseResourceCheck):
    def __init__(self):
=======
class GKEBinaryAuthorization(BaseResourceValueCheck):
    def __init__(self) -> None:
>>>>>>> 85143e31
        name = "Ensure use of Binary Authorization"
        id = "CKV_GCP_66"
        supported_resources = ("google_container_cluster",)
        categories = (CheckCategories.KUBERNETES,)
        super().__init__(name=name, id=id, categories=categories, supported_resources=supported_resources)

<<<<<<< HEAD
    def scan_resource_conf(self, conf):
        if 'binary_authorization' in conf.keys():
            binary_authorization = conf["binary_authorization"][0]
            if isinstance(binary_authorization, dict) and 'evaluation_mode' in binary_authorization:
                # Google provider version >= v4.31.0
                if binary_authorization.get("evaluation_mode") == ["PROJECT_SINGLETON_POLICY_ENFORCE"]:
                    return CheckResult.PASSED
                # Google provider version v4.29.0 and v4.30.0
                elif binary_authorization.get("evaluation_mode") == [True]:
                    return CheckResult.PASSED
        # Google provider version <= v4.28.0
        if conf.get("enable_binary_authorization") == [True]:
            return CheckResult.PASSED
        return CheckResult.FAILED
=======
    def get_inspected_key(self) -> str:
        return "enable_binary_authorization"

>>>>>>> 85143e31

check = GKEBinaryAuthorization()<|MERGE_RESOLUTION|>--- conflicted
+++ resolved
@@ -2,20 +2,14 @@
 from checkov.terraform.checks.resource.base_resource_check import BaseResourceCheck
 
 
-<<<<<<< HEAD
 class GKEBinaryAuthorization(BaseResourceCheck):
     def __init__(self):
-=======
-class GKEBinaryAuthorization(BaseResourceValueCheck):
-    def __init__(self) -> None:
->>>>>>> 85143e31
         name = "Ensure use of Binary Authorization"
         id = "CKV_GCP_66"
-        supported_resources = ("google_container_cluster",)
-        categories = (CheckCategories.KUBERNETES,)
+        supported_resources = ['google_container_cluster']
+        categories = [CheckCategories.KUBERNETES]
         super().__init__(name=name, id=id, categories=categories, supported_resources=supported_resources)
 
-<<<<<<< HEAD
     def scan_resource_conf(self, conf):
         if 'binary_authorization' in conf.keys():
             binary_authorization = conf["binary_authorization"][0]
@@ -30,10 +24,6 @@
         if conf.get("enable_binary_authorization") == [True]:
             return CheckResult.PASSED
         return CheckResult.FAILED
-=======
-    def get_inspected_key(self) -> str:
-        return "enable_binary_authorization"
 
->>>>>>> 85143e31
 
 check = GKEBinaryAuthorization()