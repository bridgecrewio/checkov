--- conflicted
+++ resolved
@@ -12,8 +12,6 @@
       value:
         - "aws:kms"
         - "AES256"
-<<<<<<< HEAD
-=======
     - and:
       - cond_type: filter
         attribute: resource_type
@@ -31,7 +29,6 @@
           - aws_s3_bucket
         attribute: server_side_encryption_configuration.rule.apply_server_side_encryption_by_default.sse_algorithm
         operator: not_exists # The default for aws_s3_bucket was changed to be encrypted with SSE-S3 which uses AES256
->>>>>>> 2fb967da
     - and:
       - cond_type: filter
         attribute: resource_type
