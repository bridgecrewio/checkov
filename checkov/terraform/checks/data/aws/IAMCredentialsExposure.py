from __future__ import annotations

from typing import List, Union, Dict, Any, TYPE_CHECKING

from checkov.terraform.checks.data.base_cloudsplaining_data_iam_check import BaseTerraformCloudsplainingDataIAMCheck

if TYPE_CHECKING:
    from cloudsplaining.scan.policy_document import PolicyDocument
<<<<<<< HEAD


class CloudSplainingCredentialsExposure(BaseCloudsplainingIAMCheck):
=======


class CloudSplainingCredentialsExposure(BaseTerraformCloudsplainingDataIAMCheck):
>>>>>>> 2fb967da
    excluded_actions = {"ecr:GetAuthorizationToken"}  # noqa: CCE003  # a static attribute

    def __init__(self) -> None:
        name = "Ensure IAM policies does not allow credentials exposure"
        id = "CKV_AWS_107"
        super().__init__(name=name, id=id)

    def cloudsplaining_analysis(self, policy: PolicyDocument) -> Union[List[str], List[Dict[str, Any]]]:
        return [x for x in policy.credentials_exposure if x not in CloudSplainingCredentialsExposure.excluded_actions]


check = CloudSplainingCredentialsExposure()<|MERGE_RESOLUTION|>--- conflicted
+++ resolved
@@ -6,15 +6,9 @@
 
 if TYPE_CHECKING:
     from cloudsplaining.scan.policy_document import PolicyDocument
-<<<<<<< HEAD
-
-
-class CloudSplainingCredentialsExposure(BaseCloudsplainingIAMCheck):
-=======
 
 
 class CloudSplainingCredentialsExposure(BaseTerraformCloudsplainingDataIAMCheck):
->>>>>>> 2fb967da
     excluded_actions = {"ecr:GetAuthorizationToken"}  # noqa: CCE003  # a static attribute
 
     def __init__(self) -> None:
