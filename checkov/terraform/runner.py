from __future__ import annotations

import dataclasses
import logging
import os
from typing import Any, TYPE_CHECKING, Optional

from typing_extensions import TypeAlias  # noqa[TC002]

from checkov.common.bridgecrew.check_type import CheckType
from checkov.common.graph.checks_infra.registry import BaseRegistry
from checkov.common.graph.graph_builder.consts import GraphSource
from checkov.common.output.extra_resource import ExtraResource
from checkov.common.parallelizer.parallel_runner import parallel_runner
from checkov.common.output.graph_record import GraphRecord
from checkov.common.output.record import Record
from checkov.common.output.report import Report, merge_reports, remove_duplicate_results
from checkov.common.runners.base_runner import CHECKOV_CREATE_GRAPH
from checkov.common.util import data_structures_utils
from checkov.common.util.consts import RESOLVED_MODULE_ENTRY_NAME
from checkov.terraform import get_module_from_full_path, get_module_name, get_abs_path
from checkov.common.util.secrets import omit_secret_value_from_checks
from checkov.runner_filter import RunnerFilter
from checkov.terraform.base_runner import BaseTerraformRunner
from checkov.terraform.graph_manager import TerraformGraphManager
from checkov.terraform.modules.module_objects import TFDefinitionKey, TFModule
from checkov.terraform.context_parsers.registry import parser_registry
from checkov.terraform.evaluation.base_variable_evaluation import BaseVariableEvaluation
from checkov.common.graph.graph_builder.graph_components.attribute_names import CustomAttributes
from checkov.terraform.graph_builder.graph_components.block_types import BlockType
from checkov.terraform.graph_builder.graph_to_tf_definitions import convert_graph_vertices_to_tf_definitions
from checkov.terraform.graph_builder.local_graph import TerraformLocalGraph
from checkov.terraform.tag_providers import get_resource_tags
from checkov.common.runners.base_runner import strtobool
from checkov.terraform.tf_parser import TFParser

if TYPE_CHECKING:
    from checkov.common.typing import _SkippedCheck, LibraryGraph, LibraryGraphConnector

_TerraformContext: TypeAlias = "dict[TFDefinitionKey, dict[str, Any]]"
_TerraformDefinitions: TypeAlias = "dict[TFDefinitionKey, dict[str, Any]]"

CHECK_BLOCK_TYPES = frozenset(["resource", "data", "provider", "module"])


class Runner(BaseTerraformRunner[_TerraformDefinitions, _TerraformContext, TFDefinitionKey]):
    check_type = CheckType.TERRAFORM  # noqa: CCE003  # a static attribute

    def __init__(
        self,
        parser: TFParser | None = None,
        db_connector: LibraryGraphConnector | None = None,
        external_registries: list[BaseRegistry] | None = None,
        source: str = GraphSource.TERRAFORM,
        graph_class: type[TerraformLocalGraph] = TerraformLocalGraph,
        graph_manager: TerraformGraphManager | None = None,
    ) -> None:
        super().__init__(parser, db_connector, external_registries, source, graph_class, graph_manager)
<<<<<<< HEAD
        self.all_graphs: list[tuple[LibraryGraph, str]] = []
        self.resource_subgraph_map: Optional[dict[str, str]] = None
=======
        self.all_graphs: list[tuple[LibraryGraph, Optional[str]]] = []
>>>>>>> bbd182ca

    def run(
        self,
        root_folder: str | None,
        external_checks_dir: list[str] | None = None,
        files: list[str] | None = None,
        runner_filter: RunnerFilter | None = None,
        collect_skip_comments: bool = True,
    ) -> Report | list[Report]:
        runner_filter = runner_filter or RunnerFilter()
        if not runner_filter.show_progress_bar:
            self.pbar.turn_off_progress_bar()

        report = Report(self.check_type)
        parsing_errors: dict[str, Exception] = {}
        self.load_external_checks(external_checks_dir)
        local_graphs: Optional[list[tuple[Optional[str], Optional[TerraformLocalGraph]]]] = None
        if self.context is None or self.definitions is None or self.breadcrumbs is None:
            self.definitions = {}
            logging.info("Scanning root folder and producing fresh tf_definitions and context")
            tf_split_graph = strtobool(os.getenv("TF_SPLIT_GRAPH", "False"))
            if root_folder:
                root_folder = os.path.abspath(root_folder)
                if tf_split_graph:
                    graphs_with_definitions, self.resource_subgraph_map = self.graph_manager.build_multi_graph_from_source_directory(
                        source_dir=root_folder,
                        local_graph_class=self.graph_class,
                        download_external_modules=runner_filter.download_external_modules,
                        external_modules_download_path=runner_filter.external_modules_download_path,
                        parsing_errors=parsing_errors,
                        excluded_paths=runner_filter.excluded_paths,
                        vars_files=runner_filter.var_files,
                        create_graph=CHECKOV_CREATE_GRAPH,
                    )
                    local_graphs = []
                    for graph, definitions, subgraph_path in graphs_with_definitions:
                        for definition in definitions:
                            self.definitions.update(definition)
                        local_graphs.append((subgraph_path, graph))
                else:
                    single_graph, self.definitions = self.graph_manager.build_graph_from_source_directory(
                        source_dir=root_folder,
                        local_graph_class=self.graph_class,
                        download_external_modules=runner_filter.download_external_modules,
                        external_modules_download_path=runner_filter.external_modules_download_path,
                        parsing_errors=parsing_errors,
                        excluded_paths=runner_filter.excluded_paths,
                        vars_files=runner_filter.var_files,
                        create_graph=CHECKOV_CREATE_GRAPH,
                    )
                    # Make graph a list to allow single processing method for all cases
                    local_graphs = [(None, single_graph)]
            elif files:
                files = [os.path.abspath(file) for file in files]
                root_folder = os.path.split(os.path.commonprefix(files))[0]
                self._parse_files(files, parsing_errors)

                if CHECKOV_CREATE_GRAPH:
                    if tf_split_graph:
                        local_graphs = self.graph_manager.build_multi_graph_from_definitions(  # type:ignore[assignment]  # will be fixed after removing 'CHECKOV_CREATE_GRAPH'
                            self.definitions
                        )
                    else:
                        # local_graph needs to be a list to allow supporting multi graph
                        local_graphs = [(None, self.graph_manager.build_graph_from_definitions(self.definitions))]
            else:
                raise Exception("Root directory was not specified, files were not specified")

            if CHECKOV_CREATE_GRAPH and local_graphs:
                self._update_definitions_and_breadcrumbs(
                    local_graphs,  # type:ignore[arg-type]  # will be fixed after removing 'CHECKOV_CREATE_GRAPH'
                    report,
                    root_folder)
        else:
            logging.info("Scanning root folder using existing tf_definitions")
            if root_folder is None:
                # this shouldn't happen
                raise Exception("Root directory was not specified")

        self.pbar.initiate(len(self.definitions))
        self.check_tf_definition(report, root_folder, runner_filter, collect_skip_comments)

        report.add_parsing_errors(parsing_errors.keys())

        if CHECKOV_CREATE_GRAPH:
            if self.all_graphs:
                for igraph_graph, _ in self.all_graphs:
                    graph_report = self.get_graph_checks_report(root_folder, runner_filter, graph=igraph_graph)
                    merge_reports(report, graph_report)
            else:
                graph_report = self.get_graph_checks_report(root_folder, runner_filter)
                merge_reports(report, graph_report)

        report = remove_duplicate_results(report)

        if runner_filter.run_image_referencer:
            image_report = self.check_container_image_references(
                graph_connector=self.graph_manager.get_reader_endpoint(),
                root_path=root_folder,
                runner_filter=runner_filter,
            )

            if image_report:
                # due too many tests failing only return a list, if there is an image report
                return [report, image_report]

        return report

    def _parse_files(self, files: list[str], parsing_errors: dict[str, Exception]) -> None:
        if self.definitions is None:
            # just make sure it is not 'None'
            self.definitions = {}

        def parse_file(file: str) -> tuple[str, dict[str, Any] | None, dict[str, Exception]] | None:
            if not (file.endswith(".tf") or file.endswith(".hcl")):
                return None
            file_parsing_errors: dict[str, Exception] = {}
            parse_result = self.parser.parse_file(file=file, parsing_errors=file_parsing_errors)
            # the exceptions type can un-pickleable so we need to cast them to Exception
            for path, e in file_parsing_errors.items():
                file_parsing_errors[path] = Exception(e.__repr__())
            return file, parse_result, file_parsing_errors

        results = parallel_runner.run_function(parse_file, files)
        for result in results:
            if result:
                file, parse_result, file_parsing_errors = result
                if parse_result is not None:
                    self.definitions[TFDefinitionKey(file_path=file)] = parse_result
                if file_parsing_errors:
                    parsing_errors.update(file_parsing_errors)

    def _update_definitions_and_breadcrumbs(
        self, local_graphs: list[tuple[Optional[str], TerraformLocalGraph]], report: Report, root_folder: str
    ) -> None:
        self.definitions = {}
        self.breadcrumbs = {}
        self.all_graphs = []
        for subgraph_path, graph in local_graphs:
            for vertex in graph.vertices:
                if vertex.block_type == BlockType.RESOURCE:
                    vertex_id = vertex.attributes.get(CustomAttributes.TF_RESOURCE_ADDRESS)
                    report.add_resource(f"{vertex.path}:{vertex_id}")
            igraph_graph = self.graph_manager.save_graph(graph)
            self.all_graphs.append((igraph_graph, subgraph_path))
            current_definitions, current_breadcrumbs = convert_graph_vertices_to_tf_definitions(
                graph.vertices,
                root_folder,
            )
            self.definitions.update(current_definitions)
            self.breadcrumbs.update(current_breadcrumbs)

    def check_tf_definition(
        self,
        report: Report,
        root_folder: str,
        runner_filter: RunnerFilter,
        collect_skip_comments: bool = True,
    ) -> None:
        parser_registry.reset_definitions_context()
        if not self.definitions:
            # nothing to do
            self.pbar.update()
            self.pbar.close()
            return

        if not self.context:
            definitions_context = {}
            for definition_key_tuple in self.definitions.items():
                definitions_context = parser_registry.enrich_definitions_context(
                    definitions=definition_key_tuple, collect_skip_comments=collect_skip_comments
                )
            self.context = definitions_context
            logging.debug("Created definitions context")

        self.push_skipped_checks_down_from_modules(self.context)
        for full_file_path, definition in self.definitions.items():
            self.pbar.set_additional_data({"Current File Scanned": os.path.relpath(full_file_path.file_path)})
            abs_scanned_file = get_abs_path(full_file_path)
            abs_referrer = None
            scanned_file = f"{os.sep}{os.path.relpath(abs_scanned_file, root_folder)}"
            logging.debug(f"Scanning file: {scanned_file}")
            self.run_all_blocks(
                definition, self.context, full_file_path, root_folder, report, scanned_file, runner_filter, abs_referrer
            )
            self.pbar.update()
        self.pbar.close()

    def push_skipped_checks_down_from_modules(self, definition_context: dict[TFDefinitionKey, dict[str, Any]]) -> None:
        if not self.definitions:
            # no need to proceed
            return

        module_context_parser = parser_registry.context_parsers[BlockType.MODULE]
        for tf_definition_key, definition in self.definitions.items():
            full_file_path = tf_definition_key
            definition_modules_context = definition_context.get(full_file_path, {}).get(BlockType.MODULE, {})
            for entity in definition.get(BlockType.MODULE, []):
                module_name = module_context_parser.get_entity_context_path(entity)[0]
                skipped_checks = definition_modules_context.get(module_name, {}).get("skipped_checks")
                resolved_paths = entity.get(module_name).get(RESOLVED_MODULE_ENTRY_NAME)
                self.push_skipped_checks_down(definition_context, skipped_checks, resolved_paths)

    def push_skipped_checks_down(
        self,
        definition_context: dict[TFDefinitionKey, dict[str, Any]],
        skipped_checks: list[_SkippedCheck],
        resolved_paths: list[TFDefinitionKey],
    ) -> None:
        # this method pushes the skipped_checks down the 1 level to all resource types.
        if not skipped_checks or not resolved_paths:
            return
        for ind, definition in enumerate(resolved_paths):
            for block_type, block_configs in definition_context.get(definition, {}).items():
                # skip if type is not a Terraform resource
                if block_type not in CHECK_BLOCK_TYPES:
                    continue

                if block_type == "module":
                    if not self.definitions:
                        # no need to proceed
                        continue

                    # modules don't have a type, just a name
                    for module_name, module_config in block_configs.items():
                        # append the skipped checks also from a module to another module
                        module_config["skipped_checks"] += skipped_checks
                        module_context = next(
                            m
                            for m in self.definitions.get(resolved_paths[ind], {}).get(block_type, [])
                            if module_name in m
                        )
                        recursive_resolved_paths = module_context.get(module_name).get(RESOLVED_MODULE_ENTRY_NAME)
                        self.push_skipped_checks_down(definition_context, skipped_checks, recursive_resolved_paths)
                else:
                    # there may be multiple resource types - aws_bucket, etc
                    for resource_configs in block_configs.values():
                        # there may be multiple names for each resource type
                        for resource_config in resource_configs.values():
                            # append the skipped checks from the module to the other resources.
                            resource_config["skipped_checks"] += skipped_checks

    def run_all_blocks(
        self,
        definition: dict[str, list[dict[str, Any]]],
        definitions_context: _TerraformContext,
        full_file_path: TFDefinitionKey,
        root_folder: str,
        report: Report,
        scanned_file: str,
        runner_filter: RunnerFilter,
        module_referrer: str | None,
    ) -> None:
        if not definition:
            logging.debug(f"Empty definition, skipping run (root_folder={root_folder})")
            return
        block_types = set(definition.keys())
        for block_type in block_types & CHECK_BLOCK_TYPES:
            self.run_block(
                definition[block_type],
                definitions_context,
                full_file_path,
                root_folder,
                report,
                scanned_file,
                block_type,
                runner_filter,
                None,
                module_referrer,
            )

    def run_block(
        self,
        entities: list[dict[str, Any]],
        definition_context: _TerraformContext,
        full_file_path: TFDefinitionKey,
        root_folder: str,
        report: Report,
        scanned_file: str,
        block_type: str,
        runner_filter: RunnerFilter,
        entity_context_path_header: str | None = None,
        module_referrer: str | None = None,
    ) -> None:
        registry = self.block_type_registries[block_type]
        if not registry:
            return

        for entity in entities:
            entity_evaluations = None
            context_parser = parser_registry.context_parsers[block_type]
            definition_path = context_parser.get_entity_context_path(entity)
            (entity_type, entity_name, entity_config) = registry.extract_entity_details(entity)

            caller_file_path = None
            caller_file_line_range = None

            entity_id = entity_config.get(CustomAttributes.TF_RESOURCE_ADDRESS)
            module_full_path, _ = get_module_from_full_path(full_file_path)
            if module_full_path:
                module_name = get_module_name(full_file_path)
                if not module_name:
                    full_definition_path = entity_id.split(".")
                    try:
                        module_name_index = (
                            len(full_definition_path) - full_definition_path[::-1][1:].index(BlockType.MODULE) - 1
                        )  # the next item after the last 'module' prefix is the module name
                    except ValueError as e:
                        # TODO handle multiple modules with the same name in repo
                        logging.warning(f"Failed to get module name for resource {entity_id}. {str(e)}")
                        continue
                    module_name = full_definition_path[module_name_index]
                caller_context = definition_context[module_full_path].get(BlockType.MODULE, {}).get(module_name)
                if not caller_context:
                    continue
                caller_file_line_range = (caller_context.get("start_line", 1), caller_context.get("end_line", 1))
                abs_caller_file = get_abs_path(module_full_path)
                caller_file_path = f"{os.sep}{os.path.relpath(abs_caller_file, root_folder)}"

            if entity_context_path_header is None:
                entity_context_path = [block_type] + definition_path
            else:
                # TODO: check, if this code part is still used
                entity_context_path = [entity_context_path_header, block_type] + definition_path
            # Entity can exist only once per dir, for file as well
            context_path = full_file_path
            try:
                entity_context = data_structures_utils.get_inner_dict(
                    definition_context[context_path],
                    entity_context_path,
                )
                entity_lines_range = [entity_context.get("start_line", 1), entity_context.get("end_line", 1)]
                entity_code_lines = entity_context.get("code_lines", [])
                skipped_checks = entity_context.get("skipped_checks")
            except KeyError:
                # TODO: Context info isn't working for modules
                entity_lines_range = [1, 1]
                entity_code_lines = []
                skipped_checks = None

            if full_file_path in self.evaluations_context:
                variables_evaluations = {}
                for var_name, context_info in self.evaluations_context.get(full_file_path, {}).items():
                    variables_evaluations[var_name] = dataclasses.asdict(context_info)
                entity_evaluations = BaseVariableEvaluation.reduce_entity_evaluations(
                    variables_evaluations, entity_context_path
                )
            results = registry.scan(scanned_file, entity, skipped_checks, runner_filter)
            absolute_scanned_file_path = get_abs_path(full_file_path)
            # This duplicates a call at the start of scan, but adding this here seems better than kludging with some tuple return type
            tags = get_resource_tags(entity_type, entity_config)
            if results:
                for check, check_result in results.items():
                    censored_code_lines = omit_secret_value_from_checks(
                        check=check,
                        check_result=check_result,
                        entity_code_lines=entity_code_lines,
                        entity_config=entity_config,
                        resource_attributes_to_omit=runner_filter.resource_attr_to_omit,
                    )

                    record = Record(
                        check_id=check.id,
                        bc_check_id=check.bc_id,
                        check_name=check.name,
                        check_result=check_result,
                        code_block=censored_code_lines,
                        file_path=scanned_file,
                        file_line_range=entity_lines_range,
                        resource=entity_id,
                        evaluations=entity_evaluations,
                        check_class=check.__class__.__module__,
                        file_abs_path=absolute_scanned_file_path,
                        entity_tags=tags,
                        caller_file_path=caller_file_path,
                        caller_file_line_range=caller_file_line_range,
                        severity=check.severity,
                        bc_category=check.bc_category,
                        benchmarks=check.benchmarks,
                        details=check.details,
                        definition_context_file_path=full_file_path.file_path,
                    )
                    if CHECKOV_CREATE_GRAPH and self.breadcrumbs:
                        entity_key = entity_id
                        breadcrumb = self.breadcrumbs.get(record.file_path, {}).get(entity_key)
                        if breadcrumb:
                            record = GraphRecord(record, breadcrumb)

                    record.set_guideline(check.guideline)
                    report.add_record(record=record)
            else:
                if block_type == "resource":
                    # resources without checks, but not existing ones
                    report.extra_resources.add(
                        ExtraResource(
                            file_abs_path=absolute_scanned_file_path,
                            file_path=scanned_file,
                            resource=entity_id,
                        )
                    )

    def get_entity_context_and_evaluations(self, entity: dict[str, Any]) -> dict[str, Any] | None:
        block_type = entity[CustomAttributes.BLOCK_TYPE]
        tf_source_module_obj = entity.get(CustomAttributes.SOURCE_MODULE_OBJECT)
        if isinstance(tf_source_module_obj, dict):
            tf_source_module_obj = TFModule.from_json(tf_source_module_obj)
        full_file_path = TFDefinitionKey(
            file_path=entity[CustomAttributes.FILE_PATH], tf_source_modules=tf_source_module_obj
        )

        definition_path = entity[CustomAttributes.BLOCK_NAME].split(".")
        entity_context_path = [block_type] + definition_path
        try:
            entity_context = self.context[full_file_path]  # type:ignore[index]  # at this point self.context is set
            for k in entity_context_path:
                if k in entity_context:
                    entity_context = entity_context[k]
                else:
                    logging.warning(f'Failed to find context for {".".join(entity_context_path)}')
                    return None
            entity_context["definition_path"] = definition_path
        except KeyError:
            logging.error(f"Did not find context for key {full_file_path}")
            return {}
        return entity_context<|MERGE_RESOLUTION|>--- conflicted
+++ resolved
@@ -56,12 +56,8 @@
         graph_manager: TerraformGraphManager | None = None,
     ) -> None:
         super().__init__(parser, db_connector, external_registries, source, graph_class, graph_manager)
-<<<<<<< HEAD
-        self.all_graphs: list[tuple[LibraryGraph, str]] = []
+        self.all_graphs: list[tuple[LibraryGraph, Optional[str]]] = []
         self.resource_subgraph_map: Optional[dict[str, str]] = None
-=======
-        self.all_graphs: list[tuple[LibraryGraph, Optional[str]]] = []
->>>>>>> bbd182ca
 
     def run(
         self,
