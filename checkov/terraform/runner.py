--- conflicted
+++ resolved
@@ -72,10 +72,6 @@
         report = Report(self.check_type)
         parsing_errors: dict[str, Exception] = {}
         self.load_external_checks(external_checks_dir)
-<<<<<<< HEAD
-=======
-        local_graphs: Optional[list[tuple[Optional[str], Optional[TerraformLocalGraph]]]] = None
->>>>>>> 37ec834c
         if self.context is None or self.definitions is None or self.breadcrumbs is None:
             self.definitions = {}
             logging.info("Scanning root folder and producing fresh tf_definitions and context")
@@ -114,22 +110,11 @@
                 root_folder = os.path.split(os.path.commonprefix(files))[0]
                 self._parse_files(files, parsing_errors)
 
-<<<<<<< HEAD
                 if tf_split_graph:
                     local_graphs = self.graph_manager.build_multi_graph_from_definitions(self.definitions)
                 else:
                     # local_graph needs to be a list to allow supporting multi graph
-                    local_graphs = [('', self.graph_manager.build_graph_from_definitions(self.definitions))]
-=======
-                if CHECKOV_CREATE_GRAPH:
-                    if tf_split_graph:
-                        local_graphs = self.graph_manager.build_multi_graph_from_definitions(  # type:ignore[assignment]  # will be fixed after removing 'CHECKOV_CREATE_GRAPH'
-                            self.definitions
-                        )
-                    else:
-                        # local_graph needs to be a list to allow supporting multi graph
-                        local_graphs = [(None, self.graph_manager.build_graph_from_definitions(self.definitions))]
->>>>>>> 37ec834c
+                    local_graphs = [(None, self.graph_manager.build_graph_from_definitions(self.definitions))]
             else:
                 raise Exception("Root directory was not specified, files were not specified")
 
