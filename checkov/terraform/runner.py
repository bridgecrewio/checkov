from __future__ import annotations

import dataclasses
import logging
import os
from typing import Any, TYPE_CHECKING

from typing_extensions import TypeAlias  # noqa[TC002]

from checkov.common.bridgecrew.check_type import CheckType
from checkov.common.output.extra_resource import ExtraResource
from checkov.common.parallelizer.parallel_runner import parallel_runner
from checkov.common.output.graph_record import GraphRecord
from checkov.common.output.record import Record
from checkov.common.output.report import Report, merge_reports, remove_duplicate_results
from checkov.common.runners.base_runner import CHECKOV_CREATE_GRAPH
from checkov.common.util import data_structures_utils
from checkov.common.util.consts import RESOLVED_MODULE_ENTRY_NAME
from checkov.terraform import get_module_from_full_path, get_module_name, get_abs_path
from checkov.common.util.secrets import omit_secret_value_from_checks
from checkov.runner_filter import RunnerFilter
from checkov.terraform.base_runner import BaseTerraformRunner
from checkov.terraform.modules.module_objects import TFDefinitionKey, TFModule
from checkov.terraform.context_parsers.registry import parser_registry
from checkov.terraform.evaluation.base_variable_evaluation import BaseVariableEvaluation
from checkov.common.graph.graph_builder.graph_components.attribute_names import CustomAttributes
from checkov.terraform.graph_builder.graph_components.block_types import BlockType
from checkov.terraform.graph_builder.graph_to_tf_definitions import convert_graph_vertices_to_tf_definitions
from checkov.terraform.graph_builder.local_graph import TerraformLocalGraph
from checkov.terraform.tag_providers import get_resource_tags
from checkov.common.runners.base_runner import strtobool

if TYPE_CHECKING:
    from checkov.common.typing import _SkippedCheck, LibraryGraph

_TerraformContext: TypeAlias = "dict[TFDefinitionKey, dict[str, Any]]"
_TerraformDefinitions: TypeAlias = "dict[TFDefinitionKey, dict[str, Any]]"

CHECK_BLOCK_TYPES = frozenset(["resource", "data", "provider", "module"])


class Runner(BaseTerraformRunner[_TerraformDefinitions, _TerraformContext, TFDefinitionKey]):
    check_type = CheckType.TERRAFORM  # noqa: CCE003  # a static attribute

<<<<<<< HEAD
    def __init__(
        self,
        parser: TFParser | None = None,
        db_connector: LibraryGraphConnector | None = None,
        external_registries: list[BaseRegistry] | None = None,
        source: str = GraphSource.TERRAFORM,
        graph_class: type[TerraformLocalGraph] = TerraformLocalGraph,
        graph_manager: TerraformGraphManager | None = None
    ) -> None:
        super().__init__(file_extensions=['.tf', '.hcl'])
        self.external_registries = [] if external_registries is None else external_registries
        self.graph_class = graph_class
        self.parser = parser or TFParser()
        self.definitions: _TerraformDefinitions | None = None
        self.context: _TerraformContext | None = None
        self.breadcrumbs = None
        self.evaluations_context: Dict[TFDefinitionKey, Dict[str, EvaluationContext]] = {}
        self.graph_manager: TerraformGraphManager = graph_manager if graph_manager is not None else TerraformGraphManager(
            source=source,
            db_connector=db_connector or self.db_connector,
        )
        self.graph_registry: Registry = get_graph_checks_registry(self.check_type)
        self.definitions_with_modules: dict[str, dict[str, Any]] = {}
        self.referrer_cache: Dict[str, str] = {}
        self.non_referred_cache: Set[str] = set()
        self.all_graphs: list[tuple[LibraryGraph, str]] = []

    block_type_registries = {  # noqa: CCE003  # a static attribute
        'resource': resource_registry,
        'data': data_registry,
        'provider': provider_registry,
        'module': module_registry,
    }

=======
>>>>>>> 9a2c3f73
    def run(
        self,
        root_folder: str | None,
        external_checks_dir: list[str] | None = None,
        files: list[str] | None = None,
        runner_filter: RunnerFilter | None = None,
        collect_skip_comments: bool = True,
    ) -> Report | list[Report]:
        runner_filter = runner_filter or RunnerFilter()
        if not runner_filter.show_progress_bar:
            self.pbar.turn_off_progress_bar()

        report = Report(self.check_type)
        parsing_errors: dict[str, Exception] = {}
        self.load_external_checks(external_checks_dir)
        local_graphs = None
        if self.context is None or self.definitions is None or self.breadcrumbs is None:
            self.definitions = {}
            logging.info("Scanning root folder and producing fresh tf_definitions and context")
            tf_split_graph = strtobool(os.getenv("TF_SPLIT_GRAPH", "False"))
            if root_folder:
                root_folder = os.path.abspath(root_folder)
                if tf_split_graph:
                    graphs_with_definitions = self.graph_manager.build_multi_graph_from_source_directory(
                        source_dir=root_folder,
                        local_graph_class=self.graph_class,
                        download_external_modules=runner_filter.download_external_modules,
                        external_modules_download_path=runner_filter.external_modules_download_path,
                        parsing_errors=parsing_errors,
                        excluded_paths=runner_filter.excluded_paths,
                        vars_files=runner_filter.var_files,
                        create_graph=CHECKOV_CREATE_GRAPH,
                    )
                    local_graphs = []
                    for graph, definitions, subgraph_path in graphs_with_definitions:
                        for definition in definitions:
                            self.definitions.update(definition)
                        local_graphs.append((subgraph_path, graph))
                else:
                    single_graph, self.definitions = self.graph_manager.build_graph_from_source_directory(
                        source_dir=root_folder,
                        local_graph_class=self.graph_class,
                        download_external_modules=runner_filter.download_external_modules,
                        external_modules_download_path=runner_filter.external_modules_download_path,
                        parsing_errors=parsing_errors,
                        excluded_paths=runner_filter.excluded_paths,
                        vars_files=runner_filter.var_files,
                        create_graph=CHECKOV_CREATE_GRAPH,
                    )
                    # Make graph a list to allow single processing method for all cases
                    local_graphs = [('', single_graph)]
            elif files:
                files = [os.path.abspath(file) for file in files]
                root_folder = os.path.split(os.path.commonprefix(files))[0]
                self._parse_files(files, parsing_errors)

                if CHECKOV_CREATE_GRAPH:
                    if tf_split_graph:
<<<<<<< HEAD
                        local_graphs = self.graph_manager.build_multi_graph_from_definitions(self.definitions)  # type:ignore[assignment]  # will be fixed after removing 'CHECKOV_CREATE_GRAPH'
=======
                        local_graph = self.graph_manager.build_multi_graph_from_definitions(  # type:ignore[assignment]  # will be fixed after removing 'CHECKOV_CREATE_GRAPH'
                            self.definitions
                        )
>>>>>>> 9a2c3f73
                    else:
                        # local_graph needs to be a list to allow supporting multi graph
                        local_graphs = [('', self.graph_manager.build_graph_from_definitions(self.definitions))]
            else:
                raise Exception("Root directory was not specified, files were not specified")

<<<<<<< HEAD
            if CHECKOV_CREATE_GRAPH and local_graphs:
                self._update_definitions_and_breadcrumbs(local_graphs, report, root_folder)  # type:ignore[arg-type]  # will be fixed after removing 'CHECKOV_CREATE_GRAPH'
=======
            if CHECKOV_CREATE_GRAPH and local_graph:
                self._update_definitions_and_breadcrumbs(
                    all_graphs,
                    local_graph,  # type:ignore[arg-type]  # will be fixed after removing 'CHECKOV_CREATE_GRAPH'
                    report,
                    root_folder,
                )
>>>>>>> 9a2c3f73
        else:
            logging.info("Scanning root folder using existing tf_definitions")
            if root_folder is None:
                # this shouldn't happen
                raise Exception("Root directory was not specified")

        self.pbar.initiate(len(self.definitions))
        self.check_tf_definition(report, root_folder, runner_filter, collect_skip_comments)

        report.add_parsing_errors(parsing_errors.keys())

        if CHECKOV_CREATE_GRAPH:
            if self.all_graphs:
                for igraph_graph, _ in self.all_graphs:
                    graph_report = self.get_graph_checks_report(root_folder, runner_filter, graph=igraph_graph)
                    merge_reports(report, graph_report)
            else:
                graph_report = self.get_graph_checks_report(root_folder, runner_filter)
                merge_reports(report, graph_report)

        report = remove_duplicate_results(report)

        if runner_filter.run_image_referencer:
            image_report = self.check_container_image_references(
                graph_connector=self.graph_manager.get_reader_endpoint(),
                root_path=root_folder,
                runner_filter=runner_filter,
            )

            if image_report:
                # due too many tests failing only return a list, if there is an image report
                return [report, image_report]

        return report

    def _parse_files(self, files: list[str], parsing_errors: dict[str, Exception]) -> None:
        if self.definitions is None:
            # just make sure it is not 'None'
            self.definitions = {}

        def parse_file(file: str) -> tuple[str, dict[str, Any] | None, dict[str, Exception]] | None:
            if not (file.endswith(".tf") or file.endswith(".hcl")):
                return None
            file_parsing_errors: dict[str, Exception] = {}
            parse_result = self.parser.parse_file(file=file, parsing_errors=file_parsing_errors)
            # the exceptions type can un-pickleable so we need to cast them to Exception
            for path, e in file_parsing_errors.items():
                file_parsing_errors[path] = Exception(e.__repr__())
            return file, parse_result, file_parsing_errors

        results = parallel_runner.run_function(parse_file, files)
        for result in results:
            if result:
                file, parse_result, file_parsing_errors = result
                if parse_result is not None:
                    self.definitions[TFDefinitionKey(file_path=file)] = parse_result
                if file_parsing_errors:
                    parsing_errors.update(file_parsing_errors)

    def _update_definitions_and_breadcrumbs(
        self, local_graphs: list[tuple[str, TerraformLocalGraph]], report: Report, root_folder: str
    ) -> None:
        self.definitions = {}
        self.breadcrumbs = {}
        self.all_graphs = []
        for subgraph_path, graph in local_graphs:
            for vertex in graph.vertices:
                if vertex.block_type == BlockType.RESOURCE:
                    vertex_id = vertex.attributes.get(CustomAttributes.TF_RESOURCE_ADDRESS)
                    report.add_resource(f"{vertex.path}:{vertex_id}")
            igraph_graph = self.graph_manager.save_graph(graph)
            self.all_graphs.append((igraph_graph, subgraph_path))
            current_definitions, current_breadcrumbs = convert_graph_vertices_to_tf_definitions(
                graph.vertices,
                root_folder,
            )
            self.definitions.update(current_definitions)
            self.breadcrumbs.update(current_breadcrumbs)

    def check_tf_definition(
        self,
        report: Report,
        root_folder: str,
        runner_filter: RunnerFilter,
        collect_skip_comments: bool = True,
    ) -> None:
        parser_registry.reset_definitions_context()
        if not self.definitions:
            # nothing to do
            self.pbar.update()
            self.pbar.close()
            return

        if not self.context:
            definitions_context = {}
            for definition_key_tuple in self.definitions.items():
                definitions_context = parser_registry.enrich_definitions_context(
                    definitions=definition_key_tuple, collect_skip_comments=collect_skip_comments
                )
            self.context = definitions_context
            logging.debug("Created definitions context")

        self.push_skipped_checks_down_from_modules(self.context)
        for full_file_path, definition in self.definitions.items():
            self.pbar.set_additional_data({"Current File Scanned": os.path.relpath(full_file_path.file_path)})
            abs_scanned_file = get_abs_path(full_file_path)
            abs_referrer = None
            scanned_file = f"{os.sep}{os.path.relpath(abs_scanned_file, root_folder)}"
            logging.debug(f"Scanning file: {scanned_file}")
            self.run_all_blocks(
                definition, self.context, full_file_path, root_folder, report, scanned_file, runner_filter, abs_referrer
            )
            self.pbar.update()
        self.pbar.close()

    def push_skipped_checks_down_from_modules(self, definition_context: dict[TFDefinitionKey, dict[str, Any]]) -> None:
        if not self.definitions:
            # no need to proceed
            return

        module_context_parser = parser_registry.context_parsers[BlockType.MODULE]
        for tf_definition_key, definition in self.definitions.items():
            full_file_path = tf_definition_key
            definition_modules_context = definition_context.get(full_file_path, {}).get(BlockType.MODULE, {})
            for entity in definition.get(BlockType.MODULE, []):
                module_name = module_context_parser.get_entity_context_path(entity)[0]
                skipped_checks = definition_modules_context.get(module_name, {}).get("skipped_checks")
                resolved_paths = entity.get(module_name).get(RESOLVED_MODULE_ENTRY_NAME)
                self.push_skipped_checks_down(definition_context, skipped_checks, resolved_paths)

    def push_skipped_checks_down(
        self,
        definition_context: dict[TFDefinitionKey, dict[str, Any]],
        skipped_checks: list[_SkippedCheck],
        resolved_paths: list[TFDefinitionKey],
    ) -> None:
        # this method pushes the skipped_checks down the 1 level to all resource types.
        if not skipped_checks or not resolved_paths:
            return
        for ind, definition in enumerate(resolved_paths):
            for block_type, block_configs in definition_context.get(definition, {}).items():
                # skip if type is not a Terraform resource
                if block_type not in CHECK_BLOCK_TYPES:
                    continue

                if block_type == "module":
                    if not self.definitions:
                        # no need to proceed
                        continue

                    # modules don't have a type, just a name
                    for module_name, module_config in block_configs.items():
                        # append the skipped checks also from a module to another module
                        module_config["skipped_checks"] += skipped_checks
                        module_context = next(
                            m
                            for m in self.definitions.get(resolved_paths[ind], {}).get(block_type, [])
                            if module_name in m
                        )
                        recursive_resolved_paths = module_context.get(module_name).get(RESOLVED_MODULE_ENTRY_NAME)
                        self.push_skipped_checks_down(definition_context, skipped_checks, recursive_resolved_paths)
                else:
                    # there may be multiple resource types - aws_bucket, etc
                    for resource_configs in block_configs.values():
                        # there may be multiple names for each resource type
                        for resource_config in resource_configs.values():
                            # append the skipped checks from the module to the other resources.
                            resource_config["skipped_checks"] += skipped_checks

    def run_all_blocks(
        self,
        definition: dict[str, list[dict[str, Any]]],
        definitions_context: _TerraformContext,
        full_file_path: TFDefinitionKey,
        root_folder: str,
        report: Report,
        scanned_file: str,
        runner_filter: RunnerFilter,
        module_referrer: str | None,
    ) -> None:
        if not definition:
            logging.debug(f"Empty definition, skipping run (root_folder={root_folder})")
            return
        block_types = set(definition.keys())
        for block_type in block_types & CHECK_BLOCK_TYPES:
            self.run_block(
                definition[block_type],
                definitions_context,
                full_file_path,
                root_folder,
                report,
                scanned_file,
                block_type,
                runner_filter,
                None,
                module_referrer,
            )

    def run_block(
        self,
        entities: list[dict[str, Any]],
        definition_context: _TerraformContext,
        full_file_path: TFDefinitionKey,
        root_folder: str,
        report: Report,
        scanned_file: str,
        block_type: str,
        runner_filter: RunnerFilter,
        entity_context_path_header: str | None = None,
        module_referrer: str | None = None,
    ) -> None:
        registry = self.block_type_registries[block_type]
        if not registry:
            return

        for entity in entities:
            entity_evaluations = None
            context_parser = parser_registry.context_parsers[block_type]
            definition_path = context_parser.get_entity_context_path(entity)
            (entity_type, entity_name, entity_config) = registry.extract_entity_details(entity)

            caller_file_path = None
            caller_file_line_range = None

            entity_id = entity_config.get(CustomAttributes.TF_RESOURCE_ADDRESS)
            module_full_path, _ = get_module_from_full_path(full_file_path)
            if module_full_path:
                module_name = get_module_name(full_file_path)
                if not module_name:
                    full_definition_path = entity_id.split(".")
                    try:
                        module_name_index = (
                            len(full_definition_path) - full_definition_path[::-1][1:].index(BlockType.MODULE) - 1
                        )  # the next item after the last 'module' prefix is the module name
                    except ValueError as e:
                        # TODO handle multiple modules with the same name in repo
                        logging.warning(f"Failed to get module name for resource {entity_id}. {str(e)}")
                        continue
                    module_name = full_definition_path[module_name_index]
                caller_context = definition_context[module_full_path].get(BlockType.MODULE, {}).get(module_name)
                if not caller_context:
                    continue
                caller_file_line_range = (caller_context.get("start_line", 1), caller_context.get("end_line", 1))
                abs_caller_file = get_abs_path(module_full_path)
                caller_file_path = f"{os.sep}{os.path.relpath(abs_caller_file, root_folder)}"

            if entity_context_path_header is None:
                entity_context_path = [block_type] + definition_path
            else:
                # TODO: check, if this code part is still used
                entity_context_path = [entity_context_path_header, block_type] + definition_path
            # Entity can exist only once per dir, for file as well
            context_path = full_file_path
            try:
                entity_context = data_structures_utils.get_inner_dict(
                    definition_context[context_path],
                    entity_context_path,
                )
                entity_lines_range = [entity_context.get("start_line", 1), entity_context.get("end_line", 1)]
                entity_code_lines = entity_context.get("code_lines", [])
                skipped_checks = entity_context.get("skipped_checks")
            except KeyError:
                # TODO: Context info isn't working for modules
                entity_lines_range = [1, 1]
                entity_code_lines = []
                skipped_checks = None

            if full_file_path in self.evaluations_context:
                variables_evaluations = {}
                for var_name, context_info in self.evaluations_context.get(full_file_path, {}).items():
                    variables_evaluations[var_name] = dataclasses.asdict(context_info)
                entity_evaluations = BaseVariableEvaluation.reduce_entity_evaluations(
                    variables_evaluations, entity_context_path
                )
            results = registry.scan(scanned_file, entity, skipped_checks, runner_filter)
            absolute_scanned_file_path = get_abs_path(full_file_path)
            # This duplicates a call at the start of scan, but adding this here seems better than kludging with some tuple return type
            tags = get_resource_tags(entity_type, entity_config)
            if results:
                for check, check_result in results.items():
                    censored_code_lines = omit_secret_value_from_checks(
                        check=check,
                        check_result=check_result,
                        entity_code_lines=entity_code_lines,
                        entity_config=entity_config,
                        resource_attributes_to_omit=runner_filter.resource_attr_to_omit,
                    )

                    record = Record(
                        check_id=check.id,
                        bc_check_id=check.bc_id,
                        check_name=check.name,
                        check_result=check_result,
                        code_block=censored_code_lines,
                        file_path=scanned_file,
                        file_line_range=entity_lines_range,
                        resource=entity_id,
                        evaluations=entity_evaluations,
                        check_class=check.__class__.__module__,
                        file_abs_path=absolute_scanned_file_path,
                        entity_tags=tags,
                        caller_file_path=caller_file_path,
                        caller_file_line_range=caller_file_line_range,
                        severity=check.severity,
                        bc_category=check.bc_category,
                        benchmarks=check.benchmarks,
                        details=check.details,
                        definition_context_file_path=full_file_path.file_path,
                    )
                    if CHECKOV_CREATE_GRAPH and self.breadcrumbs:
                        entity_key = entity_id
                        breadcrumb = self.breadcrumbs.get(record.file_path, {}).get(entity_key)
                        if breadcrumb:
                            record = GraphRecord(record, breadcrumb)

                    record.set_guideline(check.guideline)
                    report.add_record(record=record)
            else:
                if block_type == "resource":
                    # resources without checks, but not existing ones
                    report.extra_resources.add(
                        ExtraResource(
                            file_abs_path=absolute_scanned_file_path,
                            file_path=scanned_file,
                            resource=entity_id,
                        )
                    )

    def get_entity_context_and_evaluations(self, entity: dict[str, Any]) -> dict[str, Any] | None:
        block_type = entity[CustomAttributes.BLOCK_TYPE]
        tf_source_module_obj = entity.get(CustomAttributes.SOURCE_MODULE_OBJECT)
        if isinstance(tf_source_module_obj, dict):
            tf_source_module_obj = TFModule.from_json(tf_source_module_obj)
        full_file_path = TFDefinitionKey(
            file_path=entity[CustomAttributes.FILE_PATH], tf_source_modules=tf_source_module_obj
        )

        definition_path = entity[CustomAttributes.BLOCK_NAME].split(".")
        entity_context_path = [block_type] + definition_path
        try:
            entity_context = self.context[full_file_path]  # type:ignore[index]  # at this point self.context is set
            for k in entity_context_path:
                if k in entity_context:
                    entity_context = entity_context[k]
                else:
                    logging.warning(f'Failed to find context for {".".join(entity_context_path)}')
                    return None
            entity_context["definition_path"] = definition_path
        except KeyError:
            logging.error(f"Did not find context for key {full_file_path}")
            return {}
        return entity_context<|MERGE_RESOLUTION|>--- conflicted
+++ resolved
@@ -42,43 +42,6 @@
 class Runner(BaseTerraformRunner[_TerraformDefinitions, _TerraformContext, TFDefinitionKey]):
     check_type = CheckType.TERRAFORM  # noqa: CCE003  # a static attribute
 
-<<<<<<< HEAD
-    def __init__(
-        self,
-        parser: TFParser | None = None,
-        db_connector: LibraryGraphConnector | None = None,
-        external_registries: list[BaseRegistry] | None = None,
-        source: str = GraphSource.TERRAFORM,
-        graph_class: type[TerraformLocalGraph] = TerraformLocalGraph,
-        graph_manager: TerraformGraphManager | None = None
-    ) -> None:
-        super().__init__(file_extensions=['.tf', '.hcl'])
-        self.external_registries = [] if external_registries is None else external_registries
-        self.graph_class = graph_class
-        self.parser = parser or TFParser()
-        self.definitions: _TerraformDefinitions | None = None
-        self.context: _TerraformContext | None = None
-        self.breadcrumbs = None
-        self.evaluations_context: Dict[TFDefinitionKey, Dict[str, EvaluationContext]] = {}
-        self.graph_manager: TerraformGraphManager = graph_manager if graph_manager is not None else TerraformGraphManager(
-            source=source,
-            db_connector=db_connector or self.db_connector,
-        )
-        self.graph_registry: Registry = get_graph_checks_registry(self.check_type)
-        self.definitions_with_modules: dict[str, dict[str, Any]] = {}
-        self.referrer_cache: Dict[str, str] = {}
-        self.non_referred_cache: Set[str] = set()
-        self.all_graphs: list[tuple[LibraryGraph, str]] = []
-
-    block_type_registries = {  # noqa: CCE003  # a static attribute
-        'resource': resource_registry,
-        'data': data_registry,
-        'provider': provider_registry,
-        'module': module_registry,
-    }
-
-=======
->>>>>>> 9a2c3f73
     def run(
         self,
         root_folder: str | None,
@@ -137,31 +100,17 @@
 
                 if CHECKOV_CREATE_GRAPH:
                     if tf_split_graph:
-<<<<<<< HEAD
-                        local_graphs = self.graph_manager.build_multi_graph_from_definitions(self.definitions)  # type:ignore[assignment]  # will be fixed after removing 'CHECKOV_CREATE_GRAPH'
-=======
-                        local_graph = self.graph_manager.build_multi_graph_from_definitions(  # type:ignore[assignment]  # will be fixed after removing 'CHECKOV_CREATE_GRAPH'
+                        local_graphs = self.graph_manager.build_multi_graph_from_definitions(  # type:ignore[assignment]  # will be fixed after removing 'CHECKOV_CREATE_GRAPH'
                             self.definitions
                         )
->>>>>>> 9a2c3f73
                     else:
                         # local_graph needs to be a list to allow supporting multi graph
                         local_graphs = [('', self.graph_manager.build_graph_from_definitions(self.definitions))]
             else:
                 raise Exception("Root directory was not specified, files were not specified")
 
-<<<<<<< HEAD
             if CHECKOV_CREATE_GRAPH and local_graphs:
                 self._update_definitions_and_breadcrumbs(local_graphs, report, root_folder)  # type:ignore[arg-type]  # will be fixed after removing 'CHECKOV_CREATE_GRAPH'
-=======
-            if CHECKOV_CREATE_GRAPH and local_graph:
-                self._update_definitions_and_breadcrumbs(
-                    all_graphs,
-                    local_graph,  # type:ignore[arg-type]  # will be fixed after removing 'CHECKOV_CREATE_GRAPH'
-                    report,
-                    root_folder,
-                )
->>>>>>> 9a2c3f73
         else:
             logging.info("Scanning root folder using existing tf_definitions")
             if root_folder is None:
