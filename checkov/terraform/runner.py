--- conflicted
+++ resolved
@@ -48,7 +48,6 @@
     check_type = CheckType.TERRAFORM
 
     def __init__(
-<<<<<<< HEAD
         self,
         parser: Parser = Parser(),
         db_connector: NetworkxConnector = NetworkxConnector(),
@@ -56,15 +55,6 @@
         source: str = "Terraform",
         graph_class: Type[TerraformLocalGraph] = TerraformLocalGraph,
         graph_manager: Optional[TerraformGraphManager] = None
-=======
-            self,
-            parser: Parser = Parser(),
-            db_connector: NetworkxConnector = NetworkxConnector(),
-            external_registries: Optional[List[BaseRegistry]] = None,
-            source: str = "Terraform",
-            graph_class: Type[LocalGraph] = TerraformLocalGraph,
-            graph_manager: Optional[TerraformGraphManager] = None
->>>>>>> 5b9647cb
     ) -> None:
         super().__init__(file_extensions=['.tf', '.hcl'])
         self.external_registries = [] if external_registries is None else external_registries
@@ -138,8 +128,10 @@
                     if vertex.block_type == BlockType.RESOURCE:
                         report.add_resource(f'{vertex.path}:{vertex.id}')
                 self.graph_manager.save_graph(local_graph)
-                self.definitions, self.breadcrumbs = convert_graph_vertices_to_tf_definitions(local_graph.vertices,
-                                                                                              root_folder)
+                self.definitions, self.breadcrumbs = convert_graph_vertices_to_tf_definitions(
+                    local_graph.vertices,
+                    root_folder,
+                )
         else:
             logging.info("Scanning root folder using existing tf_definitions")
 
@@ -167,7 +159,8 @@
         if not connected_entity:
             return None
         connected_entity_context, connected_entity_evaluations = self.get_entity_context_and_evaluations(
-            connected_entity)
+            connected_entity
+        )
         if not connected_entity_context:
             return None
         full_file_path = connected_entity[CustomAttributes.FILE_PATH]
@@ -334,8 +327,10 @@
                 entity_context_path = entity_context_path_header + block_type + definition_path
             # Entity can exist only once per dir, for file as well
             try:
-                entity_context = data_structures_utils.get_inner_dict(definition_context[full_file_path],
-                                                                      entity_context_path)
+                entity_context = data_structures_utils.get_inner_dict(
+                    definition_context[full_file_path],
+                    entity_context_path,
+                )
                 entity_lines_range = [entity_context.get('start_line'), entity_context.get('end_line')]
                 entity_code_lines = entity_context.get('code_lines')
                 skipped_checks = entity_context.get('skipped_checks')
