--- conflicted
+++ resolved
@@ -24,14 +24,8 @@
 from checkov.common.runners.base_runner import BaseRunner, CHECKOV_CREATE_GRAPH
 from checkov.common.util import data_structures_utils
 from checkov.common.util.consts import RESOLVED_MODULE_ENTRY_NAME
-<<<<<<< HEAD
-from checkov.common.util.parser_utils import get_module_from_full_path, get_abs_path, get_current_module_index, \
-    get_tf_definition_key
+from checkov.common.util.parser_utils import get_module_from_full_path, get_abs_path, get_tf_definition_key
 from checkov.common.util.secrets import omit_secret_value_from_checks, omit_secret_value_from_graph_checks
-=======
-from checkov.common.util.parser_utils import get_module_from_full_path, get_abs_path, get_tf_definition_key
-from checkov.common.util.secrets import omit_secret_value_from_checks
->>>>>>> 4385e914
 from checkov.common.variables.context import EvaluationContext
 from checkov.runner_filter import RunnerFilter
 from checkov.terraform.checks.data.registry import data_registry
@@ -242,21 +236,15 @@
                         else:
                             module_dependency_path = module_dependency.split(PATH_SEPARATOR)[-1]
                             tf_path = get_tf_definition_key(full_file_path, module_dependency_path, module_dependency_num)
-<<<<<<< HEAD
-                        referrer_id = self._find_id_for_referrer(tf_path)
-                        if referrer_id:
-                            resource = f'{referrer_id}.{resource_id}'
+                            referrer_id = self._find_id_for_referrer(tf_path)
+                            if referrer_id:
+                                resource = f'{referrer_id}.{resource_id}'
                     entity_config = self.get_graph_resource_entity_config(entity, entity_context)
                     censored_code_lines = omit_secret_value_from_graph_checks(check=check, check_result=check_result,
                                                                               entity_code_lines=entity_context.get(
                                                                                   'code_lines'),
                                                                               entity_config=entity_config,
                                                                               resource_attributes_to_omit=resource_attributes_to_omit)
-=======
-                            referrer_id = self._find_id_for_referrer(tf_path)
-                            if referrer_id:
-                                resource = f'{referrer_id}.{resource_id}'
->>>>>>> 4385e914
                     record = Record(
                         check_id=check.id,
                         bc_check_id=check.bc_id,
