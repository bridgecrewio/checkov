import logging

from checkov.terraform.context_parsers.registry import parser_registry
from checkov.terraform.checks.resource.registry import resource_registry
from checkov.terraform.output.record import Record
from checkov.terraform.output.report import Report
from checkov.terraform.parser import Parser
from checkov.terraform.graph.dependecy_graphs.dot_graph import DotGraph

class Runner:

<<<<<<< HEAD
    def run(self, root_folder,use_graph):
=======
    def run(self, root_folder, external_checks_dir=None):
>>>>>>> f961e33d
        report = Report()
        tf_definitions = {}
        parsing_errors = {}

        if external_checks_dir:
            for directory in external_checks_dir:
                resource_registry.load_external_checks(directory)

        Parser().hcl2(directory=root_folder, tf_definitions=tf_definitions, parsing_errors=parsing_errors)
        report.add_parsing_errors(parsing_errors.keys())
        if use_graph:
            dot_graph = DotGraph(root_folder)
            dot_graph.compute_dependency_graph(root_folder)
            tf_definitions = dot_graph.render_const_variables(tf_definitions)
        for definition in tf_definitions.items():
            full_file_path = definition[0]
            definition_context = parser_registry.enrich_definitions_context(definition)
            scanned_file = definition[0].split(root_folder)[1]
            logging.debug("Scanning file: %s", scanned_file)
            if 'resource' in definition[1]:
                for resource in definition[1]['resource']:
                    resource_type = list(resource.keys())[0]
                    resource_name = list(list(resource.values())[0].keys())[0]
                    resource_id = "{}.{}".format(resource_type, resource_name)

                    resource_context = definition_context[full_file_path][resource_type][resource_name]
                    resource_lines_range = [resource_context['start_line'], resource_context['end_line']]
                    resource_code_lines = resource_context['code_lines']
                    skipped_checks = resource_context.get('skipped_checks')
                    results = resource_registry.scan(resource, scanned_file, skipped_checks)
                    for check, check_result in results.items():
                        record = Record(check_id=check.id, check_name=check.name, check_result=check_result,
                                        code_block=resource_code_lines, file_path=scanned_file,
                                        file_line_range=resource_lines_range,
                                        resource=resource_id, check_class=check.__class__.__module__)
                        report.add_record(record=record)
        return report<|MERGE_RESOLUTION|>--- conflicted
+++ resolved
@@ -9,11 +9,7 @@
 
 class Runner:
 
-<<<<<<< HEAD
-    def run(self, root_folder,use_graph):
-=======
-    def run(self, root_folder, external_checks_dir=None):
->>>>>>> f961e33d
+    def run(self, root_folder,use_graph, external_checks_dir=None):
         report = Report()
         tf_definitions = {}
         parsing_errors = {}
