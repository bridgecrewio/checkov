--- conflicted
+++ resolved
@@ -17,11 +17,7 @@
         'data': data_registry
     }
 
-<<<<<<< HEAD
-    def run(self, root_folder, use_graph=False, external_checks_dir=None):
-=======
-    def run(self, root_folder, external_checks_dir=None, file=None):
->>>>>>> 6c11a48d
+    def run(self, root_folder, use_graph=False, external_checks_dir=None, file=None):
         report = Report()
         tf_definitions = {}
         parsing_errors = {}
