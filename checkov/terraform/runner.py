from __future__ import annotations

import copy
import dataclasses
import logging
import os
import platform
from pathlib import Path
from typing import Dict, Optional, Tuple, Any, Set, TYPE_CHECKING

import dpath.util

from checkov.common.checks_infra.registry import get_graph_checks_registry
from checkov.common.graph.checks_infra.registry import BaseRegistry
from checkov.common.graph.db_connectors.networkx.networkx_db_connector import NetworkxConnector
from checkov.common.images.image_referencer import ImageReferencerMixin
from checkov.common.output.extra_resource import ExtraResource
from checkov.common.parallelizer.parallel_runner import parallel_runner
from checkov.common.models.enums import CheckResult
from checkov.common.output.graph_record import GraphRecord
from checkov.common.output.record import Record
from checkov.common.output.report import Report, merge_reports, remove_duplicate_results
from checkov.common.bridgecrew.check_type import CheckType
from checkov.common.runners.base_runner import BaseRunner, CHECKOV_CREATE_GRAPH
from checkov.common.util import data_structures_utils
from checkov.common.util.consts import RESOLVED_MODULE_ENTRY_NAME
from checkov.common.util.parser_utils import get_module_from_full_path, get_abs_path, get_current_module_index, \
    get_tf_definition_key
from checkov.common.util.secrets import omit_secret_value_from_checks, omit_secret_value_from_graph_checks
from checkov.common.variables.context import EvaluationContext
from checkov.runner_filter import RunnerFilter
from checkov.terraform.checks.data.registry import data_registry
from checkov.terraform.checks.module.registry import module_registry
from checkov.terraform.checks.provider.registry import provider_registry
from checkov.terraform.checks.resource.registry import resource_registry
from checkov.terraform.checks.utils.dependency_path_handler import PATH_SEPARATOR
from checkov.terraform.context_parsers.registry import parser_registry
from checkov.terraform.evaluation.base_variable_evaluation import BaseVariableEvaluation
from checkov.common.graph.graph_builder.graph_components.attribute_names import CustomAttributes
from checkov.terraform.graph_builder.graph_components.block_types import BlockType
from checkov.terraform.graph_builder.graph_to_tf_definitions import convert_graph_vertices_to_tf_definitions
from checkov.terraform.graph_builder.local_graph import TerraformLocalGraph
from checkov.terraform.graph_manager import TerraformGraphManager
from checkov.terraform.image_referencer.manager import TerraformImageReferencerManager
from checkov.terraform.parser import Parser
from checkov.terraform.tag_providers import get_resource_tags
from checkov.common.runners.base_runner import strtobool

if TYPE_CHECKING:
    from networkx import DiGraph
    from checkov.common.images.image_referencer import Image
    from checkov.common.typing import ResourceAttributesToOmit

# Allow the evaluation of empty variables
dpath.options.ALLOW_EMPTY_STRING_KEYS = True

CHECK_BLOCK_TYPES = frozenset(['resource', 'data', 'provider', 'module'])


class Runner(ImageReferencerMixin[None], BaseRunner[TerraformGraphManager]):
    check_type = CheckType.TERRAFORM  # noqa: CCE003  # a static attribute

    def __init__(
<<<<<<< HEAD
            self,
            parser: Parser | None = None,
            db_connector: NetworkxConnector | None = None,
            external_registries: list[BaseRegistry] | None = None,
            source: str = "Terraform",
            graph_class: Type[TerraformLocalGraph] = TerraformLocalGraph,
            graph_manager: TerraformGraphManager | None = None
=======
        self,
        parser: Parser | None = None,
        db_connector: NetworkxConnector | None = None,
        external_registries: list[BaseRegistry] | None = None,
        source: str = "Terraform",
        graph_class: type[TerraformLocalGraph] = TerraformLocalGraph,
        graph_manager: TerraformGraphManager | None = None
>>>>>>> b0f71421
    ) -> None:
        super().__init__(file_extensions=['.tf', '.hcl'])
        self.external_registries = [] if external_registries is None else external_registries
        self.graph_class = graph_class
        self.parser = parser or Parser()
        self.definitions: "dict[str, dict[str, Any]] | None" = None
        self.context = None
        self.breadcrumbs = None
        self.evaluations_context: Dict[str, Dict[str, EvaluationContext]] = {}
        self.graph_manager: TerraformGraphManager = graph_manager if graph_manager is not None else TerraformGraphManager(
            source=source,
            db_connector=db_connector or NetworkxConnector(),
        )
        self.graph_registry = get_graph_checks_registry(self.check_type)
        self.definitions_with_modules: dict[str, dict[str, Any]] = {}
        self.referrer_cache: Dict[str, str] = {}
        self.non_referred_cache: Set[str] = set()
        self.enable_nested_modules = strtobool(os.getenv('CHECKOV_ENABLE_NESTED_MODULES', 'False'))

    block_type_registries = {  # noqa: CCE003  # a static attribute
        'resource': resource_registry,
        'data': data_registry,
        'provider': provider_registry,
        'module': module_registry,
    }

    def run(
            self,
            root_folder: str,
            external_checks_dir: list[str] | None = None,
            files: list[str] | None = None,
            runner_filter: RunnerFilter | None = None,
            collect_skip_comments: bool = True
    ) -> Report | list[Report]:
        runner_filter = runner_filter or RunnerFilter()
        if not runner_filter.show_progress_bar:
            self.pbar.turn_off_progress_bar()

        report = Report(self.check_type)
        parsing_errors: dict[str, Exception] = {}
        self.load_external_checks(external_checks_dir)
        local_graph = None

        if self.context is None or self.definitions is None or self.breadcrumbs is None:
            self.definitions = {}
            logging.info("Scanning root folder and producing fresh tf_definitions and context")
            if root_folder:
                root_folder = os.path.abspath(root_folder)

                local_graph, self.definitions = self.graph_manager.build_graph_from_source_directory(
                    source_dir=root_folder,
                    local_graph_class=self.graph_class,
                    download_external_modules=runner_filter.download_external_modules,
                    external_modules_download_path=runner_filter.external_modules_download_path,
                    parsing_errors=parsing_errors,
                    excluded_paths=runner_filter.excluded_paths,
                    vars_files=runner_filter.var_files,
                    create_graph=CHECKOV_CREATE_GRAPH,
                )
            elif files:
                files = [os.path.abspath(file) for file in files]
                root_folder = os.path.split(os.path.commonprefix(files))[0]
                self.parser.evaluate_variables = False
                self._parse_files(files, parsing_errors)

                if CHECKOV_CREATE_GRAPH:
                    local_graph = self.graph_manager.build_graph_from_definitions(self.definitions)
            else:
                raise Exception("Root directory was not specified, files were not specified")

            if CHECKOV_CREATE_GRAPH and local_graph:
                for vertex in local_graph.vertices:
                    if vertex.block_type == BlockType.RESOURCE:
                        if self.enable_nested_modules:
                            vertex_id = vertex.attributes.get(CustomAttributes.TF_RESOURCE_ADDRESS)
                        else:
                            vertex_id = vertex.id
                        report.add_resource(f'{vertex.path}:{vertex_id}')
                self.graph_manager.save_graph(local_graph)
                self.definitions, self.breadcrumbs = convert_graph_vertices_to_tf_definitions(
                    local_graph.vertices,
                    root_folder,
                )
        else:
            logging.info("Scanning root folder using existing tf_definitions")

        self.pbar.initiate(len(self.definitions))
        self.check_tf_definition(report, root_folder, runner_filter, collect_skip_comments)

        report.add_parsing_errors(parsing_errors.keys())

        if CHECKOV_CREATE_GRAPH:
            graph_report = self.get_graph_checks_report(root_folder, runner_filter)
            merge_reports(report, graph_report)

        report = remove_duplicate_results(report)

        if runner_filter.run_image_referencer:
            image_report = self.check_container_image_references(
                graph_connector=self.graph_manager.get_reader_endpoint(),
                root_path=root_folder,
                runner_filter=runner_filter,
            )

            if image_report:
                # due too many tests failing only return a list, if there is an image report
                return [report, image_report]

        return report

    def load_external_checks(self, external_checks_dir: list[str] | None) -> None:
        if external_checks_dir:
            for directory in external_checks_dir:
                resource_registry.load_external_checks(directory)
                self.graph_registry.load_external_checks(directory)

    def get_connected_node(self, entity, root_folder) -> Optional[Dict[str, Any]]:
        connected_entity = entity.get('connected_node')
        if not connected_entity:
            return None
        connected_entity_context, connected_entity_evaluations = self.get_entity_context_and_evaluations(
            connected_entity
        )
        if not connected_entity_context:
            return None
        full_file_path = connected_entity[CustomAttributes.FILE_PATH]
        connected_node_data = {}
        connected_node_data['code_block'] = connected_entity_context.get('code_lines')
        connected_node_data['file_path'] = f"/{os.path.relpath(full_file_path, root_folder)}"
        connected_node_data['file_line_range'] = [connected_entity_context.get('start_line'),
                                                  connected_entity_context.get('end_line')]
        connected_node_data['resource'] = ".".join(connected_entity_context['definition_path'])
        connected_node_data['entity_tags'] = connected_entity.get('tags', {})
        connected_node_data['evaluations'] = connected_entity_evaluations
        connected_node_data['file_abs_path'] = os.path.abspath(full_file_path)
        connected_node_data['resource_address'] = connected_entity_context.get('address')
        return connected_node_data

    def get_graph_checks_report(self, root_folder: str, runner_filter: RunnerFilter,
                                resource_attributes_to_omit: ResourceAttributesToOmit | None = None) -> Report:
        report = Report(self.check_type)
        checks_results = self.run_graph_checks_results(runner_filter, self.check_type)

        for check, check_results in checks_results.items():
            for check_result in check_results:
                entity = check_result['entity']
                entity_context, entity_evaluations = self.get_entity_context_and_evaluations(entity)
                if entity_context:
                    full_file_path = entity[CustomAttributes.FILE_PATH]
                    copy_of_check_result = copy.deepcopy(check_result)
                    for skipped_check in entity_context.get('skipped_checks', []):
                        if skipped_check['id'] == check.id:
                            copy_of_check_result['result'] = CheckResult.SKIPPED
                            copy_of_check_result['suppress_comment'] = skipped_check['suppress_comment']
                            break
                    copy_of_check_result['entity'] = entity.get(CustomAttributes.CONFIG)
                    connected_node_data = self.get_connected_node(entity, root_folder)
                    if platform.system() == "Windows":
                        root_folder = os.path.split(full_file_path)[0]
                    resource_id = ".".join(entity_context['definition_path'])
                    resource = resource_id
                    module_dependency = entity.get(CustomAttributes.MODULE_DEPENDENCY)
                    module_dependency_num = entity.get(CustomAttributes.MODULE_DEPENDENCY_NUM)
                    if module_dependency and module_dependency_num:
                        if self.enable_nested_modules:
                            module_index = get_current_module_index(module_dependency)
                            tf_path = get_tf_definition_key(full_file_path, module_dependency[:module_index],
                                                            module_dependency_num,
                                                            module_dependency[module_index:])
                        else:
                            module_dependency_path = module_dependency.split(PATH_SEPARATOR)[-1]
                            tf_path = get_tf_definition_key(full_file_path, module_dependency_path, module_dependency_num)
                        referrer_id = self._find_id_for_referrer(tf_path)
                        if referrer_id:
                            resource = f'{referrer_id}.{resource_id}'
                    entity_config = self.get_graph_resource_entity_config(entity, entity_context)
                    censored_code_lines = omit_secret_value_from_graph_checks(check=check, check_result=check_result,
                                                                              entity_code_lines=entity_context.get(
                                                                                  'code_lines'),
                                                                              entity_config=entity_config,
                                                                              resource_attributes_to_omit=resource_attributes_to_omit)
                    record = Record(
                        check_id=check.id,
                        bc_check_id=check.bc_id,
                        check_name=check.name,
                        check_result=copy_of_check_result,
                        code_block=censored_code_lines,
                        file_path=f"/{os.path.relpath(full_file_path, root_folder)}",
                        file_line_range=[entity_context.get('start_line'),
                                         entity_context.get('end_line')],
                        resource=resource,
                        entity_tags=entity.get('tags', {}),
                        evaluations=entity_evaluations,
                        check_class=check.__class__.__module__,
                        file_abs_path=os.path.abspath(full_file_path),
                        resource_address=entity_context.get('address'),
                        severity=check.severity,
                        bc_category=check.bc_category,
                        benchmarks=check.benchmarks,
                        connected_node=connected_node_data
                    )
                    if self.breadcrumbs:
                        if self.enable_nested_modules:
                            breadcrumb = self.breadcrumbs.get(record.file_path, {}).get(resource)
                        else:
                            breadcrumb = self.breadcrumbs.get(record.file_path, {}).get(resource_id)
                        if breadcrumb:
                            record = GraphRecord(record, breadcrumb)
                    record.set_guideline(check.guideline)
                    report.add_record(record=record)
        return report

    def get_entity_context_and_evaluations(self, entity):
        entity_evaluations = None
        block_type = entity[CustomAttributes.BLOCK_TYPE]
        full_file_path = entity[CustomAttributes.FILE_PATH]
        definition_path = entity[CustomAttributes.BLOCK_NAME].split('.')
        entity_context_path = [block_type] + definition_path
        entity_context = self.context.get(full_file_path, {})
        try:
            if not entity_context:
                dc_keys = self.context.keys()
                dc_key = next(x for x in dc_keys if x.startswith(full_file_path))
                entity_context = self.context.get(dc_key, {})
            for k in entity_context_path:
                if k in entity_context:
                    entity_context = entity_context[k]
                else:
                    logging.warning(f'Failed to find context for {".".join(entity_context_path)}')
                    return None, None
            entity_context['definition_path'] = definition_path
        except StopIteration:
            logging.debug(f"Did not find context for key {full_file_path}")
        return entity_context, entity_evaluations

    def check_tf_definition(self, report: Report, root_folder: Path, runner_filter: RunnerFilter,
                            collect_skip_comments=True) -> None:
        parser_registry.reset_definitions_context()
        if not self.context:
            definitions_context = {}
            for definition in self.definitions.items():
                definitions_context = parser_registry.enrich_definitions_context(definition, collect_skip_comments)
            self.context = definitions_context
            logging.debug('Created definitions context')

        if self.enable_nested_modules:
            self.push_skipped_checks_down_from_modules(self.context)
        for full_file_path, definition in self.definitions.items():
            self.pbar.set_additional_data({'Current File Scanned': os.path.relpath(full_file_path, root_folder)})
            if self.enable_nested_modules:
                abs_scanned_file = get_abs_path(full_file_path)
                abs_referrer = None
            else:
                abs_scanned_file, abs_referrer = self._strip_module_referrer(full_file_path)
            scanned_file = f"/{os.path.relpath(abs_scanned_file, root_folder)}"
            logging.debug(f"Scanning file: {scanned_file}")
            self.run_all_blocks(definition, self.context, full_file_path, root_folder, report,
                                scanned_file, runner_filter, abs_referrer)
            self.pbar.update()
        self.pbar.close()

    def run_all_blocks(self, definition, definitions_context, full_file_path, root_folder, report,
                       scanned_file, runner_filter, module_referrer: Optional[str]):
        if not definition:
            logging.debug("Empty definition, skipping run (root_folder=%s)", root_folder)
            return
        block_types = set(definition.keys())
        for block_type in block_types & CHECK_BLOCK_TYPES:
            self.run_block(definition[block_type], definitions_context,
                           full_file_path, root_folder, report,
                           scanned_file, block_type, runner_filter, None, module_referrer)

    def run_block(self, entities,
                  definition_context,
                  full_file_path, root_folder, report, scanned_file,
                  block_type, runner_filter=None, entity_context_path_header=None,
                  module_referrer: Optional[str] = None):

        registry = self.block_type_registries[block_type]
        if not registry:
            return

        for entity in entities:
            entity_evaluations = None
            context_parser = parser_registry.context_parsers[block_type]
            definition_path = context_parser.get_entity_context_path(entity)
            (entity_type, entity_name, entity_config) = registry.extract_entity_details(entity)
            entity_id = ".".join(definition_path)  # example: aws_s3_bucket.my_bucket

            caller_file_path = None
            caller_file_line_range = None

            if self.enable_nested_modules:
                module, _ = get_module_from_full_path(full_file_path)
                if module:
                    referrer_id = self._find_id_for_referrer(full_file_path)
                    entity_id = f"{referrer_id}.{entity_id}"
                    module_name = referrer_id.split('.')[-1]
                    caller_context = definition_context[module].get(BlockType.MODULE, {}).get(module_name)
                    caller_file_line_range = [caller_context.get('start_line'), caller_context.get('end_line')]
                    abs_caller_file = get_abs_path(module)
                    caller_file_path = f"/{os.path.relpath(abs_caller_file, root_folder)}"
            elif module_referrer is not None:
                referrer_id = self._find_id_for_referrer(full_file_path)

                if referrer_id:
                    entity_id = f"{referrer_id}.{entity_id}"  # ex: module.my_module.aws_s3_bucket.my_bucket
                    abs_caller_file = module_referrer[:module_referrer.rindex("#")]
                    caller_file_path = f"/{os.path.relpath(abs_caller_file, root_folder)}"

                    try:
                        caller_context = definition_context[abs_caller_file]
                        for part in referrer_id.split("."):
                            caller_context = caller_context[part]
                    except KeyError:
                        logging.debug("Unable to find caller context for: %s", abs_caller_file)
                        caller_context = None

                    if caller_context:
                        caller_file_line_range = [caller_context.get('start_line'), caller_context.get('end_line')]
                else:
                    logging.debug(f"Unable to find referrer ID for full path: {full_file_path}")

            if entity_context_path_header is None:
                entity_context_path = [block_type] + definition_path
            else:
                entity_context_path = entity_context_path_header + block_type + definition_path
            # Entity can exist only once per dir, for file as well
            try:
                entity_context = data_structures_utils.get_inner_dict(
                    definition_context[full_file_path],
                    entity_context_path,
                )
                entity_lines_range = [entity_context.get('start_line'), entity_context.get('end_line')]
                entity_code_lines = entity_context.get('code_lines')
                skipped_checks = entity_context.get('skipped_checks')
            except KeyError:
                # TODO: Context info isn't working for modules
                entity_lines_range = None
                entity_code_lines = None
                skipped_checks = None

            if not self.enable_nested_modules and block_type == "module":
                self.push_skipped_checks_down_old(definition_context, full_file_path, skipped_checks)

            if full_file_path in self.evaluations_context:
                variables_evaluations = {}
                for var_name, context_info in self.evaluations_context.get(full_file_path, {}).items():
                    variables_evaluations[var_name] = dataclasses.asdict(context_info)
                entity_evaluations = BaseVariableEvaluation.reduce_entity_evaluations(variables_evaluations,
                                                                                      entity_context_path)
            results = registry.scan(scanned_file, entity, skipped_checks, runner_filter)
            absolut_scanned_file_path, _ = self._strip_module_referrer(file_path=full_file_path)
            # This duplicates a call at the start of scan, but adding this here seems better than kludging with some tuple return type
            tags = get_resource_tags(entity_type, entity_config)
            if results:
                for check, check_result in results.items():
                    censored_code_lines = omit_secret_value_from_checks(check, check_result, entity_code_lines,
                                                                        entity_config)
                    record = Record(
                        check_id=check.id,
                        bc_check_id=check.bc_id,
                        check_name=check.name,
                        check_result=check_result,
                        code_block=censored_code_lines,
                        file_path=scanned_file,
                        file_line_range=entity_lines_range,
                        resource=entity_id,
                        evaluations=entity_evaluations,
                        check_class=check.__class__.__module__,
                        file_abs_path=absolut_scanned_file_path,
                        entity_tags=tags,
                        caller_file_path=caller_file_path,
                        caller_file_line_range=caller_file_line_range,
                        severity=check.severity,
                        bc_category=check.bc_category,
                        benchmarks=check.benchmarks,
                        details=check.details
                    )
                    if CHECKOV_CREATE_GRAPH:
                        if self.enable_nested_modules:
                            entity_key = entity_id
                        else:
                            entity_key = f"{entity_type}.{entity_name}"
                        breadcrumb = self.breadcrumbs.get(record.file_path, {}).get(entity_key)
                        if breadcrumb:
                            record = GraphRecord(record, breadcrumb)

                    record.set_guideline(check.guideline)
                    report.add_record(record=record)
            else:
                if block_type == "resource":
                    # resources without checks, but not existing ones
                    report.extra_resources.add(
                        ExtraResource(
                            file_abs_path=absolut_scanned_file_path,
                            file_path=scanned_file,
                            resource=entity_id,
                        )
                    )

    def _parse_files(self, files, parsing_errors):
        def parse_file(file):
            if not (file.endswith(".tf") or file.endswith(".hcl")):
                return
            file_parsing_errors = {}
            parse_result = self.parser.parse_file(file=file, parsing_errors=file_parsing_errors)
            # the exceptions type can un-pickleable so we need to cast them to Exception
            for path, e in file_parsing_errors.items():
                file_parsing_errors[path] = Exception(e.__repr__())
            return file, parse_result, file_parsing_errors

        results = parallel_runner.run_function(parse_file, files)
        for result in results:
            if result:
                file, parse_result, file_parsing_errors = result
                if parse_result is not None:
                    self.definitions[file] = parse_result
                if file_parsing_errors:
                    parsing_errors.update(file_parsing_errors)

    @staticmethod
    def push_skipped_checks_down_old(definition_context, module_path, skipped_checks):
        # this method pushes the skipped_checks down the 1 level to all resource types.

        if skipped_checks is None:
            return

        if len(skipped_checks) == 0:
            return

        # iterate over definitions to find those that reference the module path
        # definition is in the format <file>[<referrer>#<index>]
        # where referrer could be a path, or path1->path2, etc

        for definition in definition_context:
            _, mod_ref = Runner._strip_module_referrer(definition)
            if mod_ref is None:
                continue

            if module_path not in mod_ref:
                continue

            for block_type, block_configs in definition_context[definition].items():
                # skip if type is not a Terraform resource
                if block_type not in CHECK_BLOCK_TYPES:
                    continue

                if block_type == "module":
                    # modules don't have a type, just a name
                    for resource_config in block_configs.values():
                        # append the skipped checks also from a module to another module
                        resource_config["skipped_checks"] += skipped_checks
                else:
                    # there may be multiple resource types - aws_bucket, etc
                    for resource_configs in block_configs.values():
                        # there may be multiple names for each resource type
                        for resource_config in resource_configs.values():
                            # append the skipped checks from the module to the other resources.
                            resource_config["skipped_checks"] += skipped_checks

    def push_skipped_checks_down_from_modules(self, definition_context):
        module_context_parser = parser_registry.context_parsers[BlockType.MODULE]
        for full_file_path, definition in self.definitions.items():
            definition_modules_context = definition_context.get(full_file_path, {}).get(BlockType.MODULE, {})
            for entity in definition.get(BlockType.MODULE, []):
                module_name = module_context_parser.get_entity_context_path(entity)[0]
                skipped_checks = definition_modules_context.get(module_name).get('skipped_checks')
                resolved_paths = entity.get(module_name).get(RESOLVED_MODULE_ENTRY_NAME)
                self.push_skipped_checks_down(definition_context, skipped_checks, resolved_paths)

    def push_skipped_checks_down(self, definition_context, skipped_checks, resolved_paths):
        # this method pushes the skipped_checks down the 1 level to all resource types.
        if not skipped_checks:
            return

        for definition in resolved_paths:
            for block_type, block_configs in definition_context[definition].items():
                # skip if type is not a Terraform resource
                if block_type not in CHECK_BLOCK_TYPES:
                    continue

                if block_type == "module":
                    # modules don't have a type, just a name
                    for module_name, module_config in block_configs.items():
                        # append the skipped checks also from a module to another module
                        module_config["skipped_checks"] += skipped_checks
                        module_context = next(m for m in self.definitions.get(definition).get(block_type) if module_name in m)
                        recursive_resolved_paths = module_context.get(module_name).get(RESOLVED_MODULE_ENTRY_NAME)
                        self.push_skipped_checks_down(definition_context, skipped_checks, recursive_resolved_paths)
                else:
                    # there may be multiple resource types - aws_bucket, etc
                    for resource_configs in block_configs.values():
                        # there may be multiple names for each resource type
                        for resource_config in resource_configs.values():
                            # append the skipped checks from the module to the other resources.
                            resource_config["skipped_checks"] += skipped_checks

    @staticmethod
    def _strip_module_referrer(file_path: str) -> Tuple[str, Optional[str]]:
        """
        For file paths containing module referrer information (e.g.: "module/module.tf[main.tf#0]"), this
        returns a tuple containing the file path (e.g., "module/module.tf") and referrer (e.g., "main.tf#0").
        If the file path does not contain a referred, the tuple will contain the original file path and None.
        """
        if file_path.endswith("]") and "[" in file_path:
            return file_path[:file_path.index("[")], file_path[file_path.index("[") + 1: -1]
        else:
            return file_path, None

    def _find_id_for_referrer(self, full_file_path) -> Optional[str]:
        cached_referrer = self.referrer_cache.get(full_file_path)
        if cached_referrer:
            return cached_referrer
        if full_file_path in self.non_referred_cache:
            return None

        if not self.definitions_with_modules:
            self._prepare_definitions_with_modules()
        for file_content in self.definitions_with_modules.values():
            for modules in file_content["module"]:
                for module_name, module_content in modules.items():
                    if RESOLVED_MODULE_ENTRY_NAME not in module_content:
                        continue

                    if full_file_path in module_content[RESOLVED_MODULE_ENTRY_NAME]:
                        if self.enable_nested_modules:
                            id_referrer = module_content.get(CustomAttributes.TF_RESOURCE_ADDRESS)
                        else:
                            id_referrer = f"module.{module_name}"
                        self.referrer_cache[full_file_path] = id_referrer
                        return id_referrer

        self.non_referred_cache.add(full_file_path)
        return None

    def _prepare_definitions_with_modules(self) -> None:
        def __cache_file_content(file_name: str, file_modules: list[dict[str, Any]]) -> None:
            for modules in file_modules:
                for module_content in modules.values():
                    if RESOLVED_MODULE_ENTRY_NAME in module_content:
                        self.definitions_with_modules[file_name] = file_content
                        return

        for file, file_content in self.definitions.items():
            if "module" in file_content:
                __cache_file_content(file_name=file, file_modules=file_content["module"])

    def extract_images(
        self,
        graph_connector: DiGraph | None = None,
        definitions: dict[str, dict[str, Any] | list[dict[str, Any]]] | None = None,
        definitions_raw: dict[str, list[tuple[int, str]]] | None = None
    ) -> list[Image]:
        if not graph_connector:
            # should not happen
            return []

        manager = TerraformImageReferencerManager(graph_connector=graph_connector)
        images = manager.extract_images_from_resources()

        return images

    def get_graph_resource_entity_config(self, entity, entity_context):
        definition_path = entity_context.get('definition_path', [])
        entity_config = entity['config_']
        for path in definition_path:
            entity_config = entity_config[path]
        return entity_config<|MERGE_RESOLUTION|>--- conflicted
+++ resolved
@@ -61,15 +61,6 @@
     check_type = CheckType.TERRAFORM  # noqa: CCE003  # a static attribute
 
     def __init__(
-<<<<<<< HEAD
-            self,
-            parser: Parser | None = None,
-            db_connector: NetworkxConnector | None = None,
-            external_registries: list[BaseRegistry] | None = None,
-            source: str = "Terraform",
-            graph_class: Type[TerraformLocalGraph] = TerraformLocalGraph,
-            graph_manager: TerraformGraphManager | None = None
-=======
         self,
         parser: Parser | None = None,
         db_connector: NetworkxConnector | None = None,
@@ -77,7 +68,6 @@
         source: str = "Terraform",
         graph_class: type[TerraformLocalGraph] = TerraformLocalGraph,
         graph_manager: TerraformGraphManager | None = None
->>>>>>> b0f71421
     ) -> None:
         super().__init__(file_extensions=['.tf', '.hcl'])
         self.external_registries = [] if external_registries is None else external_registries
