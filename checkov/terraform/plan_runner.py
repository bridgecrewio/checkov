from __future__ import annotations

import logging
import os
import platform

<<<<<<< HEAD
from typing import Type

from checkov.common.graph.checks_infra.registry import BaseRegistry
from checkov.common.graph.db_connectors.networkx.networkx_db_connector import NetworkxConnector
=======
from typing import Type, Optional

from checkov.common.graph.checks_infra.registry import BaseRegistry
from checkov.common.typing import LibraryGraphConnector
from checkov.common.graph.graph_builder.consts import GraphSource
from checkov.terraform.graph_builder.graph_components.block_types import BlockType
>>>>>>> 2fb967da
from checkov.terraform.graph_manager import TerraformGraphManager
from checkov.terraform.graph_builder.local_graph import TerraformLocalGraph
from checkov.common.checks_infra.registry import get_graph_checks_registry
from checkov.common.graph.graph_builder.graph_components.attribute_names import CustomAttributes
from checkov.common.output.record import Record
<<<<<<< HEAD
from checkov.common.util.secrets import omit_secret_value_from_checks, omit_secret_value_from_definitions
=======
from checkov.common.util.secrets import omit_secret_value_from_checks
>>>>>>> 2fb967da

from checkov.common.bridgecrew.check_type import CheckType
from checkov.common.output.report import Report
from checkov.common.runners.base_runner import CHECKOV_CREATE_GRAPH
from checkov.runner_filter import RunnerFilter
from checkov.terraform.checks.resource.registry import resource_registry
from checkov.terraform.context_parsers.registry import parser_registry
<<<<<<< HEAD
from checkov.terraform.plan_utils import create_definitions, build_definitions_context
=======
from checkov.terraform.plan_parser import TF_PLAN_RESOURCE_ADDRESS
from checkov.terraform.plan_utils import create_definitions, build_definitions_context, \
    get_resource_id_without_nested_modules
>>>>>>> 2fb967da
from checkov.terraform.runner import Runner as TerraformRunner, merge_reports
from checkov.terraform.deep_analysis_plan_graph_manager import DeepAnalysisGraphManager


# set of check IDs with lifecycle condition
TF_LIFECYCLE_CHECK_IDS = {
    "CKV_AWS_217",
    "CKV_AWS_233",
    "CKV_AWS_237",
    "CKV_GCP_82",
}

RESOURCE_ATTRIBUTES_TO_OMIT = {
    'aws_db_instance': ['password'],
    'aws_secretsmanager_secret_version': ['secret_string'],
    'aws_ssm_parameter': ['value'],
    'azurerm_container_registry': ['admin_password'],
    'azurerm_key_vault_secret': ['value'],
    'azurerm_linux_virtual_machine': ['admin_password'],
    'azurerm_mssql_managed_instance_vulnerability_assessment': ['storage_container_path'],
    'azurerm_mssql_server': ['administrator_login_password'],
    'azurerm_mssql_server_vulnerability_assessment': ['storage_container_path'],
    'azurerm_redis_cache': ['primary_access_key', 'secondary_access_key', 'primary_connection_string',
                            'secondary_connection_string'],
    'azurerm_sql_server': ['administrator_login_password'],
    'azurerm_sql_managed_instance': ['administrator_login_password'],
    'azurerm_storage_account': ['primary_access_key', 'secondary_access_key', 'primary_blob_connection_string',
                                'secondary_blob_connection_string', 'primary_blob_endpoint', 'primary_blob_host',
                                'secondary_blob_endpoint', 'secondary_blob_host', 'primary_connection_string',
                                'secondary_connection_string'],
    'azurerm_synapse_workspace_vulnerability_assessment': ['storage_container_path'],
    'azurerm_synapse_sql_pool_vulnerability_assessment': ['storage_container_path'],
    'azurerm_virtual_machine': ['admin_password'],
    'azurerm_windows_virtual_machine': ['admin_password'],
    'google_kms_secret_ciphertext': ['plaintext']
}

# set of check IDs with lifecycle condition
TF_LIFECYCLE_CHECK_IDS = {
    "CKV_AWS_217",
    "CKV_AWS_233",
    "CKV_AWS_237",
    "CKV_GCP_82",
}

RESOURCE_ATTRIBUTES_TO_OMIT = {
    'azurerm_key_vault_secret': 'value',
    'aws_secretsmanager_secret_version': 'secret_string',
    'google_kms_secret_ciphertext': 'plaintext',
    'aws_ssm_parameter': 'value',
    'aws_db_instance': 'password'
}

<<<<<<< HEAD

class Runner(TerraformRunner):
    check_type = CheckType.TERRAFORM_PLAN  # noqa: CCE003  # a static attribute

    def __init__(self, graph_class: Type[TerraformLocalGraph] = TerraformLocalGraph,
                 graph_manager: TerraformGraphManager | None = None,
                 db_connector: NetworkxConnector | None = None,
                 external_registries: list[BaseRegistry] | None = None,
                 source: str = "Terraform") -> None:
        super().__init__(
            graph_class=graph_class,
            graph_manager=graph_manager,
            db_connector=db_connector or NetworkxConnector(),
=======
class Runner(TerraformRunner):
    check_type = CheckType.TERRAFORM_PLAN  # noqa: CCE003  # a static attribute

    def __init__(self, graph_class: Type[TerraformLocalGraph] = TerraformLocalGraph,
                 graph_manager: TerraformGraphManager | None = None,
                 db_connector: LibraryGraphConnector | None = None,
                 external_registries: list[BaseRegistry] | None = None,
                 source: str = GraphSource.TERRAFORM) -> None:
        super().__init__(
            graph_class=graph_class,
            graph_manager=graph_manager,
            db_connector=db_connector,
>>>>>>> 2fb967da
            external_registries=external_registries,
            source=source,
        )
        self.file_extensions = ['.json']  # override what gets set from the TF runner
        self.definitions = None
        self.context = None
        self.graph_registry = get_graph_checks_registry(super().check_type)
        self.deep_analysis = False
        self.repo_root_for_plan_enrichment = []
        self.tf_plan_local_graph = None

    block_type_registries = {  # noqa: CCE003  # a static attribute
        'resource': resource_registry,
    }

    def run(
            self,
            root_folder: str | None = None,
            external_checks_dir: list[str] | None = None,
            files: list[str] | None = None,
            runner_filter: RunnerFilter | None = None,
            collect_skip_comments: bool = True
<<<<<<< HEAD
    ) -> Report:
        runner_filter = runner_filter or RunnerFilter()
        report = Report(self.check_type)
        parsing_errors: dict[str, str] = {}
=======
    ) -> Report | list[Report]:
        runner_filter = runner_filter or RunnerFilter()
        # Update resource_attr_to_omit according to plan runner hardcoded RESOURCE_ATTRIBUTES_TO_OMIT
        self._extend_resource_attributes_to_omit(runner_filter)
        self.deep_analysis = runner_filter.deep_analysis
        if runner_filter.repo_root_for_plan_enrichment:
            self.repo_root_for_plan_enrichment = os.path.abspath(runner_filter.repo_root_for_plan_enrichment[0])
        report = Report(self.check_type)
        parsing_errors: dict[str, str] = {}
        tf_local_graph: Optional[TerraformLocalGraph] = None
>>>>>>> 2fb967da
        if self.definitions is None or self.context is None:
            self.definitions, definitions_raw = create_definitions(root_folder, files, runner_filter, parsing_errors)
            self.context = build_definitions_context(self.definitions, definitions_raw)
            if CHECKOV_CREATE_GRAPH:
<<<<<<< HEAD
                censored_definitions = omit_secret_value_from_definitions(definitions=self.definitions,
                                                                          resource_attributes_to_omit=RESOURCE_ATTRIBUTES_TO_OMIT)
                graph = self.graph_manager.build_graph_from_definitions(censored_definitions, render_variables=False)
                self.graph_manager.save_graph(graph)
=======
                self.tf_plan_local_graph = self.graph_manager.build_graph_from_definitions(self.definitions, render_variables=False)
                for vertex in self.tf_plan_local_graph.vertices:
                    if vertex.block_type == BlockType.RESOURCE:
                        address = vertex.attributes.get(CustomAttributes.TF_RESOURCE_ADDRESS)
                        if self.enable_nested_modules:
                            report.add_resource(f'{vertex.path}:{address}')
                        else:
                            resource_id = get_resource_id_without_nested_modules(address)
                            report.add_resource(f'{vertex.path}:{resource_id}')
                self.graph_manager.save_graph(self.tf_plan_local_graph)
                if self._should_run_deep_analysis:
                    tf_local_graph = self._create_terraform_graph()
>>>>>>> 2fb967da

        if external_checks_dir:
            for directory in external_checks_dir:
                resource_registry.load_external_checks(directory)
                self.graph_registry.load_external_checks(directory)
<<<<<<< HEAD
=======
        if not root_folder:
            root_folder = os.path.split(os.path.commonprefix(files))[0]
>>>>>>> 2fb967da
        self.check_tf_definition(report, root_folder, runner_filter)
        report.add_parsing_errors(parsing_errors.keys())

        if self.definitions:
<<<<<<< HEAD
            graph_report = self.get_graph_checks_report(root_folder, runner_filter)
            merge_reports(report, graph_report)
        return report

=======
            graph_report = self._get_graph_report(
                root_folder=root_folder,
                runner_filter=runner_filter,
                tf_local_graph=tf_local_graph
            )
            merge_reports(report, graph_report)

        if runner_filter.run_image_referencer:
            image_report = self.check_container_image_references(
                graph_connector=self.graph_manager.get_reader_endpoint(),
                root_path=root_folder,
                runner_filter=runner_filter,
            )

            if image_report:
                # due too many tests failing only return a list, if there is an image report
                return [report, image_report]

        return report

    @staticmethod
    def _extend_resource_attributes_to_omit(runner_filter: RunnerFilter):
        for k, v in RESOURCE_ATTRIBUTES_TO_OMIT.items():
            # It's ok as runner_filter is ALWAYS default dict with set() as value
            runner_filter.resource_attr_to_omit[k].update(v)

    def _get_graph_report(
            self,
            root_folder: str,
            runner_filter: RunnerFilter,
            tf_local_graph: Optional[TerraformLocalGraph]
    ) -> Report:
        if self._should_run_deep_analysis and tf_local_graph:
            deep_analysis_graph_manager = DeepAnalysisGraphManager(tf_local_graph, self.tf_plan_local_graph)
            deep_analysis_graph_manager.enrich_tf_graph_attributes()
            self.graph_manager.save_graph(tf_local_graph)
            graph_report = self.get_graph_checks_report(root_folder, runner_filter)
            deep_analysis_graph_manager.filter_report(graph_report)
            return graph_report
        return self.get_graph_checks_report(root_folder, runner_filter)

    def _create_terraform_graph(self) -> TerraformLocalGraph:
        graph_manager = TerraformGraphManager(db_connector=self.db_connector)
        tf_local_graph, _ = graph_manager.build_graph_from_source_directory(
            self.repo_root_for_plan_enrichment,
            render_variables=True
        )
        self.graph_manager = graph_manager
        return tf_local_graph

>>>>>>> 2fb967da
    def check_tf_definition(self, report, root_folder, runner_filter, collect_skip_comments=True):
        for full_file_path, definition in self.definitions.items():
            if platform.system() == "Windows":
                temp = os.path.split(full_file_path)[0]
                scanned_file = f"/{os.path.relpath(full_file_path,temp)}"
            else:
<<<<<<< HEAD
                scanned_file = f"/{os.path.relpath(full_file_path)}"
=======
                scanned_file = f"/{os.path.relpath(full_file_path, root_folder)}"
>>>>>>> 2fb967da
            logging.debug(f"Scanning file: {scanned_file}")
            for block_type in definition.keys():
                if block_type in self.block_type_registries.keys():
                    self.run_block(definition[block_type], None, full_file_path, root_folder, report, scanned_file,
                                   block_type, runner_filter)

    def run_block(self, entities,
                  definition_context,
                  full_file_path, root_folder, report, scanned_file,
                  block_type, runner_filter=None, entity_context_path_header=None,
                  module_referrer: str | None = None):
        registry = self.block_type_registries[block_type]
        if registry:
            for entity in entities:
                context_parser = parser_registry.context_parsers[block_type]
                definition_path = context_parser.get_entity_context_path(entity)
                # Entity can exist only once per dir, for file as well
                entity_context = self.get_entity_context(definition_path, full_file_path, entity)
                entity_lines_range = [entity_context.get('start_line'), entity_context.get('end_line')]
                entity_code_lines = entity_context.get('code_lines')
                entity_address = entity_context.get('address')
<<<<<<< HEAD
=======
                entity_id = entity_address if self.enable_nested_modules else get_resource_id_without_nested_modules(entity_address)
>>>>>>> 2fb967da
                _, _, entity_config = registry.extract_entity_details(entity)

                results = registry.scan(scanned_file, entity, [], runner_filter, report_type=CheckType.TERRAFORM_PLAN)
                for check, check_result in results.items():
                    if check.id in TF_LIFECYCLE_CHECK_IDS:
                        # can't be evaluated in TF plan
                        continue
<<<<<<< HEAD
                    censored_code_lines = omit_secret_value_from_checks(check=check,
                                                                        check_result=check_result,
                                                                        entity_code_lines=entity_code_lines,
                                                                        entity_config=entity_config,
                                                                        resource_attributes_to_omit=RESOURCE_ATTRIBUTES_TO_OMIT)
                    record = Record(check_id=check.id, bc_check_id=check.bc_id, check_name=check.name,
                                    check_result=check_result,
                                    code_block=censored_code_lines, file_path=scanned_file,
                                    file_line_range=entity_lines_range,
                                    resource=entity_id, resource_address=entity_address, evaluations=None,
                                    check_class=check.__class__.__module__, file_abs_path=full_file_path,
                                    severity=check.severity)
=======
                    censored_code_lines = omit_secret_value_from_checks(
                        check=check,
                        check_result=check_result,
                        entity_code_lines=entity_code_lines,
                        entity_config=entity_config,
                        resource_attributes_to_omit=runner_filter.resource_attr_to_omit
                    )
                    record = Record(
                        check_id=check.id,
                        bc_check_id=check.bc_id,
                        check_name=check.name,
                        check_result=check_result,
                        code_block=censored_code_lines,
                        file_path=scanned_file,
                        file_line_range=entity_lines_range,
                        resource=entity_id,
                        resource_address=entity_address,
                        evaluations=None,
                        check_class=check.__class__.__module__,
                        file_abs_path=full_file_path,
                        severity=check.severity,
                        details=check.details,
                    )
>>>>>>> 2fb967da
                    record.set_guideline(check.guideline)
                    report.add_record(record=record)

    def get_entity_context_and_evaluations(self, entity):
<<<<<<< HEAD
        raw_context = self.get_entity_context(entity[CustomAttributes.BLOCK_NAME].split("."),
                                              entity[CustomAttributes.FILE_PATH])
        raw_context['definition_path'] = entity[CustomAttributes.BLOCK_NAME].split('.')
        return raw_context, None

    def get_entity_context(self, definition_path, full_file_path):
        entity_id = ".".join(definition_path)
        return self.context.get(full_file_path, {}).get(entity_id)
=======
        entity_id = entity[TF_PLAN_RESOURCE_ADDRESS]
        raw_context = self.context.get(entity[CustomAttributes.FILE_PATH], {}).get(entity_id)
        if raw_context:
            raw_context['definition_path'] = entity[CustomAttributes.BLOCK_NAME].split('.')
        return raw_context, None

    def get_entity_context(self, definition_path, full_file_path, entity):
        if len(definition_path) > 1:
            resource_type = definition_path[0]
            resource_name = definition_path[1]
            entity_id = entity.get(resource_type, {}).get(resource_name, {}).get(TF_PLAN_RESOURCE_ADDRESS)
        else:
            entity_id = definition_path[0]
        return self.context.get(full_file_path, {}).get(entity_id)

    @property
    def _should_run_deep_analysis(self) -> bool:
        return self.deep_analysis and self.repo_root_for_plan_enrichment and self.tf_plan_local_graph
>>>>>>> 2fb967da
<|MERGE_RESOLUTION|>--- conflicted
+++ resolved
@@ -4,29 +4,18 @@
 import os
 import platform
 
-<<<<<<< HEAD
-from typing import Type
-
-from checkov.common.graph.checks_infra.registry import BaseRegistry
-from checkov.common.graph.db_connectors.networkx.networkx_db_connector import NetworkxConnector
-=======
 from typing import Type, Optional
 
 from checkov.common.graph.checks_infra.registry import BaseRegistry
 from checkov.common.typing import LibraryGraphConnector
 from checkov.common.graph.graph_builder.consts import GraphSource
 from checkov.terraform.graph_builder.graph_components.block_types import BlockType
->>>>>>> 2fb967da
 from checkov.terraform.graph_manager import TerraformGraphManager
 from checkov.terraform.graph_builder.local_graph import TerraformLocalGraph
 from checkov.common.checks_infra.registry import get_graph_checks_registry
 from checkov.common.graph.graph_builder.graph_components.attribute_names import CustomAttributes
 from checkov.common.output.record import Record
-<<<<<<< HEAD
-from checkov.common.util.secrets import omit_secret_value_from_checks, omit_secret_value_from_definitions
-=======
 from checkov.common.util.secrets import omit_secret_value_from_checks
->>>>>>> 2fb967da
 
 from checkov.common.bridgecrew.check_type import CheckType
 from checkov.common.output.report import Report
@@ -34,13 +23,9 @@
 from checkov.runner_filter import RunnerFilter
 from checkov.terraform.checks.resource.registry import resource_registry
 from checkov.terraform.context_parsers.registry import parser_registry
-<<<<<<< HEAD
-from checkov.terraform.plan_utils import create_definitions, build_definitions_context
-=======
 from checkov.terraform.plan_parser import TF_PLAN_RESOURCE_ADDRESS
 from checkov.terraform.plan_utils import create_definitions, build_definitions_context, \
     get_resource_id_without_nested_modules
->>>>>>> 2fb967da
 from checkov.terraform.runner import Runner as TerraformRunner, merge_reports
 from checkov.terraform.deep_analysis_plan_graph_manager import DeepAnalysisGraphManager
 
@@ -78,37 +63,7 @@
     'google_kms_secret_ciphertext': ['plaintext']
 }
 
-# set of check IDs with lifecycle condition
-TF_LIFECYCLE_CHECK_IDS = {
-    "CKV_AWS_217",
-    "CKV_AWS_233",
-    "CKV_AWS_237",
-    "CKV_GCP_82",
-}
-
-RESOURCE_ATTRIBUTES_TO_OMIT = {
-    'azurerm_key_vault_secret': 'value',
-    'aws_secretsmanager_secret_version': 'secret_string',
-    'google_kms_secret_ciphertext': 'plaintext',
-    'aws_ssm_parameter': 'value',
-    'aws_db_instance': 'password'
-}
-
-<<<<<<< HEAD
-
-class Runner(TerraformRunner):
-    check_type = CheckType.TERRAFORM_PLAN  # noqa: CCE003  # a static attribute
-
-    def __init__(self, graph_class: Type[TerraformLocalGraph] = TerraformLocalGraph,
-                 graph_manager: TerraformGraphManager | None = None,
-                 db_connector: NetworkxConnector | None = None,
-                 external_registries: list[BaseRegistry] | None = None,
-                 source: str = "Terraform") -> None:
-        super().__init__(
-            graph_class=graph_class,
-            graph_manager=graph_manager,
-            db_connector=db_connector or NetworkxConnector(),
-=======
+
 class Runner(TerraformRunner):
     check_type = CheckType.TERRAFORM_PLAN  # noqa: CCE003  # a static attribute
 
@@ -121,7 +76,6 @@
             graph_class=graph_class,
             graph_manager=graph_manager,
             db_connector=db_connector,
->>>>>>> 2fb967da
             external_registries=external_registries,
             source=source,
         )
@@ -144,12 +98,6 @@
             files: list[str] | None = None,
             runner_filter: RunnerFilter | None = None,
             collect_skip_comments: bool = True
-<<<<<<< HEAD
-    ) -> Report:
-        runner_filter = runner_filter or RunnerFilter()
-        report = Report(self.check_type)
-        parsing_errors: dict[str, str] = {}
-=======
     ) -> Report | list[Report]:
         runner_filter = runner_filter or RunnerFilter()
         # Update resource_attr_to_omit according to plan runner hardcoded RESOURCE_ATTRIBUTES_TO_OMIT
@@ -160,17 +108,10 @@
         report = Report(self.check_type)
         parsing_errors: dict[str, str] = {}
         tf_local_graph: Optional[TerraformLocalGraph] = None
->>>>>>> 2fb967da
         if self.definitions is None or self.context is None:
             self.definitions, definitions_raw = create_definitions(root_folder, files, runner_filter, parsing_errors)
             self.context = build_definitions_context(self.definitions, definitions_raw)
             if CHECKOV_CREATE_GRAPH:
-<<<<<<< HEAD
-                censored_definitions = omit_secret_value_from_definitions(definitions=self.definitions,
-                                                                          resource_attributes_to_omit=RESOURCE_ATTRIBUTES_TO_OMIT)
-                graph = self.graph_manager.build_graph_from_definitions(censored_definitions, render_variables=False)
-                self.graph_manager.save_graph(graph)
-=======
                 self.tf_plan_local_graph = self.graph_manager.build_graph_from_definitions(self.definitions, render_variables=False)
                 for vertex in self.tf_plan_local_graph.vertices:
                     if vertex.block_type == BlockType.RESOURCE:
@@ -183,27 +124,17 @@
                 self.graph_manager.save_graph(self.tf_plan_local_graph)
                 if self._should_run_deep_analysis:
                     tf_local_graph = self._create_terraform_graph()
->>>>>>> 2fb967da
 
         if external_checks_dir:
             for directory in external_checks_dir:
                 resource_registry.load_external_checks(directory)
                 self.graph_registry.load_external_checks(directory)
-<<<<<<< HEAD
-=======
         if not root_folder:
             root_folder = os.path.split(os.path.commonprefix(files))[0]
->>>>>>> 2fb967da
         self.check_tf_definition(report, root_folder, runner_filter)
         report.add_parsing_errors(parsing_errors.keys())
 
         if self.definitions:
-<<<<<<< HEAD
-            graph_report = self.get_graph_checks_report(root_folder, runner_filter)
-            merge_reports(report, graph_report)
-        return report
-
-=======
             graph_report = self._get_graph_report(
                 root_folder=root_folder,
                 runner_filter=runner_filter,
@@ -254,18 +185,13 @@
         self.graph_manager = graph_manager
         return tf_local_graph
 
->>>>>>> 2fb967da
     def check_tf_definition(self, report, root_folder, runner_filter, collect_skip_comments=True):
         for full_file_path, definition in self.definitions.items():
             if platform.system() == "Windows":
                 temp = os.path.split(full_file_path)[0]
                 scanned_file = f"/{os.path.relpath(full_file_path,temp)}"
             else:
-<<<<<<< HEAD
-                scanned_file = f"/{os.path.relpath(full_file_path)}"
-=======
                 scanned_file = f"/{os.path.relpath(full_file_path, root_folder)}"
->>>>>>> 2fb967da
             logging.debug(f"Scanning file: {scanned_file}")
             for block_type in definition.keys():
                 if block_type in self.block_type_registries.keys():
@@ -287,10 +213,7 @@
                 entity_lines_range = [entity_context.get('start_line'), entity_context.get('end_line')]
                 entity_code_lines = entity_context.get('code_lines')
                 entity_address = entity_context.get('address')
-<<<<<<< HEAD
-=======
                 entity_id = entity_address if self.enable_nested_modules else get_resource_id_without_nested_modules(entity_address)
->>>>>>> 2fb967da
                 _, _, entity_config = registry.extract_entity_details(entity)
 
                 results = registry.scan(scanned_file, entity, [], runner_filter, report_type=CheckType.TERRAFORM_PLAN)
@@ -298,20 +221,6 @@
                     if check.id in TF_LIFECYCLE_CHECK_IDS:
                         # can't be evaluated in TF plan
                         continue
-<<<<<<< HEAD
-                    censored_code_lines = omit_secret_value_from_checks(check=check,
-                                                                        check_result=check_result,
-                                                                        entity_code_lines=entity_code_lines,
-                                                                        entity_config=entity_config,
-                                                                        resource_attributes_to_omit=RESOURCE_ATTRIBUTES_TO_OMIT)
-                    record = Record(check_id=check.id, bc_check_id=check.bc_id, check_name=check.name,
-                                    check_result=check_result,
-                                    code_block=censored_code_lines, file_path=scanned_file,
-                                    file_line_range=entity_lines_range,
-                                    resource=entity_id, resource_address=entity_address, evaluations=None,
-                                    check_class=check.__class__.__module__, file_abs_path=full_file_path,
-                                    severity=check.severity)
-=======
                     censored_code_lines = omit_secret_value_from_checks(
                         check=check,
                         check_result=check_result,
@@ -335,21 +244,10 @@
                         severity=check.severity,
                         details=check.details,
                     )
->>>>>>> 2fb967da
                     record.set_guideline(check.guideline)
                     report.add_record(record=record)
 
     def get_entity_context_and_evaluations(self, entity):
-<<<<<<< HEAD
-        raw_context = self.get_entity_context(entity[CustomAttributes.BLOCK_NAME].split("."),
-                                              entity[CustomAttributes.FILE_PATH])
-        raw_context['definition_path'] = entity[CustomAttributes.BLOCK_NAME].split('.')
-        return raw_context, None
-
-    def get_entity_context(self, definition_path, full_file_path):
-        entity_id = ".".join(definition_path)
-        return self.context.get(full_file_path, {}).get(entity_id)
-=======
         entity_id = entity[TF_PLAN_RESOURCE_ADDRESS]
         raw_context = self.context.get(entity[CustomAttributes.FILE_PATH], {}).get(entity_id)
         if raw_context:
@@ -367,5 +265,4 @@
 
     @property
     def _should_run_deep_analysis(self) -> bool:
-        return self.deep_analysis and self.repo_root_for_plan_enrichment and self.tf_plan_local_graph
->>>>>>> 2fb967da
+        return self.deep_analysis and self.repo_root_for_plan_enrichment and self.tf_plan_local_graph