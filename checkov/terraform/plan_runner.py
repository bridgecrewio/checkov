from __future__ import annotations

import logging
import os
import platform

from typing import Type, Optional

from checkov.common.graph.checks_infra.registry import BaseRegistry
from checkov.common.graph.db_connectors.networkx.networkx_db_connector import NetworkxConnector
from checkov.terraform.graph_builder.graph_components.block_types import BlockType
from checkov.terraform.graph_manager import TerraformGraphManager
from checkov.terraform.graph_builder.local_graph import TerraformLocalGraph
from checkov.common.checks_infra.registry import get_graph_checks_registry
from checkov.common.graph.graph_builder.graph_components.attribute_names import CustomAttributes
from checkov.common.output.record import Record
from checkov.common.util.secrets import omit_secret_value_from_checks

from checkov.common.bridgecrew.check_type import CheckType
from checkov.common.output.report import Report
from checkov.common.runners.base_runner import CHECKOV_CREATE_GRAPH
from checkov.runner_filter import RunnerFilter
from checkov.terraform.checks.resource.registry import resource_registry
from checkov.terraform.context_parsers.registry import parser_registry
from checkov.terraform.plan_utils import create_definitions, build_definitions_context
from checkov.terraform.runner import Runner as TerraformRunner, merge_reports
from checkov.terraform.deep_analysis_plan_graph_manager import DeepAnalysisGraphManager

# set of check IDs with lifecycle condition
TF_LIFECYCLE_CHECK_IDS = {
    "CKV_AWS_217",
    "CKV_AWS_233",
    "CKV_AWS_237",
    "CKV_GCP_82",
}

RESOURCE_ATTRIBUTES_TO_OMIT = {
    'aws_db_instance': ['password'],
    'aws_secretsmanager_secret_version': ['secret_string'],
    'aws_ssm_parameter': ['value'],
    'azurerm_container_registry': ['admin_password'],
    'azurerm_key_vault_secret': ['value'],
    'azurerm_linux_virtual_machine': ['admin_password'],
    'azurerm_mssql_managed_instance_vulnerability_assessment': ['storage_container_path'],
    'azurerm_mssql_server': ['administrator_login_password'],
    'azurerm_mssql_server_vulnerability_assessment': ['storage_container_path'],
    'azurerm_redis_cache': ['primary_access_key', 'secondary_access_key', 'primary_connection_string',
                            'secondary_connection_string'],
    'azurerm_sql_server': ['administrator_login_password'],
    'azurerm_sql_managed_instance': ['administrator_login_password'],
    'azurerm_storage_account': ['primary_access_key', 'secondary_access_key', 'primary_blob_connection_string',
                                'secondary_blob_connection_string', 'primary_blob_endpoint', 'primary_blob_host',
                                'secondary_blob_endpoint', 'secondary_blob_host', 'primary_connection_string',
                                'secondary_connection_string'],
    'azurerm_synapse_workspace_vulnerability_assessment': ['storage_container_path'],
    'azurerm_synapse_sql_pool_vulnerability_assessment': ['storage_container_path'],
    'azurerm_virtual_machine': ['admin_password'],
    'azurerm_windows_virtual_machine': ['admin_password'],
    'google_kms_secret_ciphertext': ['plaintext']
}


class Runner(TerraformRunner):
    check_type = CheckType.TERRAFORM_PLAN  # noqa: CCE003  # a static attribute

    def __init__(self, graph_class: Type[TerraformLocalGraph] = TerraformLocalGraph,
                 graph_manager: TerraformGraphManager | None = None,
                 db_connector: NetworkxConnector | None = None,
                 external_registries: list[BaseRegistry] | None = None,
                 source: str = "Terraform") -> None:
        super().__init__(
            graph_class=graph_class,
            graph_manager=graph_manager,
            db_connector=db_connector or NetworkxConnector(),
            external_registries=external_registries,
            source=source,
        )
        self.file_extensions = ['.json']  # override what gets set from the TF runner
        self.definitions = None
        self.context = None
        self.graph_registry = get_graph_checks_registry(super().check_type)
        self.deep_analysis = False
        self.repo_root_for_plan_enrichment = []
        self.tf_plan_local_graph = None

    block_type_registries = {  # noqa: CCE003  # a static attribute
        'resource': resource_registry,
    }

    def run(
            self,
            root_folder: str | None = None,
            external_checks_dir: list[str] | None = None,
            files: list[str] | None = None,
            runner_filter: RunnerFilter | None = None,
            collect_skip_comments: bool = True
    ) -> Report | list[Report]:
        runner_filter = runner_filter or RunnerFilter()
        self.deep_analysis = runner_filter.deep_analysis
        if runner_filter.repo_root_for_plan_enrichment:
            self.repo_root_for_plan_enrichment = runner_filter.repo_root_for_plan_enrichment[0]
        report = Report(self.check_type)
        parsing_errors: dict[str, str] = {}
        tf_local_graph: Optional[TerraformLocalGraph] = None
        if self.definitions is None or self.context is None:
            self.definitions, definitions_raw = create_definitions(root_folder, files, runner_filter, parsing_errors)
            self.context = build_definitions_context(self.definitions, definitions_raw)
            if CHECKOV_CREATE_GRAPH:
<<<<<<< HEAD
                graph = self.graph_manager.build_graph_from_definitions(self.definitions, render_variables=False)
                self.graph_manager.save_graph(graph)
=======
                censored_definitions = omit_secret_value_from_definitions(definitions=self.definitions,
                                                                          resource_attributes_to_omit=RESOURCE_ATTRIBUTES_TO_OMIT)
                self.tf_plan_local_graph = self.graph_manager.build_graph_from_definitions(censored_definitions, render_variables=False)
                for vertex in self.tf_plan_local_graph.vertices:
                    if vertex.block_type == BlockType.RESOURCE:
                        report.add_resource(f'{vertex.path}:{vertex.id}')
                self.graph_manager.save_graph(self.tf_plan_local_graph)
                if self._should_run_deep_analysis:
                    tf_local_graph = self._create_terraform_graph()
>>>>>>> b0f71421

        if external_checks_dir:
            for directory in external_checks_dir:
                resource_registry.load_external_checks(directory)
                self.graph_registry.load_external_checks(directory)
        if not root_folder:
            root_folder = os.path.split(os.path.commonprefix(files))[0]
        self.check_tf_definition(report, root_folder, runner_filter)
        report.add_parsing_errors(parsing_errors.keys())

        if self.definitions:
<<<<<<< HEAD
            graph_report = self.get_graph_checks_report(root_folder=root_folder, runner_filter=runner_filter,
                                                        resource_attributes_to_omit=RESOURCE_ATTRIBUTES_TO_OMIT)
=======
            graph_report = self._get_graph_report(root_folder, runner_filter, tf_local_graph)
>>>>>>> b0f71421
            merge_reports(report, graph_report)

        if runner_filter.run_image_referencer:
            image_report = self.check_container_image_references(
                graph_connector=self.graph_manager.get_reader_endpoint(),
                root_path=root_folder,
                runner_filter=runner_filter,
            )

            if image_report:
                # due too many tests failing only return a list, if there is an image report
                return [report, image_report]

        return report

    def _get_graph_report(self, root_folder: str, runner_filter: RunnerFilter, tf_local_graph: Optional[TerraformLocalGraph]) -> Report:
        if self._should_run_deep_analysis and tf_local_graph:
            deep_analysis_graph_manager = DeepAnalysisGraphManager(tf_local_graph, self.tf_plan_local_graph)
            deep_analysis_graph_manager.enrich_tf_graph_attributes()
            self.graph_manager.save_graph(tf_local_graph)
            graph_report = self.get_graph_checks_report(root_folder, runner_filter)
            deep_analysis_graph_manager.filter_report(graph_report)
            return graph_report
        return self.get_graph_checks_report(root_folder, runner_filter)

    def _create_terraform_graph(self) -> TerraformLocalGraph:
        graph_manager = TerraformGraphManager(db_connector=NetworkxConnector())
        tf_local_graph, _ = graph_manager.build_graph_from_source_directory(self.repo_root_for_plan_enrichment,
                                                                            render_variables=True)
        self.graph_manager = graph_manager
        return tf_local_graph

    def check_tf_definition(self, report, root_folder, runner_filter, collect_skip_comments=True):
        for full_file_path, definition in self.definitions.items():
            if platform.system() == "Windows":
                temp = os.path.split(full_file_path)[0]
                scanned_file = f"/{os.path.relpath(full_file_path,temp)}"
            else:
                scanned_file = f"/{os.path.relpath(full_file_path, root_folder)}"
            logging.debug(f"Scanning file: {scanned_file}")
            for block_type in definition.keys():
                if block_type in self.block_type_registries.keys():
                    self.run_block(definition[block_type], None, full_file_path, root_folder, report, scanned_file,
                                   block_type, runner_filter)

    def run_block(self, entities,
                  definition_context,
                  full_file_path, root_folder, report, scanned_file,
                  block_type, runner_filter=None, entity_context_path_header=None,
                  module_referrer: str | None = None):
        registry = self.block_type_registries[block_type]
        if registry:
            for entity in entities:
                context_parser = parser_registry.context_parsers[block_type]
                definition_path = context_parser.get_entity_context_path(entity)
                entity_id = ".".join(definition_path)
                # Entity can exist only once per dir, for file as well
                entity_context = self.get_entity_context(definition_path, full_file_path)
                entity_lines_range = [entity_context.get('start_line'), entity_context.get('end_line')]
                entity_code_lines = entity_context.get('code_lines')
                entity_address = entity_context.get('address')
                _, _, entity_config = registry.extract_entity_details(entity)

                results = registry.scan(scanned_file, entity, [], runner_filter, report_type=CheckType.TERRAFORM_PLAN)
                for check, check_result in results.items():
                    if check.id in TF_LIFECYCLE_CHECK_IDS:
                        # can't be evaluated in TF plan
                        continue
                    censored_code_lines = omit_secret_value_from_checks(check=check,
                                                                        check_result=check_result,
                                                                        entity_code_lines=entity_code_lines,
                                                                        entity_config=entity_config,
                                                                        resource_attributes_to_omit=RESOURCE_ATTRIBUTES_TO_OMIT)
                    record = Record(check_id=check.id, bc_check_id=check.bc_id, check_name=check.name,
                                    check_result=check_result,
                                    code_block=censored_code_lines, file_path=scanned_file,
                                    file_line_range=entity_lines_range,
                                    resource=entity_id, resource_address=entity_address, evaluations=None,
                                    check_class=check.__class__.__module__, file_abs_path=full_file_path,
                                    severity=check.severity)
                    record.set_guideline(check.guideline)
                    report.add_record(record=record)

    def get_entity_context_and_evaluations(self, entity):
        raw_context = self.get_entity_context(entity[CustomAttributes.BLOCK_NAME].split("."),
                                              entity[CustomAttributes.FILE_PATH])
        raw_context['definition_path'] = entity[CustomAttributes.BLOCK_NAME].split('.')
        return raw_context, None

    def get_entity_context(self, definition_path, full_file_path):
        entity_id = ".".join(definition_path)
        return self.context.get(full_file_path, {}).get(entity_id)

    @property
    def _should_run_deep_analysis(self) -> bool:
        return self.deep_analysis and self.repo_root_for_plan_enrichment and self.tf_plan_local_graph<|MERGE_RESOLUTION|>--- conflicted
+++ resolved
@@ -4,7 +4,7 @@
 import os
 import platform
 
-from typing import Type, Optional
+from typing import Type, Optional, TYPE_CHECKING
 
 from checkov.common.graph.checks_infra.registry import BaseRegistry
 from checkov.common.graph.db_connectors.networkx.networkx_db_connector import NetworkxConnector
@@ -25,6 +25,9 @@
 from checkov.terraform.plan_utils import create_definitions, build_definitions_context
 from checkov.terraform.runner import Runner as TerraformRunner, merge_reports
 from checkov.terraform.deep_analysis_plan_graph_manager import DeepAnalysisGraphManager
+
+if TYPE_CHECKING:
+    from checkov.common.typing import ResourceAttributesToOmit
 
 # set of check IDs with lifecycle condition
 TF_LIFECYCLE_CHECK_IDS = {
@@ -106,20 +109,13 @@
             self.definitions, definitions_raw = create_definitions(root_folder, files, runner_filter, parsing_errors)
             self.context = build_definitions_context(self.definitions, definitions_raw)
             if CHECKOV_CREATE_GRAPH:
-<<<<<<< HEAD
-                graph = self.graph_manager.build_graph_from_definitions(self.definitions, render_variables=False)
-                self.graph_manager.save_graph(graph)
-=======
-                censored_definitions = omit_secret_value_from_definitions(definitions=self.definitions,
-                                                                          resource_attributes_to_omit=RESOURCE_ATTRIBUTES_TO_OMIT)
-                self.tf_plan_local_graph = self.graph_manager.build_graph_from_definitions(censored_definitions, render_variables=False)
+                self.tf_plan_local_graph = self.graph_manager.build_graph_from_definitions(self.definitions, render_variables=False)
                 for vertex in self.tf_plan_local_graph.vertices:
                     if vertex.block_type == BlockType.RESOURCE:
                         report.add_resource(f'{vertex.path}:{vertex.id}')
                 self.graph_manager.save_graph(self.tf_plan_local_graph)
                 if self._should_run_deep_analysis:
                     tf_local_graph = self._create_terraform_graph()
->>>>>>> b0f71421
 
         if external_checks_dir:
             for directory in external_checks_dir:
@@ -131,12 +127,10 @@
         report.add_parsing_errors(parsing_errors.keys())
 
         if self.definitions:
-<<<<<<< HEAD
-            graph_report = self.get_graph_checks_report(root_folder=root_folder, runner_filter=runner_filter,
-                                                        resource_attributes_to_omit=RESOURCE_ATTRIBUTES_TO_OMIT)
-=======
-            graph_report = self._get_graph_report(root_folder, runner_filter, tf_local_graph)
->>>>>>> b0f71421
+            graph_report = self._get_graph_report(root_folder=root_folder,
+                                                  runner_filter=runner_filter,
+                                                  tf_local_graph=tf_local_graph,
+                                                  resource_attributes_to_omit=RESOURCE_ATTRIBUTES_TO_OMIT)
             merge_reports(report, graph_report)
 
         if runner_filter.run_image_referencer:
@@ -152,15 +146,17 @@
 
         return report
 
-    def _get_graph_report(self, root_folder: str, runner_filter: RunnerFilter, tf_local_graph: Optional[TerraformLocalGraph]) -> Report:
+    def _get_graph_report(self, root_folder: str, runner_filter: RunnerFilter,
+                          tf_local_graph: Optional[TerraformLocalGraph],
+                          resource_attributes_to_omit: ResourceAttributesToOmit) -> Report:
         if self._should_run_deep_analysis and tf_local_graph:
             deep_analysis_graph_manager = DeepAnalysisGraphManager(tf_local_graph, self.tf_plan_local_graph)
             deep_analysis_graph_manager.enrich_tf_graph_attributes()
             self.graph_manager.save_graph(tf_local_graph)
-            graph_report = self.get_graph_checks_report(root_folder, runner_filter)
+            graph_report = self.get_graph_checks_report(root_folder, runner_filter, resource_attributes_to_omit)
             deep_analysis_graph_manager.filter_report(graph_report)
             return graph_report
-        return self.get_graph_checks_report(root_folder, runner_filter)
+        return self.get_graph_checks_report(root_folder, runner_filter, resource_attributes_to_omit)
 
     def _create_terraform_graph(self) -> TerraformLocalGraph:
         graph_manager = TerraformGraphManager(db_connector=NetworkxConnector())
