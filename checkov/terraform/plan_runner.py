--- conflicted
+++ resolved
@@ -108,18 +108,13 @@
             if CHECKOV_CREATE_GRAPH:
                 censored_definitions = omit_secret_value_from_definitions(definitions=self.definitions,
                                                                           resource_attributes_to_omit=RESOURCE_ATTRIBUTES_TO_OMIT)
-<<<<<<< HEAD
-                graph = self.graph_manager.build_graph_from_definitions(censored_definitions, render_variables=False)
-                for vertex in graph.vertices:
+                self.tf_plan_local_graph = self.graph_manager.build_graph_from_definitions(censored_definitions, render_variables=False)
+                for vertex in self.tf_plan_local_graph.vertices:
                     if vertex.block_type == BlockType.RESOURCE:
                         report.add_resource(f'{vertex.path}:{vertex.id}')
-                self.graph_manager.save_graph(graph)
-=======
-                self.tf_plan_local_graph = self.graph_manager.build_graph_from_definitions(censored_definitions, render_variables=False)
                 self.graph_manager.save_graph(self.tf_plan_local_graph)
                 if self._should_run_deep_analysis:
                     tf_local_graph = self._create_terraform_graph()
->>>>>>> 5446eaac
 
         if external_checks_dir:
             for directory in external_checks_dir:
