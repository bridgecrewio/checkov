<<<<<<< HEAD
import ast
=======
>>>>>>> 9a5f7310
import json
import logging
import os
import re
from json import JSONDecodeError
from typing import Any, Union, Optional, List, Dict, Callable, TypeVar, Tuple

from checkov.common.util.type_forcers import force_int
from checkov.common.util.parser_utils import find_var_blocks
import checkov.terraform.graph_builder.variable_rendering.renderer as renderer
from checkov.terraform.graph_builder.variable_rendering.safe_eval_functions import evaluate

T = TypeVar("T", str, int, bool)

# %{ some_text }
DIRECTIVE_EXPR = re.compile(r"\%\{([^\}]*)\}")

COMPARE_REGEX = re.compile(r"^(?P<a>.+?)\s*(?P<operator>==|!=|>=|>|<=|<|&&|\|\|)\s*(?P<b>.+)$")
CHECKOV_RENDER_MAX_LEN = force_int(os.getenv("CHECKOV_RENDER_MAX_LEN", "10000"))


def evaluate_terraform(input_str: Any, keep_interpolations: bool = True) -> Any:
    if isinstance(input_str, str) and CHECKOV_RENDER_MAX_LEN and 0 < CHECKOV_RENDER_MAX_LEN < len(input_str):
        logging.debug(f'Rendering was skipped for a {len(input_str)}-character-long string. If you wish to have it '
                      f'evaluated, please set the environment variable CHECKOV_RENDER_MAX_LEN '
                      f'to {str(len(input_str) + 1)} or to 0 to allow rendering of any length')
        return input_str
    evaluated_value = _try_evaluate(input_str)
    if type(evaluated_value) is not str:
        return input_str if callable(evaluated_value) else evaluated_value
    evaluated_value = evaluated_value.replace("\n", "")
    evaluated_value = evaluated_value.replace(",,", ",")

    # if we try to strip interpolations but that does not help evaluation, then we should add them back in the case that
    # the interpolated string is part of a substring, so it can be identified by the "is_variable_dependent" method.
    # For example, the value "abc-${var.x}-xyz" will not be identified as a variable if we remove the interpolation
    # However, if the full value is just an interpolated variable, like ${var.xyz}, then we can leave them off, because
    # it won't affect that method and breaks certain policies and other logic that was written in a specific way
    value_before_removing_interpolations = evaluated_value
    if not keep_interpolations:
        evaluated_value = remove_interpolation(evaluated_value)
    if '${' + evaluated_value + '}' == value_before_removing_interpolations:
        value_before_removing_interpolations = evaluated_value
    value_after_removing_interpolations = evaluated_value

    evaluated_value = evaluate_map(evaluated_value)
    evaluated_value = evaluate_list_access(evaluated_value)
    evaluated_value = strip_double_quotes(evaluated_value)
    evaluated_value = evaluate_directives(evaluated_value)
    evaluated_value = evaluate_conditional_expression(evaluated_value)
    evaluated_value = evaluate_compare(evaluated_value)
    evaluated_value = evaluate_json_types(evaluated_value)
    evaluated_value = handle_for_loop(evaluated_value)
    second_evaluated_value = _try_evaluate(evaluated_value)

    if callable(second_evaluated_value):
        return evaluated_value
    elif not keep_interpolations and second_evaluated_value == value_after_removing_interpolations:
        return value_before_removing_interpolations
    else:
        return second_evaluated_value


def _try_evaluate(input_str: Union[str, bool]) -> Any:
    try:
        return evaluate(input_str)
    except Exception:
        try:
            return evaluate(f'"{input_str}"')
        except Exception:
            try:
                # Sometimes eval can fail on correct terraform input like 'true'/'false',
                # as python's values are with capital T/F.
                # However, json does know how to handle it, so we use it instead.
                if isinstance(input_str, str):
                    return json.loads(input_str)
                return input_str
            except Exception:
                return input_str


def replace_string_value(original_str: Any, str_to_replace: str, replaced_value: str, keep_origin: bool = True) -> Any:
    if original_str is None or type(original_str) not in (str, list):
        return original_str

    if type(original_str) is list:
        for i, item in enumerate(original_str):
            original_str[i] = replace_string_value(item, str_to_replace, replaced_value, keep_origin)
            if type(replaced_value) in [int, float, bool]:
                original_str[i] = evaluate_terraform(original_str[i])
            return original_str

    if str_to_replace not in original_str:
        return original_str if keep_origin else str_to_replace

    string_without_interpolation = remove_interpolation(original_str, str_to_replace, escape_unrendered=False)
    return string_without_interpolation.replace(str_to_replace, str(replaced_value))


def remove_interpolation(original_str: str, var_to_clean: Optional[str] = None, escape_unrendered=True) -> str:
    # get all variable references in string
    # remove from the string all ${} or '${}' occurrences
    var_blocks = find_var_blocks(original_str)
    var_blocks.reverse()
    for block in var_blocks:
        if (
            block.full_str.startswith("${")
            and block.full_str.endswith("}")
            and (not var_to_clean or block.var_only == var_to_clean)
        ):
            full_str_start = original_str.find(block.full_str)
            full_str_end = full_str_start + len(block.full_str)
            if (
                full_str_start > 0
                and full_str_end <= len(original_str) - 2
                and original_str[full_str_start - 1] == "'"
                and original_str[full_str_start - 1] == original_str[full_str_end]
                and "." in block.full_str
            ):
                # checking if ${} is wrapped with '' like : '${}'
                original_str = original_str[:full_str_start - 1] + block.full_str + original_str[full_str_end + 1:]
                if escape_unrendered:
                    block.var_only = f"'{block.var_only}'"
            original_str = original_str.replace(block.full_str, block.var_only)
    return original_str


def strip_double_quotes(input_str: str) -> str:
    if input_str.startswith('"') and input_str.endswith('"'):
        input_str = input_str[1:-1]
    return input_str


def evaluate_conditional_expression(input_str: str) -> str:
    variable_ref = re.match(re.compile(r"^\${(.*)}$"), input_str)
    if variable_ref:
        input_str = variable_ref.groups()[0]

    condition = find_conditional_expression_groups(input_str)
    while condition:
        groups, start, end = condition
        if len(groups) != 3:
            return input_str
        evaluated_condition = evaluate_terraform(groups[0])
        condition_substr = input_str[start:end]
        bool_evaluated_condition = convert_to_bool(evaluated_condition)
        if bool_evaluated_condition is True:
            true_val = str(evaluate_terraform(groups[1])).strip()
            input_str = input_str.replace(condition_substr, true_val)
        elif bool_evaluated_condition is False:
            false_val = str(evaluate_terraform(groups[2])).strip()
            input_str = input_str.replace(condition_substr, false_val)
        else:
            # in case we didn't succeed to evaluate condition we shouldn't put any value.
            break
        condition = find_conditional_expression_groups(input_str)

    return input_str


def evaluate_compare(input_str: str) -> Union[str, bool]:
    """
    :param input_str: string like "a && b" (supported operators: ==, != , <, <=, >, >=, && , ||)
    :return: evaluation of the expression
    """
    if isinstance(input_str, str) and "for" not in input_str:
        match = re.search(COMPARE_REGEX, input_str)
        if match:
            compare_parts = match.groupdict()
            a = compare_parts.get("a")
            b = compare_parts.get("b")
            op = compare_parts.get("operator")
            if a and b and op:
                try:
                    return apply_binary_op(evaluate_terraform(a), evaluate_terraform(b), op)
                except TypeError or SyntaxError:
                    return input_str

    return input_str


def _handle_literal(input_str: str) -> str:
    try:
        e = ast.literal_eval(input_str)
        if isinstance(e, list) and len(e) == 1:
            return e[0]
    except (ValueError, SyntaxError):
        return input_str


def _remove_variable_formatting(input_str: str) -> str:
    return input_str[2:-1] if input_str.startswith(f'{renderer.DOLLAR_PREFIX}{renderer.LEFT_CURLY}') and input_str.endswith(renderer.RIGHT_CURLY) else input_str


def handle_for_loop(input_str: Union[str, int, bool]) -> str:
    if isinstance(input_str, str) and renderer.FOR_LOOP in input_str and '?' not in input_str:
        old_input_str = input_str
        input_str = _handle_literal(input_str)
        if isinstance(input_str, str) and renderer.FOR_LOOP in input_str:
            input_str = _remove_variable_formatting(input_str)
            start_bracket_idx = input_str[1:].find(renderer.LEFT_BRACKET)
            end_bracket_idx = renderer.find_match_bracket_index(input_str, start_bracket_idx + 1)
            if start_bracket_idx == -1 or end_bracket_idx == -1:
                return old_input_str

            rendered_statement = input_str[start_bracket_idx:end_bracket_idx + 1].replace('"', '\\"').replace("'", '"')
            new_val = ''
            if input_str.startswith(renderer.LEFT_CURLY):
                new_val = _handle_for_loop_in_dict(rendered_statement, input_str, end_bracket_idx + 1)
            elif input_str.startswith(renderer.LEFT_BRACKET):
                new_val = _handle_for_loop_in_list(rendered_statement, input_str, end_bracket_idx + 1)
            return new_val if new_val else old_input_str
        else:
            return input_str
    else:
        return input_str


def _extract_expression_from_statement(statement: str, start_expression_idx: int) -> str:
    """
    statement: [ for val in ["v", "k"] : val ]
    start_expression_idx: len(" for val in ["v", "k"]")
    output: "val"

    statement: { for val in {"name": "a", "val": "val"} : val.name => true }
    start_expression_idx: len(" for val in {"name": "a", "val": "val"}")
    output: val.name => true
    """
    return statement[start_expression_idx + len(renderer.KEY_VALUE_SEPERATOR):-1]


def _handle_for_loop_in_dict(object_to_run_on: str, statement: str, start_expression_idx: int) -> Optional[str]:
    try:
        object_to_run_on = json.loads(object_to_run_on)
    except JSONDecodeError:
        return
    expression = _extract_expression_from_statement(statement, start_expression_idx)
    if renderer.FOR_EXPRESSION_DICT not in expression:
        return
    k_expression, v_expression = expression.replace(' ', '').split(renderer.FOR_EXPRESSION_DICT)
    obj_key = statement.split(' ')[1]
    if k_expression.startswith(f'{obj_key}.'):
        k_expression = k_expression.replace(f'{obj_key}.', '')
    rendered_result = {}
    for obj in object_to_run_on:
        val_to_assign = obj if statement.startswith(f'{renderer.LEFT_CURLY}{renderer.FOR_LOOP} {v_expression}') else evaluate_terraform(v_expression)
        rendered_result[obj[k_expression]] = val_to_assign
    return json.dumps(rendered_result)


def _handle_for_loop_in_list(object_to_run_on: str, statement: str, start_expression_idx: int) -> Optional[str]:
    try:
        object_to_run_on = ast.literal_eval(object_to_run_on.replace(' ', ''))
    except (ValueError, SyntaxError):
        return
    expression = _extract_expression_from_statement(statement, start_expression_idx)
    if renderer.DOLLAR_PREFIX in expression or renderer.LOOKUP in expression:
        return
    rendered_result = []
    for obj in object_to_run_on:
        val_to_assign = obj if statement.startswith(f'{renderer.LEFT_BRACKET}{renderer.FOR_LOOP} {expression}') else evaluate_terraform(expression)
        rendered_result.append(val_to_assign)
    return json.dumps(rendered_result)


def evaluate_json_types(input_str: Any) -> Any:
    # https://www.terraform.io/docs/language/functions/jsonencode.html
    if isinstance(input_str, str) and input_str.startswith("jsonencode("):
        return input_str.replace("true", "True").replace("false", "False").replace("null", "None")

    return input_str


def apply_binary_op(a: Optional[Union[str, int, bool]], b: Optional[Union[str, int, bool]], operator: str) -> bool:
    # apply the operator after verifying that a and b have the same type.
    operators: Dict[str, Callable[[T, T], bool]] = {
        "==": lambda a, b: a == b,
        "!=": lambda a, b: a != b,
        ">": lambda a, b: a > b,
        ">=": lambda a, b: a >= b,
        "<": lambda a, b: a < b,
        "<=": lambda a, b: a <= b,
        "&&": lambda a, b: a and b,
        "||": lambda a, b: a or b,
    }
    type_a = type(a)
    type_b = type(b)

    if type_a != type_b:
        try:
            temp_b = type_a(b)
            if isinstance(type_a, bool):
                temp_b = bool(convert_to_bool(b))
            return operators[operator](a, temp_b)
        except Exception:
            temp_a = type_b(a)
            if isinstance(type_b, bool):
                temp_a = bool(convert_to_bool(a))
            return operators[operator](temp_a, b)
    else:
        return operators[operator](a, b)


def evaluate_directives(input_str: str) -> str:
    if re.search(DIRECTIVE_EXPR, input_str) is None:
        return input_str

    # replace `%{if <BOOL>}%{true_val}%{else}%{false_val}%{endif}` pattern with `<BOOL> ? true_val : false_val`
    matching_directives = re.findall(DIRECTIVE_EXPR, input_str)
    if len(matching_directives) == 3:
        if (
            re.search(r"\bif\b", matching_directives[0])
            and re.search(r"\belse\b", matching_directives[1])
            and re.search(r"\bendif\b", matching_directives[2])
        ):
            split_by_directives = re.split(DIRECTIVE_EXPR, input_str)
            edited_str = ""
            for part in split_by_directives:
                if re.search(r"\bif\b", part):
                    part = part.replace("if", "%{") + " ? "
                    part = re.sub(r"\s", "", part)
                if re.search(r"\belse\b", part):
                    part = part.replace("else", ":")
                    part = re.sub(r"\s", "", part)
                if re.search(r"\bendif\b", part):
                    part = part.replace("endif", "}")
                    part = re.sub(r"\s", "", part)
                edited_str += part
            input_str = edited_str

    matching_directives = re.split(DIRECTIVE_EXPR, input_str)
    evaluated_string_parts = []
    for str_part in matching_directives:
        evaluated_string_parts.append(evaluate_terraform(str_part))

    # Handle evaluation results which are integer / boolean
    evaluated_string_parts = [v if isinstance(v, str) else str(v) for v in evaluated_string_parts]
    return "".join(evaluated_string_parts)


def evaluate_map(input_str: str) -> str:
    # first replace maps ":" with "="
    all_curly_brackets = find_brackets_pairs(input_str, "{", "}")
    if "=" in input_str:
        for curly_match in all_curly_brackets:
            curly_start = curly_match["start"]
            curly_end = curly_match["end"]
            replaced_matching_map = ' ' + input_str[curly_start: curly_end + 1] + ' '
            for i in range(1, len(replaced_matching_map) - 1):
                if replaced_matching_map[i] == "=" and replaced_matching_map[i - 1] not in ["=", "!"] and replaced_matching_map[i + 1] != "=":
                    replaced_matching_map = f'{replaced_matching_map[:i]}:{replaced_matching_map[i + 1:]}'
            input_str = input_str.replace(input_str[curly_start : curly_end + 1], replaced_matching_map[1:-1])

    # find map access like {a: b}[a] and extract the right value - b
    all_square_brackets = find_brackets_pairs(input_str, "[", "]")

    curr_square_match = 0
    for curly_match in all_curly_brackets:
        curly_start = curly_match["start"]
        curly_end = curly_match["end"]
        for i in range(curr_square_match, len(all_square_brackets)):
            curr_square_match = i
            square_match = all_square_brackets[i]
            square_start = square_match["start"]
            square_end = square_match["end"]
            if square_start > curly_end and (
                square_start == curly_end + 1 or all(c == " " for c in input_str[curly_end + 1 : square_start])
            ):
                origin_match_str = input_str[curly_start : square_end + 1]
                map_access = input_str[square_start + 1 : square_end]
                if not map_access.startswith('"') and not map_access.endswith('"'):
                    origin_match_str = origin_match_str.replace(f"[{map_access}]", f'["{map_access}"]')
                evaluated = _try_evaluate(origin_match_str)
                if evaluated:
                    input_str = input_str.replace(input_str[curly_start : square_end + 1], str(evaluated))
                    break

    return input_str


def convert_to_bool(bool_str: Union[str, int]) -> Union[str, int, bool]:
    if bool_str in ["true", '"true"', "True", '"True"', 1, "1"]:
        return True
    elif bool_str in ["false", '"false"', "False", '"False"', 0, "0"]:
        return False
    else:
        return bool_str


def evaluate_list_access(input_str: str) -> str:
    # find list access like [a, b, c][0] and extract the right value - a

    all_square_brackets = find_brackets_pairs(input_str, "[", "]")
    prev_start = -1
    prev_end = -1
    for match in all_square_brackets:
        if (
            match["start"] == prev_end + 1 or all(c == " " for c in input_str[prev_end + 1 : match["start"]])
        ) and prev_start != -1:
            curr_str = input_str[match["start"] + 1 : match["end"]]
            if curr_str.isnumeric():
                evaluated = _try_evaluate(input_str[prev_start : match["end"] + 1])
                if evaluated:
                    input_str = input_str.replace(input_str[prev_start : match["end"] + 1], str(evaluated))
        prev_start = match["start"]
        prev_end = match["end"]

    return input_str


def find_brackets_pairs(input_str: str, starting: str, closing: str) -> List[Dict[str, int]]:
    brackets_pairs = [-1] * len(input_str)
    unmatched_open = []

    for i, c in enumerate(input_str):
        if c == starting:
            unmatched_open.append(i)
        elif c == closing and len(unmatched_open) > 0:
            brackets_pairs[unmatched_open[-1]] = i
            unmatched_open = unmatched_open[:-1]

    all_brackets = []
    for start, end in enumerate(brackets_pairs):
        if end != -1 and end - start > 1:
            all_brackets.append({"start": start, "end": end})
    return all_brackets


def find_conditional_expression_groups(input_str: str) -> Optional[Tuple[List[str], int, int]]:
    """
    from condition ? true_val : false_val return [condition, true_val, false_val]
    """
    if '?' not in input_str or ':' not in input_str:
        return
    if input_str.index('?') > input_str.rindex(':'):
        return
    brackets_pairs = {
        '[': ']',
        '{': '}',
        '(': ')'
    }
    str_keys = {'\'', '"'}

    stack = []
    groups = []
    end_stack = []

    def _update_stack_if_needed(char, i):
        # can be true only if the char in str_keys or in brackets_pairs.values()
        if stack and stack[-1][0] == char:
            stack.pop(len(stack) - 1)
        elif char in brackets_pairs:
            stack.append((brackets_pairs[char], i))
        elif char in str_keys:
            stack.append((char, i))

    def _find_separator_index(separator: str, input_str: str, start: int, update_end_stack: bool = False) -> Optional[int]:
        for i in range(start, len(input_str)):
            char = input_str[i]
            if char == separator:
                if not stack or stack in end_stack:
                    return i
                if update_end_stack:
                    end_stack.extend(stack)
                    return i
            _update_stack_if_needed(char, i)

    # find first separator
    first_separator = _find_separator_index('?', input_str, 0, update_end_stack=True)
    if first_separator is None:
        return
    start = 0 if not stack else stack[-1][1]
    groups.append(input_str[start:first_separator])

    # find second separator
    second_separator = _find_separator_index(':', input_str, first_separator)
    if second_separator is None:
        return
    groups.append(input_str[first_separator + 1:second_separator])

    if not stack:
        groups.append(input_str[second_separator + 1:])
        return groups, 0, len(input_str)

    start = stack[-1][1]
    end = len(input_str)
    for i in range(second_separator + 1, len(input_str)):
        char = input_str[i]
        _update_stack_if_needed(char, i)
        if not stack:
            end = i + 1
            break
        if len(stack) + 1 == end_stack:
            end = i
            break

    groups.append(input_str[second_separator + 1:end])

    return groups, start, end<|MERGE_RESOLUTION|>--- conflicted
+++ resolved
@@ -1,7 +1,4 @@
-<<<<<<< HEAD
 import ast
-=======
->>>>>>> 9a5f7310
 import json
 import logging
 import os
