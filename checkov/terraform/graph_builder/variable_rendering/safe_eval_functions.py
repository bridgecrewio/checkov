import itertools
import logging
import re
from datetime import datetime, timedelta
from functools import reduce
from math import ceil, floor, log
from typing import Union, Any, Dict, Callable, List, Optional

from checkov.terraform.parser_functions import tonumber, FUNCTION_FAILED, create_map, tobool, tostring

"""
This file contains a custom implementation of the builtin `eval` function.
`eval` is not a safe function, because it can execute *every* command,
so this file overrides `eval` and allows only the functions in SAFE_EVAL_DICT.

The functions are an implementation of Terraform's built-in functions
https://www.terraform.io/docs/configuration/functions.html

Not all of the functions are implemented yet. If a function doesn't exist, the original value is returned.
"""


def _find_regex_groups(pattern: str, input_str: str) -> Optional[Union[Dict[str, str], List[str]]]:
    match = re.match(pattern, input_str)
    if match:
        if match.groupdict():
            # try to find named capturing groups
            return match.groupdict()
        if list(match.groups()):
            # try to find unnamed capturing groups
            return list(match.groups())
    return None


def regex(pattern: str, input_str: str) -> Union[Dict[str, str], List[str], str]:
    try:
        groups = _find_regex_groups(pattern, input_str)
        if groups is not None:
            return groups

        results: List[str] = re.findall(pattern, input_str)
        # return first match
        if len(results) > 0:
            return results[0]
        return ""
    except TypeError:
        return f"regex({pattern}, {input_str})"


def regexall(pattern: str, input_str: str) -> Union[Dict[str, str], List[str], str]:
    try:
        groups = _find_regex_groups(pattern, input_str)
        if groups is not None:
            return groups

        results = re.findall(pattern, input_str)
        return results
    except TypeError:
        return f"regexall({pattern}, {input_str})"


def trim(input_str: str, chars_to_remove: str) -> str:
    for c in chars_to_remove:
        input_str = input_str.replace(c, "")
    return input_str


def coalesce(*arg: Any) -> Any:
    return reduce(lambda x, y: x if x not in [None, ""] else y, arg)


def coalesce_list(*arg: List[Any]) -> List[Any]:
    return reduce(lambda x, y: x if x not in [None, []] else y, arg)


def flatten(lst: List[List[Any]]) -> List[Any]:
    res = [item for sublist in lst for item in sublist]
    if any(type(elem) is list for elem in res):
        return flatten(res)
    else:
        return res


def matchkeys(values_list: List[Any], keys_list: List[Any], search_set: List[Any]) -> List[Any]:
    matching = set()
    for search in search_set:
        indices = [i for i, x in enumerate(keys_list) if x == search]
        for i in indices:
            matching.add(values_list[i])

    return list(matching)


def reverse(lst: List[Any]) -> List[Any]:
    lst.reverse()
    return lst


def sort(lst: List[str]) -> List[str]:
    lst.sort()
    return lst


def merge(*args: Any) -> Dict[str, Any]:
    res: Dict[str, Any] = {}
    for d in args:
        res = {**res, **d}
    return res


def wrap_func(f: Callable[..., Any], *args: Any) -> Any:
    res = f(*args)
    if res == FUNCTION_FAILED:
        raise ValueError
    return res


def update_datetime(dt: datetime, delta: timedelta, adding: bool) -> datetime:
    if adding is True:
        dt = dt + delta
    else:
        dt = dt - delta
    return dt


def timeadd(input_str: str, time_delta: str) -> str:
    '''
    From docs:
    duration is a string representation of a time difference, consisting of sequences of number and unit pairs,
     like "1.5h" or "1h30m". The accepted units are "ns", "us" (or "µs"), "ms", "s", "m", and "h".
     The first number may be negative to indicate a negative duration, like "-2h5m".
    '''

    # Convert the date to allowing parsing
    input_str = input_str.replace("Z", "+00:00")
    dt = datetime.fromisoformat(input_str)
    adding = True
    if time_delta[0] == '-':
        adding = False
        time_delta = time_delta[1:]
    # Split out into each of the deltas
    deltas = re.split(r'(\d*\.*\d+)', time_delta)
    # Needed to strip the leading empty element
    deltas = list(filter(None, deltas))
    while len(deltas) > 0:
        amount = float(deltas[0])
        interval = deltas[1]
        deltas = deltas[2:]
        delta = timedelta(0)
        if interval == 'h':
            delta = timedelta(hours=amount)
        elif interval == 'm':
            delta = timedelta(minutes=amount)
        elif interval == 's':
            delta = timedelta(seconds=amount)
        elif interval == 'ms':
            delta = timedelta(milliseconds=amount)
        elif interval == 'us' or interval == 'µs':
            delta = timedelta(microseconds=amount)
        elif interval == 'ns':  # Crude, but timedelta does not deal with nanoseconds
            delta = timedelta(microseconds=(amount / 1000))
<<<<<<< HEAD

        dt = update_datetime(dt, delta, adding)
        
=======

        dt = update_datetime(dt, delta, adding)

>>>>>>> 2fb967da
    return dt.strftime('%Y-%m-%dT%H:%M:%SZ')


def process_formatting_codes(format_str: str, dt: datetime) -> str:
    format_mapping = {
        "YYYY": "%Y",
        "YY": "%y",
        "MMMM": "%B",
        "MMM": "%b",
        "MM": "%m",
        "M": "%-m",
        "DD" : "%d",
        "D" : "%-d",
        "EEEE" : "%A",
        "EEE" : "%a",
        "HH" : "%I",
        "H" : "%-I",
        "hh" : "%H",
        "h" : "%-H",
        "mm" : "%M",
        "m" : "%-M",
        "ss" : "%S",
        "s" : "%-S",
        "AA" : "%p",
        # "aa" : "%p",  # included for completeness but requires separate handling
        "ZZZZZ" : "%z",
        "ZZZZ" : "%z",
        "ZZZ" : "%z",
        "Z " : "%z"}

    if format_str == 'aa':
        format_str = dt.strftime('%p').lower()
    elif format_str == 'ZZZZZ':
        tz = dt.strftime("%z")
        format_str = tz[:3] + ":" + tz[3:]
    elif format_str == 'ZZZ':
        tz = dt.strftime("%z")
        if tz == '+0000':
            tz = 'UTC'
        format_str = tz
    elif format_str == 'Z':
        tz = dt.strftime("%z")
        if tz == '+0000':
            tz = 'Z'
        format_str = tz
    else:
        format_str = format_mapping.get(format_str, format_str)

    return format_str


def formatdate(format_str: str, input_str: str) -> str:
    '''
    From docs: This function is intended for producing common machine-oriented timestamp formats such as
    those defined in RFC822, RFC850, and RFC1123. It is not suitable for truly human-oriented date
    formatting because it is not locale-aware.
    Any non-letter characters, such as punctuation, are reproduced verbatim in the output.
    To include literal letters in the format string, enclose them in single quotes '.
    To include a literal quote, escape it by doubling the quotes.
    Function works through the format string halting on single quotes to process any formatting
    '''

    # Convert the input str to a date
    input_str = input_str.replace("Z", "+00:00")
    dt = datetime.fromisoformat(input_str)

    processed_format_str = ""
    format_str_segment = ""
    in_quote = False  # Keep track of whether in formatting or quoted text
    last_ch = ""  # Used to identify the '' scenario
    for ch in format_str:
        if ch == "'" or in_quote is True:
            if len(format_str_segment) > 0:
                processed_format_str += process_formatting_codes(format_str_segment, dt)
                format_str_segment = ""
            if ch == "'":
                if last_ch == "'":
                    processed_format_str += "'"
                in_quote = not in_quote
            else:
                processed_format_str += ch
        else:
            if ch != last_ch and last_ch != "":  # new format code and the start of the string
                processed_format_str += process_formatting_codes(format_str_segment, dt)
                format_str_segment = ""
            format_str_segment += ch
        last_ch = ch
    if len(format_str_segment) > 0:
        processed_format_str += process_formatting_codes(format_str_segment, dt)

    return dt.strftime(processed_format_str)


SAFE_EVAL_FUNCTIONS: List[str] = []
SAFE_EVAL_DICT = dict([(k, locals().get(k, None)) for k in SAFE_EVAL_FUNCTIONS])

# math functions
SAFE_EVAL_DICT["abs"] = abs
SAFE_EVAL_DICT["ceil"] = ceil
SAFE_EVAL_DICT["floor"] = floor
SAFE_EVAL_DICT["log"] = log
SAFE_EVAL_DICT["max"] = max
SAFE_EVAL_DICT["min"] = min
SAFE_EVAL_DICT["parsint"] = int
SAFE_EVAL_DICT["pow"] = pow
SAFE_EVAL_DICT["signum"] = lambda x: -1 if x < 0 else 0 if x == 0 else 1

# string functions
SAFE_EVAL_DICT["chomp"] = lambda x: x.rstrip()
SAFE_EVAL_DICT["format"] = lambda text_to_format, *args: (text_to_format % args)
SAFE_EVAL_DICT["formatlist"] = lambda text_to_format, args_list: [(text_to_format % args) for args in args_list]
SAFE_EVAL_DICT["indent"] = lambda num_of_space, input_str: input_str
SAFE_EVAL_DICT["join"] = lambda separator, lst: separator.join(lst)
SAFE_EVAL_DICT["lower"] = lambda input_str: input_str.lower()
SAFE_EVAL_DICT["regex"] = regex
SAFE_EVAL_DICT["regexall"] = regexall
SAFE_EVAL_DICT["replace"] = lambda string, substring, replacement: string.replace(substring, replacement)
SAFE_EVAL_DICT["split"] = lambda separator, input_str: input_str.split(separator)
SAFE_EVAL_DICT["strrev"] = lambda input_str: input_str[::-1]
SAFE_EVAL_DICT["substr"] = lambda input_str, offset, length: input_str[offset : offset + length]
SAFE_EVAL_DICT["title"] = lambda input_str: input_str.title()
SAFE_EVAL_DICT["trim"] = trim
SAFE_EVAL_DICT["trimprefix"] = lambda input_str, prefix: input_str.lstrip(prefix)
SAFE_EVAL_DICT["trimsuffix"] = lambda input_str, prefix: input_str.rstrip(prefix)
SAFE_EVAL_DICT["trimspace"] = lambda input_str: input_str.strip()
SAFE_EVAL_DICT["upper"] = lambda input_str: input_str.upper()

# collections
SAFE_EVAL_DICT["chunklist"] = lambda lst, chunk_size: [lst[i : i + chunk_size] for i in range(0, len(lst), chunk_size)]
SAFE_EVAL_DICT["coalesce"] = coalesce
SAFE_EVAL_DICT["coalescelist"] = coalesce_list
SAFE_EVAL_DICT["compact"] = lambda lst: list(filter(lambda l: l != "", lst))
SAFE_EVAL_DICT["concat"] = lambda *lists: list(itertools.chain(*lists))
SAFE_EVAL_DICT["contains"] = lambda lst, value: value in lst
SAFE_EVAL_DICT["distinct"] = lambda lst: list(dict.fromkeys(lst))
SAFE_EVAL_DICT["element"] = lambda lst, index: lst[index]
SAFE_EVAL_DICT["flatten"] = flatten
SAFE_EVAL_DICT["index"] = lambda lst, value: lst.index(value)
SAFE_EVAL_DICT["keys"] = lambda map_input: list(map_input.keys())
SAFE_EVAL_DICT["length"] = len
SAFE_EVAL_DICT["list"] = lambda *args: list(args)
SAFE_EVAL_DICT["lookup"] = lambda map_input, key, default: map_input.get(key, default)
SAFE_EVAL_DICT["map"] = lambda *args: wrap_func(create_map, list(args))
SAFE_EVAL_DICT["matchkeys"] = matchkeys
SAFE_EVAL_DICT["merge"] = merge
# SAFE_EVAL_DICT['range']
SAFE_EVAL_DICT["reverse"] = reverse
SAFE_EVAL_DICT["sort"] = sort


# type conversion
SAFE_EVAL_DICT["tobool"] = lambda arg: wrap_func(tobool, arg)
SAFE_EVAL_DICT["tolist"] = lambda *args: list(*args)
# SAFE_EVAL_DICT["tomap"] = lambda arg: wrap_func(tomap, str(arg))
SAFE_EVAL_DICT["tonumber"] = lambda arg: arg if type(arg) in [int, float] else wrap_func(tonumber, arg)
SAFE_EVAL_DICT["toset"] = lambda origin: set(origin)
SAFE_EVAL_DICT["tostring"] = lambda arg: arg if isinstance(arg, str) else wrap_func(tostring, str(arg))

# encoding
SAFE_EVAL_DICT["jsonencode"] = lambda arg: arg

# date functions
SAFE_EVAL_DICT["timestamp"] = lambda: datetime.utcnow().strftime('%Y-%m-%dT%H:%M:%SZ')
SAFE_EVAL_DICT["timeadd"] = timeadd
SAFE_EVAL_DICT["formatdate"] = formatdate


def evaluate(input_str: str) -> Any:
    if "__" in input_str:
        logging.debug(f"got a substring with double underscore, which is not allowed. origin string: {input_str}")
        return input_str
    evaluated = eval(input_str, {"__builtins__": None}, SAFE_EVAL_DICT)  # nosec
    return evaluated if not isinstance(evaluated, str) else remove_unicode_null(evaluated)


def remove_unicode_null(input_str: str) -> str:
    return input_str.replace("\u0000", "\\0")<|MERGE_RESOLUTION|>--- conflicted
+++ resolved
@@ -159,15 +159,9 @@
             delta = timedelta(microseconds=amount)
         elif interval == 'ns':  # Crude, but timedelta does not deal with nanoseconds
             delta = timedelta(microseconds=(amount / 1000))
-<<<<<<< HEAD
 
         dt = update_datetime(dt, delta, adding)
-        
-=======
-
-        dt = update_datetime(dt, delta, adding)
-
->>>>>>> 2fb967da
+
     return dt.strftime('%Y-%m-%dT%H:%M:%SZ')
 
 
