--- conflicted
+++ resolved
@@ -35,12 +35,9 @@
 
 DYNAMIC_BLOCKS_LISTS = 'list'
 DYNAMIC_BLOCKS_MAPS = 'map'
-<<<<<<< HEAD
-=======
 LEFT_BRACKET_WITH_QUOTATION = '["'
 RIGHT_BRACKET_WITH_QUOTATION = '"]'
 LEFT_BRACKET = '['
->>>>>>> 7089ca4b
 
 # matches the internal value of the 'type' attribute: usually like '${map}' or '${map(string)}', but could possibly just
 # be like 'map' or 'map(string)' (but once we hit a ( or } we can stop)
@@ -310,14 +307,7 @@
     @staticmethod
     def _process_dynamic_blocks(dynamic_blocks: list[dict[str, Any]] | dict[str, Any]) -> dict[str, list[dict[str, Any]]]:
         rendered_blocks: dict[str, list[dict[str, Any]]] = {}
-        dynamic_type = DYNAMIC_BLOCKS_LISTS
-
-<<<<<<< HEAD
-        if not isinstance(dynamic_blocks, list):
-            dynamic_blocks = [dynamic_blocks]
-            dynamic_type = DYNAMIC_BLOCKS_MAPS
-            logging.info(f"Dynamic blocks found, with type {type(dynamic_blocks)}")
-=======
+
         if not isinstance(dynamic_blocks, list) and not isinstance(dynamic_blocks, dict):
             logging.info(f"Dynamic blocks found, but of type {type(dynamic_blocks)}")
 
@@ -325,7 +315,6 @@
         if isinstance(dynamic_blocks, dict):
             dynamic_blocks = [dynamic_blocks]
             dynamic_type = DYNAMIC_BLOCKS_MAPS
->>>>>>> 7089ca4b
 
         for block in dynamic_blocks:
             block_name, block_values = next(iter(block.items()))  # only one block per dynamic_block
@@ -335,50 +324,27 @@
                 continue
 
             dynamic_value_ref = f"{block_name}.value"
-<<<<<<< HEAD
-            dynamic_arguments = []
-            for argument, value in block_content.items():
-                if dynamic_type == DYNAMIC_BLOCKS_LISTS and value == dynamic_value_ref:
-                    dynamic_arguments.append(argument)
-                if dynamic_type == DYNAMIC_BLOCKS_MAPS and isinstance(value, str) and dynamic_value_ref in value:
-                    dynamic_arguments.append(argument)
-=======
             dynamic_arguments = [
                 argument
                 for argument, value in block_content.items()
                 if value == dynamic_value_ref or isinstance(value, str) and dynamic_value_ref in value
             ]
->>>>>>> 7089ca4b
 
             if dynamic_arguments:
                 block_confs = []
                 for dynamic_value in dynamic_values:
                     block_conf = deepcopy(block_content)
-                    block_conf.pop('dynamic', None)
                     for dynamic_argument in dynamic_arguments:
                         if dynamic_type == DYNAMIC_BLOCKS_MAPS:
-<<<<<<< HEAD
-                            dynamic_value_in_map = block_content[dynamic_argument].split('.')[-1]
-                            if isinstance(dynamic_value, dict) and block_name not in dynamic_value:
-                                block_conf[dynamic_argument] = dynamic_value[dynamic_value_in_map]
-                            else:
-                                block_conf[dynamic_argument] = dynamic_value[block_name][0][dynamic_value_in_map]
-=======
                             if not isinstance(dynamic_value, dict):
                                 continue
                             dynamic_value_in_map = TerraformVariableRenderer.extract_dynamic_value_in_map(block_content[dynamic_argument])
                             block_conf[dynamic_argument] = dynamic_value[dynamic_value_in_map]
->>>>>>> 7089ca4b
                         else:
                             block_conf[dynamic_argument] = dynamic_value
 
                     block_confs.append(block_conf)
-                rendered_blocks[block_name] = block_confs if len(block_confs) > 1 else block_confs[0]
-
-            if 'dynamic' in block_content:
-                next_key = list(block_content['dynamic'].keys())[0]
-                block_content['dynamic'][next_key]['for_each'] = dynamic_values
-                rendered_blocks = {**rendered_blocks, **TerraformVariableRenderer._process_dynamic_blocks(block_content['dynamic'])}
+                rendered_blocks[block_name] = block_confs
 
         return rendered_blocks
 
