--- conflicted
+++ resolved
@@ -1,9 +1,5 @@
-<<<<<<< HEAD
+from __future__ import annotations
 from ast import literal_eval
-=======
-from __future__ import annotations
-
->>>>>>> 298224ad
 import logging
 import os
 import re
