from __future__ import annotations

import logging
import os
import re
from typing import Tuple
from typing import Union, List, Any, Dict, Optional, Callable, TYPE_CHECKING

<<<<<<< HEAD
=======
import igraph

from checkov.common.util.parser_utils import TERRAFORM_NESTED_MODULE_PATH_SEPARATOR_LENGTH, \
    TERRAFORM_NESTED_MODULE_INDEX_SEPARATOR

>>>>>>> 2fb967da
if TYPE_CHECKING:
    from networkx import DiGraph

from checkov.common.util.type_forcers import force_int
from checkov.common.graph.graph_builder.graph_components.attribute_names import CustomAttributes
from checkov.terraform.graph_builder.graph_components.block_types import BlockType
from checkov.terraform.graph_builder.variable_rendering.vertex_reference import TerraformVertexReference

MODULE_DEPENDENCY_PATTERN_IN_PATH = re.compile(r"\(\[\{.+\#\*\#.+\}\]\)")
CHECKOV_RENDER_MAX_LEN = force_int(os.getenv("CHECKOV_RENDER_MAX_LEN", "10000"))


def is_local_path(root_dir: str, source: str) -> bool:
    # https://www.terraform.io/docs/modules/sources.html#local-paths
    return (
        source.startswith("./")
        or source.startswith("/./")
        or source.startswith("../")
        or source in os.listdir(root_dir)
    )


def remove_module_dependency_in_path(path: str) -> Tuple[str, str, str]:
    """
    :param path: path that looks like "dir/main.tf[other_dir/x.tf#0]
    :return: separated path from module dependency: dir/main.tf, other_dir/x.tf
    """
    module_dependency = re.findall(MODULE_DEPENDENCY_PATTERN_IN_PATH, path)
    if re.findall(MODULE_DEPENDENCY_PATTERN_IN_PATH, path):
        path = re.sub(MODULE_DEPENDENCY_PATTERN_IN_PATH, "", path)
    module_and_num = extract_module_dependency_path(module_dependency)
    return path, module_and_num[0], module_and_num[1]


def extract_module_dependency_path(module_dependency: List[str]) -> List[str]:
    """
    :param: module_dependency: a list looking like ['[path_to_module.tf#0]']
    :return: the path without enclosing array and index: 'path_to_module.tf'
    """
    if not module_dependency:
        return ["", ""]
    if isinstance(module_dependency, list) and len(module_dependency) > 0:
        module_dependency = module_dependency[0]
    return [
        module_dependency[3:module_dependency.index(f'.tf{TERRAFORM_NESTED_MODULE_INDEX_SEPARATOR}') + len('.tf')],
        module_dependency[module_dependency.index(f'.tf{TERRAFORM_NESTED_MODULE_INDEX_SEPARATOR}') + len(f'.tf{TERRAFORM_NESTED_MODULE_INDEX_SEPARATOR}'):-TERRAFORM_NESTED_MODULE_PATH_SEPARATOR_LENGTH]
    ]


BLOCK_TYPES_STRINGS = ["var", "local", "module", "data"]
FUNC_CALL_PREFIX_PATTERN = re.compile(r"([.a-zA-Z]+)\(")
INTERPOLATION_PATTERN = re.compile(r"[${}]")
INTERPOLATION_EXPR = re.compile(r"\$\{([^\}]*)\}")
INDEX_PATTERN = re.compile(r"\[([0-9]+)\]")
MAP_ATTRIBUTE_PATTERN = re.compile(r"\[\"([^\d\W]\w*)\"\]")


def get_vertices_references(
        str_value: str, aliases: Dict[str, Dict[str, BlockType]], resources_types: List[str]
) -> List[TerraformVertexReference]:
    vertices_references = []
    words_in_str_value = str_value.split()

    for word in words_in_str_value:
        if word.startswith(".") or word.startswith("/."):
            # check if word is a relative path
            continue

        interpolations = re.split(INTERPOLATION_EXPR, word)
        for interpolation_content in interpolations:
            for w in interpolation_content.split(","):
                word_sub_parts = w.split(".")
                if len(word_sub_parts) <= 1 or word_sub_parts[0].isnumeric():
                    # if the word doesn't contain a '.' char, or if the first part before the dot is a number
                    continue

                suspected_block_type = word_sub_parts[0]
                if suspected_block_type in BLOCK_TYPES_STRINGS:
                    # matching cases like 'var.x'
                    vertex_reference = TerraformVertexReference(
                        block_type=suspected_block_type, sub_parts=word_sub_parts[1:], origin_value=w
                    )
                    if vertex_reference not in vertices_references:
                        vertices_references.append(vertex_reference)
                    continue

                vertex_reference_alias = get_vertex_reference_from_alias(suspected_block_type, aliases, word_sub_parts)
                if vertex_reference_alias and vertex_reference_alias not in vertices_references:
                    vertex_reference_alias.origin_value = w
                    # matching cases where the word is referring an alias
                    vertices_references.append(vertex_reference_alias)
                    continue

                # matching cases like 'aws_vpc.main'
                if word_sub_parts[0] in resources_types:
                    block_name = word_sub_parts[0] + "." + word_sub_parts[1]
                    word_sub_parts = [block_name] + word_sub_parts[2:]
                    vertex_reference = TerraformVertexReference(
                        block_type=BlockType.RESOURCE, sub_parts=word_sub_parts, origin_value=w
                    )
                    if vertex_reference not in vertices_references:
                        vertices_references.append(vertex_reference)

    return vertices_references


def get_vertex_reference_from_alias(
        block_type_str: str, aliases: Dict[str, Dict[str, BlockType]], val: List[str]
) -> Optional[TerraformVertexReference]:
    block_type = ""
    if block_type_str in aliases:
        block_type = aliases[block_type_str][CustomAttributes.BLOCK_TYPE]
    aliased_provider = ".".join(val)
    if aliased_provider in aliases:
        block_type = aliases[aliased_provider][CustomAttributes.BLOCK_TYPE]
    if block_type:
        return TerraformVertexReference(block_type=block_type, sub_parts=val, origin_value="")
    return None


def remove_function_calls_from_str(str_value: str) -> str:
    # remove start of function calls:: 'length(aws_vpc.main) > 0 ? aws_vpc.main[0].cidr_block : ${var.x}' --> 'aws_vpc.main) > 0 ? aws_vpc.main[0].cidr_block : ${var.x}'
    str_value = re.sub(FUNC_CALL_PREFIX_PATTERN, "", str_value)
    # remove ')'
    return re.sub(re.compile(r"[)]+"), "", str_value)


def remove_index_pattern_from_str(str_value: str) -> str:
    str_value = re.sub(INDEX_PATTERN, "", str_value)
    str_value = str_value.replace("[", " [ ")
    str_value = str_value.replace("]", " ] ")
    return str_value


def remove_interpolation(str_value: str, replace_str: str = " ") -> str:
    return re.sub(INTERPOLATION_PATTERN, replace_str, str_value)


def replace_map_attribute_access_with_dot(str_value: str) -> str:
    split_by_identifiers = re.split(MAP_ATTRIBUTE_PATTERN, str_value)
    new_split = []
    for split_part in split_by_identifiers:
        if split_part.startswith("."):
            split_part = split_part[1:]
        if split_part.endswith("."):
            split_part = split_part[:-1]
        new_split.append(split_part)

    return ".".join(new_split)


DEFAULT_CLEANUP_FUNCTIONS: List[Callable[[str], str]] = [
    remove_function_calls_from_str,
    remove_index_pattern_from_str,
    replace_map_attribute_access_with_dot,
    remove_interpolation,
]


def get_referenced_vertices_in_value(
        value: Union[str, List[str], Dict[str, str]],
        aliases: Dict[str, Dict[str, BlockType]],
        resources_types: List[str],
        cleanup_functions: Optional[List[Callable[[str], str]]] = None,
) -> List[TerraformVertexReference]:
    references_vertices: "list[TerraformVertexReference]" = []

    if not value or isinstance(value, (bool, int)):
        # bool/int values can't have a references to other vertices
        return references_vertices

    if cleanup_functions is None:
        cleanup_functions = DEFAULT_CLEANUP_FUNCTIONS

    if isinstance(value, list):
        for sub_value in value:
            references_vertices += get_referenced_vertices_in_value(
                sub_value, aliases, resources_types, cleanup_functions
            )

    if isinstance(value, dict):
        for sub_value in value.values():
            references_vertices += get_referenced_vertices_in_value(
                sub_value, aliases, resources_types, cleanup_functions
            )

    if isinstance(value, str):
        value_len = len(value)
        if CHECKOV_RENDER_MAX_LEN and 0 < CHECKOV_RENDER_MAX_LEN < value_len:
            logging.debug(f'Rendering was skipped for a {value_len}-character-long string. If you wish to have it '
                          f'evaluated, please set the environment variable CHECKOV_RENDER_MAX_LEN '
                          f'to {str(value_len + 1)} or to 0 to allow rendering of any length')
        else:
            if value_len < 5 or "." not in value:
                # the shortest reference is 'var.a' and references are done via dot notation
                return references_vertices

            if cleanup_functions:
                for func in cleanup_functions:
                    value = func(value)
            references_vertices = get_vertices_references(value, aliases, resources_types)

    return references_vertices


def generate_possible_strings_from_wildcards(origin_string: str, max_entries: int = 10) -> List[str]:
    max_entries = int(os.environ.get("MAX_WILDCARD_ARR_SIZE", max_entries))
    generated_strings = [origin_string]
    if not origin_string:
        return []
    if "*" not in origin_string:
        return generated_strings

    locations_of_wildcards = []
    for i, char in enumerate(origin_string):
        if char == "*":
            locations_of_wildcards.append(i)
    locations_of_wildcards.reverse()

    for wildcard_index in locations_of_wildcards:
        new_generated_strings = []
        for s in generated_strings:
            before_wildcard = s[:wildcard_index]
            after_wildcard = s[wildcard_index + 1:]
            for i in range(max_entries):
                new_generated_strings.append(before_wildcard + str(i) + after_wildcard)
        generated_strings = new_generated_strings

    # if origin_string == "ingress.*.cidr_blocks", check for "ingress.cidr_blocks" too
    generated_strings.append("".join(origin_string.split(".*")))
    return generated_strings


def attribute_has_nested_attributes(attribute_key: str, attributes: Dict[str, Any]) -> bool:
    """
    :param attribute_key: key inside the  `attributes` dictionary
    :param attributes:
    :return: True if attribute_key has inner attributes.
    Example 1: if attributes.keys == [key1, key.key2], type(attributes[key1]) is dict and return True for key1
    Example 2: if attributes.keys == [key1, key1.0], type(attributes[key1]) is list and return True for key1
    """
    prefixes_with_attribute_key = [a for a in attributes.keys() if a.startswith(attribute_key) and a != attribute_key]
    if not any(re.findall(re.compile(r"\.\d+"), a) for a in prefixes_with_attribute_key):
        # if there aro no numeric parts in the key such as key1.0.key2
        return isinstance(attributes[attribute_key], dict)
    return isinstance(attributes[attribute_key], list) or isinstance(attributes[attribute_key], dict)


def attribute_has_dup_with_dynamic_attributes(attribute_key: str, attributes: dict[str, Any] | list[str]) -> bool:
    """
    :param attribute_key: key inside the `attributes` dictionary
    :param attributes: `attributes` dictionary
    :return: True if attribute_key has duplicate attribute with dynamic reference.
    :example: if attributes.keys == [name.rule, dynamic.name.content.rule] -> will return True.
    """
    attribute_key_paths = attribute_key.split('.')
    if len(attribute_key_paths) > 1:
        attar_key_dynamic_ref = f"dynamic.{attribute_key_paths[0]}.content.{attribute_key_paths[1]}"
        return attar_key_dynamic_ref in attributes
    else:
        return False


def get_related_resource_id(resource: dict[str, Any], file_path_to_referred_id: dict[str, str]) -> str:
    resource_id = resource.get(CustomAttributes.ID)
    # for external modules resources the id should start with the prefix module.[module_name]
    if resource.get(CustomAttributes.MODULE_DEPENDENCY):
<<<<<<< HEAD
        referred_id = file_path_to_referred_id.get(f'{resource.get(CustomAttributes.FILE_PATH)}[{resource.get(CustomAttributes.MODULE_DEPENDENCY)}#{resource.get(CustomAttributes.MODULE_DEPENDENCY_NUM)}]')
=======
        referred_id = file_path_to_referred_id.get(
            f'{resource.get(CustomAttributes.FILE_PATH)}[{resource.get(CustomAttributes.MODULE_DEPENDENCY)}#{resource.get(CustomAttributes.MODULE_DEPENDENCY_NUM)}]')
>>>>>>> 2fb967da
        resource_id = f'{referred_id}.{resource_id}'
    return resource_id


<<<<<<< HEAD
def setup_file_path_to_referred_id(graph_object: DiGraph) -> dict[str, str]:
    file_path_to_module_id = {}
=======
def get_file_path_to_referred_id_networkx(graph_object: DiGraph) -> dict[str, str]:
    file_path_to_module_id = {}
    for node in graph_object.nodes.values():
        if node.get(CustomAttributes.BLOCK_TYPE) == BlockType.MODULE:
            modules = node
>>>>>>> 2fb967da
    modules = [node for node in graph_object.nodes.values() if
               node.get(CustomAttributes.BLOCK_TYPE) == BlockType.MODULE]
    for modules_data in modules:
        for module_name, module_content in modules_data.get(CustomAttributes.CONFIG, {}).items():
            for path in module_content.get("__resolved__", []):
                file_path_to_module_id[path] = f"module.{module_name}"
<<<<<<< HEAD
    return file_path_to_module_id
=======
    return file_path_to_module_id


def get_file_path_to_referred_id_igraph(graph_object: igraph.Graph) -> dict[str, str]:
    file_path_to_module_id = {}
    for v in graph_object.vs:
        if v[CustomAttributes.BLOCK_TYPE] == BlockType.MODULE:
            modules = v
    modules = [v for v in graph_object.vs if
               v[CustomAttributes.BLOCK_TYPE] == BlockType.MODULE]
    for module_vertex in modules:
        module_name = module_vertex['name']
        module_content = module_vertex['attr'].get(CustomAttributes.CONFIG, {})
        for path in module_content.get('batch', {}).get("__resolved__", []):
            file_path_to_module_id[path] = f"module.{module_name}"
    return file_path_to_module_id


def setup_file_path_to_referred_id(graph_object: DiGraph | igraph.Graph) -> dict[str, str]:
    if isinstance(graph_object, igraph.Graph):
        return get_file_path_to_referred_id_igraph(graph_object)
    else:  # the default value of the graph framework is 'NETWORKX'
        return get_file_path_to_referred_id_networkx(graph_object)
>>>>>>> 2fb967da
<|MERGE_RESOLUTION|>--- conflicted
+++ resolved
@@ -6,14 +6,11 @@
 from typing import Tuple
 from typing import Union, List, Any, Dict, Optional, Callable, TYPE_CHECKING
 
-<<<<<<< HEAD
-=======
 import igraph
 
 from checkov.common.util.parser_utils import TERRAFORM_NESTED_MODULE_PATH_SEPARATOR_LENGTH, \
     TERRAFORM_NESTED_MODULE_INDEX_SEPARATOR
 
->>>>>>> 2fb967da
 if TYPE_CHECKING:
     from networkx import DiGraph
 
@@ -281,35 +278,23 @@
     resource_id = resource.get(CustomAttributes.ID)
     # for external modules resources the id should start with the prefix module.[module_name]
     if resource.get(CustomAttributes.MODULE_DEPENDENCY):
-<<<<<<< HEAD
-        referred_id = file_path_to_referred_id.get(f'{resource.get(CustomAttributes.FILE_PATH)}[{resource.get(CustomAttributes.MODULE_DEPENDENCY)}#{resource.get(CustomAttributes.MODULE_DEPENDENCY_NUM)}]')
-=======
         referred_id = file_path_to_referred_id.get(
             f'{resource.get(CustomAttributes.FILE_PATH)}[{resource.get(CustomAttributes.MODULE_DEPENDENCY)}#{resource.get(CustomAttributes.MODULE_DEPENDENCY_NUM)}]')
->>>>>>> 2fb967da
         resource_id = f'{referred_id}.{resource_id}'
     return resource_id
 
 
-<<<<<<< HEAD
-def setup_file_path_to_referred_id(graph_object: DiGraph) -> dict[str, str]:
-    file_path_to_module_id = {}
-=======
 def get_file_path_to_referred_id_networkx(graph_object: DiGraph) -> dict[str, str]:
     file_path_to_module_id = {}
     for node in graph_object.nodes.values():
         if node.get(CustomAttributes.BLOCK_TYPE) == BlockType.MODULE:
             modules = node
->>>>>>> 2fb967da
     modules = [node for node in graph_object.nodes.values() if
                node.get(CustomAttributes.BLOCK_TYPE) == BlockType.MODULE]
     for modules_data in modules:
         for module_name, module_content in modules_data.get(CustomAttributes.CONFIG, {}).items():
             for path in module_content.get("__resolved__", []):
                 file_path_to_module_id[path] = f"module.{module_name}"
-<<<<<<< HEAD
-    return file_path_to_module_id
-=======
     return file_path_to_module_id
 
 
@@ -332,5 +317,4 @@
     if isinstance(graph_object, igraph.Graph):
         return get_file_path_to_referred_id_igraph(graph_object)
     else:  # the default value of the graph framework is 'NETWORKX'
-        return get_file_path_to_referred_id_networkx(graph_object)
->>>>>>> 2fb967da
+        return get_file_path_to_referred_id_networkx(graph_object)