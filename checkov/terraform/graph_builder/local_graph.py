--- conflicted
+++ resolved
@@ -15,10 +15,7 @@
 from checkov.common.graph.graph_builder.local_graph import LocalGraph
 from checkov.common.graph.graph_builder.utils import calculate_hash, join_trimmed_strings, filter_sub_keys
 from checkov.common.runners.base_runner import strtobool
-<<<<<<< HEAD
-=======
 from checkov.common.util.parser_utils import get_abs_path, get_tf_definition_key_from_module_dependency
->>>>>>> 2fb967da
 from checkov.common.util.type_forcers import force_int
 from checkov.terraform.checks.utils.dependency_path_handler import unify_dependency_path
 from checkov.terraform.context_parsers.registry import parser_registry
@@ -64,8 +61,6 @@
         logging.info(f"[TerraformLocalGraph] created {len(self.vertices)} vertices")
         self._build_edges()
         logging.info(f"[TerraformLocalGraph] created {len(self.edges)} edges")
-<<<<<<< HEAD
-=======
         if self.enable_foreach_handling:
             try:
                 foreach_handler = foreach_module.ForeachHandler(self)
@@ -75,7 +70,6 @@
                 logging.info(f"[TerraformLocalGraph] finished handling foreach values with {len(self.vertices)} vertices and {len(self.edges)} edges")
             except Exception as e:
                 logging.info(f'Failed to process foreach handling, error: {str(e)}', exc_info=True)
->>>>>>> 2fb967da
 
         self.calculate_encryption_attribute(ENCRYPTION_BY_RESOURCE_TYPE)
         if render_variables:
@@ -84,11 +78,7 @@
             renderer.render_variables_from_local_graph()
             self.update_vertices_breadcrumbs_and_module_connections()
             self.update_nested_modules_address()
-<<<<<<< HEAD
-            if strtobool(os.getenv("CHECKOV_EXPERIMENTAL_CROSS_VARIABLE_EDGES", "False")):
-=======
             if strtobool(os.getenv("CHECKOV_EXPERIMENTAL_CROSS_VARIABLE_EDGES", "True")):
->>>>>>> 2fb967da
                 # experimental flag on building cross variable edges for terraform graph
                 logging.info("Building cross variable edges")
                 edges_count = len(self.edges)
@@ -277,11 +267,7 @@
                                 )
                             except Exception:
                                 logging.warning(
-<<<<<<< HEAD
-                                    f"Module {self.vertices[dest_node_index]} does not have source attribute, skipping", exc_info=True
-=======
                                     f"Module {self.vertices[dest_node_index]} does not have source attribute, skipping"
->>>>>>> 2fb967da
                                 )
                         else:
                             self._create_edge(origin_node_index, dest_node_index, attribute_key, cross_variable_edges)
@@ -289,13 +275,7 @@
 
         if vertex.block_type == BlockType.MODULE and vertex.attributes.get('source') \
                 and isinstance(vertex.attributes.get('source')[0], str):
-<<<<<<< HEAD
-            target_path = vertex.path
-            if vertex.module_dependency != "":
-                target_path = unify_dependency_path([vertex.module_dependency, vertex.path])
-=======
             target_path = get_path_with_nested_modules(vertex)
->>>>>>> 2fb967da
             dest_module_path = self._get_dest_module_path(
                 curr_module_dir=self.get_dirname(vertex.path),
                 dest_module_source=vertex.attributes["source"][0],
@@ -343,13 +323,6 @@
             return False
         edge = Edge(origin_vertex_index, dest_vertex_index, label)
         if cross_variable_edges:
-<<<<<<< HEAD
-            if edge in self.edges or self.vertices[edge.dest].block_type != BlockType.RESOURCE or \
-                    self.vertices[edge.origin].block_type != BlockType.RESOURCE:
-                return False
-            edge.label = CROSS_VARIABLE_EDGE_PREFIX + edge.label
-            if edge in self.edges:
-=======
             if self.vertices[dest_vertex_index].block_type != BlockType.RESOURCE or \
                     self.vertices[origin_vertex_index].block_type != BlockType.RESOURCE:
                 return False
@@ -357,7 +330,6 @@
                 return False
             edge.label = CROSS_VARIABLE_EDGE_PREFIX + edge.label
             if edge in self.out_edges[origin_vertex_index]:
->>>>>>> 2fb967da
                 return False
         self.edges.append(edge)
         self.out_edges[origin_vertex_index].append(edge)
@@ -588,31 +560,6 @@
             self.abspath_cache[path] = dir_name
         return dir_name
 
-<<<<<<< HEAD
-    @staticmethod
-    def get_current_address(vertex: TerraformBlock, address_prefix: str = ''):
-        if vertex.block_type == BlockType.MODULE:
-            return address_prefix + f"{vertex.block_type}.{vertex.name}"
-        else:
-            return address_prefix + vertex.name
-
-    def update_nested_modules_address(self) -> None:
-        for vertex in self.vertices:
-            if vertex.block_type not in [BlockType.MODULE, BlockType.RESOURCE]:
-                continue
-            source_module = vertex.breadcrumbs.get(CustomAttributes.SOURCE_MODULE)
-            if not source_module:
-                address = self.get_current_address(vertex)
-                vertex.attributes[CustomAttributes.TF_RESOURCE_ADDRESS] = address
-                continue
-            address_prefix = ''
-            for module in source_module:
-                address_prefix += f"{module.get('type')}.{module.get('name')}."
-
-            address = self.get_current_address(vertex, address_prefix)
-            vertex.attributes[CustomAttributes.TF_RESOURCE_ADDRESS] = address
-
-=======
     def update_nested_modules_address(self) -> None:
         for vertex in self.vertices:
             if vertex.block_type not in parser_registry.context_parsers:
@@ -636,7 +583,6 @@
                 vertex_context = vertex_context.get(path, vertex_context)
             vertex_context[CustomAttributes.TF_RESOURCE_ADDRESS] = address
 
->>>>>>> 2fb967da
 
 def to_list(data):
     if isinstance(data, list) and len(data) == 1 and (isinstance(data[0], str) or isinstance(data[0], int)):
@@ -700,11 +646,6 @@
 
             inner_config[idx] = new_value
             return config
-<<<<<<< HEAD
-
-    for i, config_value in enumerate(config):
-        config[i] = update_dictionary_attribute(config=config_value, key_to_update=key_to_update, new_value=new_value, dynamic_blocks=dynamic_blocks)
-=======
     entry_to_update = int(key_parts[0]) if key_parts[0].isnumeric() else -1
     for i, config_value in enumerate(config):
         if entry_to_update == -1:
@@ -714,7 +655,6 @@
 
     return config
 
->>>>>>> 2fb967da
 
 def get_path_with_nested_modules(block: TerraformBlock) -> str:
     if not block.module_dependency:
