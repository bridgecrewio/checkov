--- conflicted
+++ resolved
@@ -31,7 +31,6 @@
     )
 
     def __init__(
-<<<<<<< HEAD
         self,
         name: str,
         config: Dict[str, Any],
@@ -42,18 +41,6 @@
         source: str = "",
         has_dynamic_block: bool = False,
         dynamic_attributes: dict[str, Any] | None = None,
-=======
-            self,
-            name: str,
-            config: Dict[str, Any],
-            path: str | TFDefinitionKey,
-            block_type: str,
-            attributes: Dict[str, Any],
-            id: str = "",
-            source: str = "",
-            has_dynamic_block: bool = False,
-            dynamic_attributes: dict[str, Any] | None = None,
->>>>>>> 13e16453
     ) -> None:
         """
             when adding a new field be sure to add it to the equality function below
