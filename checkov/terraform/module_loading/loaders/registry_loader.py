import os
import logging
from http import HTTPStatus
from typing import List, Dict

import requests
from requests.exceptions import HTTPError

from checkov.common.models.consts import TFC_HOST_NAME
from checkov.common.goget.registry.get_registry import RegistryGetter
from checkov.terraform.module_loading.content import ModuleContent
from checkov.terraform.module_loading.loader import ModuleLoader
from checkov.terraform.module_loading.loaders.versions_parser import (
    order_versions_in_descending_order,
    get_version_constraints
)
from checkov.terraform.module_loading.module_params import ModuleParams


class RegistryLoader(ModuleLoader):
    modules_versions_cache: Dict[str, List[str]] = {}

    def __init__(self) -> None:
        super().__init__()
        self.module_version_url = ""
        self.best_version = ""

    def discover(self, module_params):
        module_params.REGISTRY_URL_PREFIX = os.getenv("REGISTRY_URL_PREFIX", "https://registry.terraform.io/v1/modules")
        module_params.token = os.getenv("TFC_TOKEN", "")

    def _is_matching_loader(self, module_params: ModuleParams) -> bool:

        # Since the registry loader is the first one to be checked,
        # it shouldn't process any github modules
        if module_params.module_source.startswith(("github.com", "bitbucket.org", "git::")):
            return False
<<<<<<< HEAD

        self._process_inner_registry_module(module_params)
        if os.path.exists(module_params.dest_dir):
            return True

        if module_params.module_source.startswith(TFC_HOST_NAME):
            module_params.REGISTRY_URL_PREFIX = f"https://{TFC_HOST_NAME}/api/registry/v1/modules"
            module_params.module_source = module_params.module_source.replace(f"{TFC_HOST_NAME}/", "")
        else:
            module_params.REGISTRY_URL_PREFIX = "https://registry.terraform.io/v1/modules"

        module_params.module_version_url = "/".join((module_params.REGISTRY_URL_PREFIX, module_params.module_source, "versions"))
        if not module_params.module_version_url.startswith(module_params.REGISTRY_URL_PREFIX):
            # Local paths don't get the prefix appended
            return False
        if module_params.module_version_url in RegistryLoader.modules_versions_cache.keys():
            return True

        if module_params.module_source.startswith(module_params.REGISTRY_URL_PREFIX):
            # TODO: implement registry url validation using remote service discovery
            # https://www.terraform.io/internals/remote-service-discovery#remote-service-discovery
            pass
        try:
            response = requests.get(url=module_params.module_version_url, headers={"Authorization": f"Bearer {module_params.token}"})
            response.raise_for_status()
        except HTTPError as e:
            self.logger.debug(e)
        if response.status_code != HTTPStatus.OK:
            return False
        else:
            available_versions = [
                v.get("version") for v in response.json().get("modules", [{}])[0].get("versions", {})
            ]
            RegistryLoader.modules_versions_cache[module_params.module_version_url] = order_versions_in_descending_order(available_versions)
=======
        self._process_inner_registry_module()
        if self.module_source.startswith(TFC_HOST_NAME):
            # indicates a private registry module
            self.REGISTRY_URL_PREFIX = f"https://{TFC_HOST_NAME}/api/registry/v1/modules"
            self.module_source = self.module_source.replace(f"{TFC_HOST_NAME}/", "")
        else:
            # url for the public registry
            self.REGISTRY_URL_PREFIX = "https://registry.terraform.io/v1/modules"

        if self.module_source.startswith(self.REGISTRY_URL_PREFIX):
            # TODO: implement registry url validation using remote service discovery
            # https://www.terraform.io/internals/remote-service-discovery#remote-service-discovery
            pass
        self.module_version_url = "/".join((self.REGISTRY_URL_PREFIX, self.module_source, "versions"))
        if not self.module_version_url.startswith(self.REGISTRY_URL_PREFIX):
            # Local paths don't get the prefix appended
            return False

        # If versions for a module are cached, determine the best version and return True.
        # If versions are not cached, get versions, then determine the best version and return True.
        # Best version needs to be determined here for setting most accurate dest_dir.
        if self.module_version_url in RegistryLoader.modules_versions_cache.keys():
            self.best_version = self._find_best_version()
            return True
        if not self._cache_available_versions():
            return False
        self.best_version = self._find_best_version()

        if not self.inner_module: 
            self.dest_dir = os.path.join(self.root_dir, self.external_modules_folder_name, TFC_HOST_NAME,
                                         *self.module_source.split("/"), self.best_version)
        if os.path.exists(self.dest_dir):
>>>>>>> f55f097a
            return True
        # verify cache again after refresh
        if self.module_version_url in RegistryLoader.modules_versions_cache.keys():
            return True
        return False

    def _load_module(self, module_params: ModuleParams) -> ModuleContent:
        if os.path.exists(module_params.dest_dir):
            return ModuleContent(dir=module_params.dest_dir)

<<<<<<< HEAD
        best_version = self._find_best_version(module_params)
        request_download_url = "/".join((module_params.REGISTRY_URL_PREFIX, module_params.module_source, best_version, "download"))
=======
        best_version = self.best_version
        logging.debug(f"Best version for {self.module_source} is {self.best_version} based on the version constraint {self.version}")
        request_download_url = "/".join((self.REGISTRY_URL_PREFIX, self.module_source, best_version, "download"))
>>>>>>> f55f097a
        try:
            response = requests.get(url=request_download_url, headers={"Authorization": f"Bearer {module_params.token}"})
            response.raise_for_status()
        except HTTPError as e:
            self.logger.warning(e)
            if response.status_code != HTTPStatus.OK and response.status_code != HTTPStatus.NO_CONTENT:
                return ModuleContent(dir=None)
        else:
            # https://www.terraform.io/registry/api-docs#download-source-code-for-a-specific-module-version
            module_download_url = response.headers.get('X-Terraform-Get', '')
            self.logger.debug(f"Cloning module from: X-Terraform-Get: {module_download_url}")
            if module_download_url.startswith("https://archivist.terraform.io/v1/object"):
                try:
                    registry_getter = RegistryGetter(module_download_url)
                    registry_getter.temp_dir = module_params.dest_dir
                    registry_getter.do_get()
                    return_dir = module_params.dest_dir
                except Exception as e:
                    str_e = str(e)
                    if 'File exists' not in str_e and 'already exists and is not an empty directory' not in str_e:
                        self.logger.error(f"failed to get {module_params.module_source} because of {e}")
                        return ModuleContent(dir=None, failed_url=module_params.module_source)
                if module_params.inner_module:
                    return_dir = os.path.join(module_params.dest_dir, module_params.inner_module)
                return ModuleContent(dir=return_dir)
            else:
                return ModuleContent(dir=None, next_url=response.headers.get("X-Terraform-Get", ""))

    def _find_module_path(self, module_params: ModuleParams) -> str:
        # to determine the exact path here would be almost a duplicate of the git_loader functionality
        return ""

    def _find_best_version(self, module_params: ModuleParams) -> str:
        versions_by_size = RegistryLoader.modules_versions_cache.get(module_params.module_version_url, [])
        if module_params.version == "latest":
            module_params.version = versions_by_size[0]
        version_constraints = get_version_constraints(module_params.version)
        num_of_matches = 0
        for version in versions_by_size:
            for version_constraint in version_constraints:
                if not version_constraint.versions_matching(version):
                    break
                else:
                    num_of_matches += 1
            if num_of_matches == len(version_constraints):
                return version
            else:
                num_of_matches = 0
        return "latest"

<<<<<<< HEAD
    def _process_inner_registry_module(self, module_params: ModuleParams) -> None:
=======
    def _cache_available_versions(self) -> bool:
        # Get all available versions for a module in the registry and cache them.
        # Returns False on failure.
        try:
            response = requests.get(url=self.module_version_url, headers={"Authorization": f"Bearer {self.token}"})
            response.raise_for_status()
            available_versions = [
                v.get("version") for v in response.json().get("modules", [{}])[0].get("versions", {})
            ]
            RegistryLoader.modules_versions_cache[self.module_version_url] = order_versions_in_descending_order(
                available_versions)
            return True
        except HTTPError as e:
            self.logger.debug(e)
            return False

    def _process_inner_registry_module(self) -> None:
>>>>>>> f55f097a
        # Check if the source has '//' in it. If it does, it indicates a reference for an inner module.
        # Example: "terraform-aws-modules/security-group/aws//modules/http-80" =>
        #    module_source = terraform-aws-modules/security-group/aws
        #    dest_dir = modules/http-80
        module_source_components = module_params.module_source.split("//")
        if len(module_source_components) > 1:
<<<<<<< HEAD
            module_params.module_source = module_source_components[0]
            module_params.dest_dir = module_params.dest_dir.split("//")[0]
            module_params.inner_module = module_source_components[1]
        else:
            module_params.dest_dir = os.path.join(module_params.root_dir, module_params.external_modules_folder_name,
                                         *module_params.module_source.split("/"), module_params.version)
=======
            self.module_source = module_source_components[0]
            self.dest_dir = self.dest_dir.split("//")[0]
            self.inner_module = module_source_components[1]
>>>>>>> f55f097a


loader = RegistryLoader()<|MERGE_RESOLUTION|>--- conflicted
+++ resolved
@@ -35,78 +35,45 @@
         # it shouldn't process any github modules
         if module_params.module_source.startswith(("github.com", "bitbucket.org", "git::")):
             return False
-<<<<<<< HEAD
 
         self._process_inner_registry_module(module_params)
         if os.path.exists(module_params.dest_dir):
             return True
 
         if module_params.module_source.startswith(TFC_HOST_NAME):
+            # indicates a private registry module
             module_params.REGISTRY_URL_PREFIX = f"https://{TFC_HOST_NAME}/api/registry/v1/modules"
             module_params.module_source = module_params.module_source.replace(f"{TFC_HOST_NAME}/", "")
         else:
+            # url for the public registry
             module_params.REGISTRY_URL_PREFIX = "https://registry.terraform.io/v1/modules"
-
-        module_params.module_version_url = "/".join((module_params.REGISTRY_URL_PREFIX, module_params.module_source, "versions"))
-        if not module_params.module_version_url.startswith(module_params.REGISTRY_URL_PREFIX):
-            # Local paths don't get the prefix appended
-            return False
-        if module_params.module_version_url in RegistryLoader.modules_versions_cache.keys():
-            return True
 
         if module_params.module_source.startswith(module_params.REGISTRY_URL_PREFIX):
             # TODO: implement registry url validation using remote service discovery
             # https://www.terraform.io/internals/remote-service-discovery#remote-service-discovery
             pass
-        try:
-            response = requests.get(url=module_params.module_version_url, headers={"Authorization": f"Bearer {module_params.token}"})
-            response.raise_for_status()
-        except HTTPError as e:
-            self.logger.debug(e)
-        if response.status_code != HTTPStatus.OK:
-            return False
-        else:
-            available_versions = [
-                v.get("version") for v in response.json().get("modules", [{}])[0].get("versions", {})
-            ]
-            RegistryLoader.modules_versions_cache[module_params.module_version_url] = order_versions_in_descending_order(available_versions)
-=======
-        self._process_inner_registry_module()
-        if self.module_source.startswith(TFC_HOST_NAME):
-            # indicates a private registry module
-            self.REGISTRY_URL_PREFIX = f"https://{TFC_HOST_NAME}/api/registry/v1/modules"
-            self.module_source = self.module_source.replace(f"{TFC_HOST_NAME}/", "")
-        else:
-            # url for the public registry
-            self.REGISTRY_URL_PREFIX = "https://registry.terraform.io/v1/modules"
-
-        if self.module_source.startswith(self.REGISTRY_URL_PREFIX):
-            # TODO: implement registry url validation using remote service discovery
-            # https://www.terraform.io/internals/remote-service-discovery#remote-service-discovery
-            pass
-        self.module_version_url = "/".join((self.REGISTRY_URL_PREFIX, self.module_source, "versions"))
-        if not self.module_version_url.startswith(self.REGISTRY_URL_PREFIX):
+        module_params.module_version_url = "/".join((module_params.REGISTRY_URL_PREFIX, module_params.module_source, "versions"))
+        if not module_params.module_version_url.startswith(module_params.REGISTRY_URL_PREFIX):
             # Local paths don't get the prefix appended
             return False
 
         # If versions for a module are cached, determine the best version and return True.
         # If versions are not cached, get versions, then determine the best version and return True.
         # Best version needs to be determined here for setting most accurate dest_dir.
-        if self.module_version_url in RegistryLoader.modules_versions_cache.keys():
-            self.best_version = self._find_best_version()
+        if module_params.module_version_url in RegistryLoader.modules_versions_cache.keys():
+            module_params.version = self._find_best_version(module_params)
             return True
         if not self._cache_available_versions():
             return False
-        self.best_version = self._find_best_version()
+        self.best_version = self._find_best_version(module_params)
 
-        if not self.inner_module: 
-            self.dest_dir = os.path.join(self.root_dir, self.external_modules_folder_name, TFC_HOST_NAME,
-                                         *self.module_source.split("/"), self.best_version)
-        if os.path.exists(self.dest_dir):
->>>>>>> f55f097a
+        if not module_params.inner_module:
+            module_params.dest_dir = os.path.join(module_params.root_dir, module_params.external_modules_folder_name, TFC_HOST_NAME,
+                                         *module_params.module_source.split("/"), module_params.version)
+        if os.path.exists(module_params.dest_dir):
             return True
         # verify cache again after refresh
-        if self.module_version_url in RegistryLoader.modules_versions_cache.keys():
+        if module_params.module_version_url in RegistryLoader.modules_versions_cache.keys():
             return True
         return False
 
@@ -114,14 +81,10 @@
         if os.path.exists(module_params.dest_dir):
             return ModuleContent(dir=module_params.dest_dir)
 
-<<<<<<< HEAD
-        best_version = self._find_best_version(module_params)
+        best_version = module_params.version
+        logging.debug(
+            f"Best version for {module_params.module_source} is {module_params.version} based on the version constraint {module_params.version}")
         request_download_url = "/".join((module_params.REGISTRY_URL_PREFIX, module_params.module_source, best_version, "download"))
-=======
-        best_version = self.best_version
-        logging.debug(f"Best version for {self.module_source} is {self.best_version} based on the version constraint {self.version}")
-        request_download_url = "/".join((self.REGISTRY_URL_PREFIX, self.module_source, best_version, "download"))
->>>>>>> f55f097a
         try:
             response = requests.get(url=request_download_url, headers={"Authorization": f"Bearer {module_params.token}"})
             response.raise_for_status()
@@ -172,45 +135,32 @@
                 num_of_matches = 0
         return "latest"
 
-<<<<<<< HEAD
-    def _process_inner_registry_module(self, module_params: ModuleParams) -> None:
-=======
-    def _cache_available_versions(self) -> bool:
+    def _cache_available_versions(self, module_params: ModuleParams) -> bool:
         # Get all available versions for a module in the registry and cache them.
         # Returns False on failure.
         try:
-            response = requests.get(url=self.module_version_url, headers={"Authorization": f"Bearer {self.token}"})
+            response = requests.get(url=module_params.module_version_url, headers={"Authorization": f"Bearer {module_params.token}"})
             response.raise_for_status()
             available_versions = [
                 v.get("version") for v in response.json().get("modules", [{}])[0].get("versions", {})
             ]
-            RegistryLoader.modules_versions_cache[self.module_version_url] = order_versions_in_descending_order(
+            RegistryLoader.modules_versions_cache[module_params.module_version_url] = order_versions_in_descending_order(
                 available_versions)
             return True
         except HTTPError as e:
             self.logger.debug(e)
             return False
 
-    def _process_inner_registry_module(self) -> None:
->>>>>>> f55f097a
+    def _process_inner_registry_module(self, module_params: ModuleParams) -> None:
         # Check if the source has '//' in it. If it does, it indicates a reference for an inner module.
         # Example: "terraform-aws-modules/security-group/aws//modules/http-80" =>
         #    module_source = terraform-aws-modules/security-group/aws
         #    dest_dir = modules/http-80
         module_source_components = module_params.module_source.split("//")
         if len(module_source_components) > 1:
-<<<<<<< HEAD
             module_params.module_source = module_source_components[0]
             module_params.dest_dir = module_params.dest_dir.split("//")[0]
             module_params.inner_module = module_source_components[1]
-        else:
-            module_params.dest_dir = os.path.join(module_params.root_dir, module_params.external_modules_folder_name,
-                                         *module_params.module_source.split("/"), module_params.version)
-=======
-            self.module_source = module_source_components[0]
-            self.dest_dir = self.dest_dir.split("//")[0]
-            self.inner_module = module_source_components[1]
->>>>>>> f55f097a
 
 
 loader = RegistryLoader()