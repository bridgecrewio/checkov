--- conflicted
+++ resolved
@@ -10,38 +10,26 @@
         module_params.username = "x-access-token"
         module_params.token = os.getenv('GITHUB_PAT', '')
 
-<<<<<<< HEAD
     def _is_matching_loader(self, module_params: ModuleParams) -> bool:
         if module_params.token:
-            self.logger.debug("GITHUB_PAT found. Attempting to clone module using HTTP basic authentication.")
-            if module_params.module_source.startswith(self.module_source_prefix):
-                module_params.module_source = f"git::https://{module_params.username}:{module_params.token}@{module_params.module_source}"
-                return True
-            if module_params.module_source.startswith(self.module_source_prefix):
-                source = module_params.module_source.replace(":", "/")
-                module_params.module_source = f"git::https://{module_params.username}:{module_params.token}@{source}"
-=======
-    def _is_matching_loader(self) -> bool:
-        if self.token:
             # if GITHUB_PAT is set and previous loaders failed, convert source (github ssh or github http or generic git)
             # to use the token in generic format git::https://x-access-token:<token>@github.com/org/repo.git
             self.logger.debug("GITHUB_PAT found. Attempting to clone module using HTTP basic authentication.")
             # if module_source = github.com/org/repo
-            if self.module_source.startswith(self.module_source_prefix):
-                self.module_source = f"git::https://{self.username}:{self.token}@{self.module_source}"
+            if module_params.module_source.startswith(self.module_source_prefix):
+                module_params.module_source = f"git::https://{module_params.username}:{module_params.token}@{module_params.module_source}"
                 return True
             # if module_source = git::https://github.com/org/repo.git
-            if self.module_source.startswith(f"git::https://{self.module_source_prefix}"):
-                self.module_source = f"git::https://{self.username}:{self.token}@{self.module_source.split('git::https://')[1]}"
+            if module_params.module_source.startswith(f"git::https://{module_params.module_source_prefix}"):
+                module_params.module_source = f"git::https://{module_params.username}:{module_params.token}@{module_params.module_source.split('git::https://')[1]}"
                 return True
             # if module_source = git@github.com:org/repo.git
-            if self.module_source.startswith(f"git@{self.module_source_prefix}:"):
-                self.module_source = f"git::https://{self.username}:{self.token}@{self.module_source.split('git@')[1].replace(':', '/')}"
+            if module_params.module_source.startswith(f"git@{module_params.module_source_prefix}:"):
+                module_params.module_source = f"git::https://{module_params.username}:{module_params.token}@{module_params.module_source.split('git@')[1].replace(':', '/')}"
                 return True
             # if module_source = git::ssh://git@github.com/org/repo.git
-            if self.module_source.startswith(f"git::ssh://git@{self.module_source_prefix}"):
-                self.module_source = f"git::https://{self.username}:{self.token}@{self.module_source.split('git::ssh://git@')[1]}"
->>>>>>> f55f097a
+            if module_params.module_source.startswith(f"git::ssh://git@{module_params.module_source_prefix}"):
+                module_params.module_source = f"git::https://{module_params.username}:{module_params.token}@{module_params.module_source.split('git::ssh://git@')[1]}"
                 return True
 
         return False
