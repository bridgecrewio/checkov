import os
import re
from dataclasses import dataclass
from pathlib import Path

from checkov.common.goget.github.get_git import GitGetter
from checkov.terraform.module_loading.content import ModuleContent

from checkov.terraform.module_loading.loader import ModuleLoader
from checkov.terraform.module_loading.module_params import ModuleParams

DEFAULT_MODULE_SOURCE_PREFIX = "git::https://"


@dataclass(frozen=True)
class ModuleSource:
    protocol: str
    root_module: str
    inner_module: str
    version: str
    username: str


class GenericGitLoader(ModuleLoader):
    def __init__(self):
        super().__init__()
        self.module_source_prefix = DEFAULT_MODULE_SOURCE_PREFIX

    @property
    def module_source_prefix(self):
        return self._module_source_prefix

    @module_source_prefix.setter
    def module_source_prefix(self, prefix):
        self._module_source_prefix = prefix

    def discover(self, module_params: ModuleParams):
        module_params.vcs_base_url = os.getenv("VCS_BASE_URL", "")  # format - https://example.com
        module_params.module_source_prefix = f"git::{module_params.vcs_base_url}" if module_params.vcs_base_url else None
        module_params.username = os.getenv("VCS_USERNAME", None)
        module_params.token = os.getenv("VCS_TOKEN", None)

    def _is_matching_loader(self, module_params: ModuleParams) -> bool:
        module_source_prefix = module_params.module_source_prefix if module_params.module_source_prefix else self.module_source_prefix
        if module_params.module_source.startswith(module_source_prefix):
            source = module_params.module_source.split(DEFAULT_MODULE_SOURCE_PREFIX)[-1]
            if module_params.token and module_params.username:
                module_params.module_source = f"{DEFAULT_MODULE_SOURCE_PREFIX}{module_params.username}:{module_params.token}@{source}"
            else:
                module_params.module_source = f"{DEFAULT_MODULE_SOURCE_PREFIX}{source}"
            return True
        # https://www.terraform.io/docs/modules/sources.html#generic-git-repository
        return module_params.module_source.startswith("git::")

    def _load_module(self, module_params: ModuleParams) -> ModuleContent:
        try:
            self._process_generic_git_repo(module_params)

            module_source = module_params.module_source.replace("git::", "")
            git_getter = GitGetter(module_source, create_clone_and_result_dirs=False)
            git_getter.temp_dir = module_params.dest_dir
            git_getter.do_get()
        except Exception as e:
            str_e = str(e)
            if 'File exists' not in str_e and 'already exists and is not an empty directory' not in str_e:
                self.logger.error(f"failed to get {module_params.module_source} because of {e}")
                return ModuleContent(dir=None, failed_url=module_params.module_source)
        return_dir = module_params.dest_dir
        if module_params.inner_module:
            return_dir = os.path.join(module_params.dest_dir, module_params.inner_module)
        return ModuleContent(dir=return_dir)

    def _find_module_path(self, module_params: ModuleParams) -> str:
        module_source = self._parse_module_source(module_params)
        module_path = Path(module_params.root_dir).joinpath(
            module_params.external_modules_folder_name,
            module_source.root_module,
            module_source.version,
            module_source.inner_module,
        )

        if module_params.inner_module:
            module_path = module_path / module_params.inner_module

        return str(module_path)

    def _parse_module_source(self, module_params: ModuleParams) -> ModuleSource:
        module_source_components = module_params.module_source.split("//")

        if "?ref=" in module_source_components[-1]:
            module_version_components = module_source_components[-1].rsplit("?ref=", maxsplit=1)
            module_source_components[-1] = module_version_components[0]
            version = module_version_components[1]
        else:
            version = "HEAD"

        if len(module_source_components) < 3:
            root_module = module_source_components[-1]
            inner_module = ""
        elif len(module_source_components) == 3:
            root_module = module_source_components[1]
            inner_module = module_source_components[2]
        else:
            raise Exception("invalid git url")

        username = re.match(re.compile(r"^(.*?@).*"), root_module)
        if username and username[1] != "git@":
            root_module = root_module.replace(username[1], "")

        if root_module.endswith(".git"):
            root_module = root_module[:-4]

        return ModuleSource(
            protocol=module_source_components[0], root_module=root_module, inner_module=inner_module, version=version,
            username=username[1] if username and username[1] != "git@" else ""
        )

    def _process_generic_git_repo(self, module_params: ModuleParams) -> None:
        module_source = self._parse_module_source(module_params)

        if module_source.inner_module:
            module_params.dest_dir = str(
                Path(module_params.root_dir).joinpath(
                    module_params.external_modules_folder_name, module_source.root_module, module_source.version
                )
            )
<<<<<<< HEAD
            self.inner_module = module_source.inner_module
            self.module_source = f"{module_source.protocol}//{module_source.root_module}"
            if module_source.username:
                self.module_source = f"{module_source.protocol}//{module_source.username}{module_source.root_module}"
=======
            module_params.inner_module = module_source.inner_module
            module_params.module_source = f"{module_source.protocol}//{module_source.root_module}"
>>>>>>> 6c12e6d8
            if module_source.version != "HEAD":
                module_params.module_source += f"?ref={module_source.version}"
        else:
            module_params.dest_dir = str(
                Path(module_params.root_dir).joinpath(
                    module_params.external_modules_folder_name, module_source.root_module, module_source.version
                )
            )


loader = GenericGitLoader()<|MERGE_RESOLUTION|>--- conflicted
+++ resolved
@@ -124,15 +124,10 @@
                     module_params.external_modules_folder_name, module_source.root_module, module_source.version
                 )
             )
-<<<<<<< HEAD
-            self.inner_module = module_source.inner_module
-            self.module_source = f"{module_source.protocol}//{module_source.root_module}"
-            if module_source.username:
-                self.module_source = f"{module_source.protocol}//{module_source.username}{module_source.root_module}"
-=======
             module_params.inner_module = module_source.inner_module
             module_params.module_source = f"{module_source.protocol}//{module_source.root_module}"
->>>>>>> 6c12e6d8
+            if module_source.username:
+                module_params.module_source = f"{module_source.protocol}//{module_source.username}{module_source.root_module}"
             if module_source.version != "HEAD":
                 module_params.module_source += f"?ref={module_source.version}"
         else:
