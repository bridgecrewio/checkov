--- conflicted
+++ resolved
@@ -8,10 +8,6 @@
 import sys
 from copy import deepcopy
 from json import dumps, loads, JSONEncoder
-<<<<<<< HEAD
-=======
-from multiprocessing.connection import Connection
->>>>>>> f3ee7cc2
 from pathlib import Path
 from typing import Optional, Dict, Mapping, Set, Tuple, Callable, Any, List
 
@@ -664,66 +660,18 @@
             if clean_definitions:
                 return clean_bad_definitions(non_malformed_definitions)
             else:
-<<<<<<< HEAD
                 raw_data = hcl2.load(f)
                 non_malformed_definitions = validate_malformed_definitions(raw_data)
                 if clean_definitions:
                     return clean_bad_definitions(non_malformed_definitions)
                 else:
                     return non_malformed_definitions
-=======
-                return non_malformed_definitions
-
->>>>>>> f3ee7cc2
     except Exception as e:
         logging.debug(f'failed while parsing file {file_path}', exc_info=e)
         parsing_errors[file_path] = e
         return None
 
 
-<<<<<<< HEAD
-=======
-def _hcl2_load_with_timeout(filename: str) -> Dict:
-    # Start bar as a process
-    raw_data = None
-    reader, writer = multiprocessing.Pipe(duplex=False)  # used by the child process to return its result
-
-    # certain Python and OS versions (for sure 3.8/3.9 + Mac) have issues with 'multiprocessing.Process'
-    # see: https://github.com/pytorch/pytorch/issues/36515
-    # https://bugs.python.org/issue33725
-    # "Fork" is the correct approach on 3.8+ on Mac, and should be compatible with *nix, and generally 3.7+
-    # It is faster to open processes, and therefore we prefer it. However, it is not supported on Windows
-    if sys.platform == 'win32':
-        p = multiprocessing.Process(target=_hcl2_load, args=(writer, filename))
-    else:
-        p = multiprocessing.get_context("fork").Process(target=_hcl2_load, args=(writer, filename))
-    p.start()
-
-    # Wait until the file is parsed, up to 60 seconds, and fetch the raw data
-    is_input_available = reader.poll(timeout=60)
-    if is_input_available:
-        raw_data = reader.recv()
-
-    # Resources cleanup
-    if p.is_alive():
-        p.terminate()
-    writer.close()
-
-    return raw_data
-
-
-def _hcl2_load(writer: Connection, filename: str) -> None:
-    with open(filename, 'r') as f:
-        try:
-            raw_data = hcl2.load(f)
-            writer.send(raw_data)
-        except Exception as e:
-            logging.error(f'Failed to parse file {f.name}. Error:')
-            logging.error(e, exc_info=True)
-            writer.send(None)
-
-
->>>>>>> f3ee7cc2
 def _is_valid_block(block):
     if not isinstance(block, dict):
         return True
