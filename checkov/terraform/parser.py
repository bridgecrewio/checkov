import json
import logging
import os
import re
from pathlib import Path
from typing import Mapping, Optional, Dict, Any, List, Callable, Tuple

import deep_merge
import hcl2
import jmespath

from checkov.common.runners.base_runner import filter_ignored_directories
from checkov.common.util.consts import DEFAULT_EXTERNAL_MODULES_DIR, RESOLVED_MODULE_ENTRY_NAME
from checkov.common.util.type_forcers import convert_str_to_bool
from checkov.common.variables.context import EvaluationContext, VarReference
from checkov.terraform.module_loading.registry import ModuleLoaderRegistry
from checkov.terraform.module_loading.registry import module_loader_registry as default_ml_registry
from checkov.terraform.parser_var_blocks import find_var_blocks, split_merge_args

LOGGER = logging.getLogger(__name__)

_SIMPLE_TYPES = frozenset(["string", "number", "bool"])

_RESOURCE_REF_PATTERN = re.compile(r'[\d\w]+(\.[\d\w]+)+')


def _filter_ignored_directories(d_names):
    filter_ignored_directories(d_names)
    [d_names.remove(d) for d in list(d_names) if d in [default_ml_registry.external_modules_folder_name]]


class Parser:
    def __init__(self):
        self._parsed_directories = set()

    def _init(self, directory: str, out_definitions: Optional[Dict],
              out_evaluations_context: Dict[str, Dict[str, EvaluationContext]],
              out_parsing_errors: Dict[str, Exception],
              env_vars: Mapping[str, str],
              download_external_modules: bool,
              external_modules_download_path: str, evaluate_variables):
        self.directory = directory
        self.out_definitions = out_definitions
        self.out_evaluations_context = out_evaluations_context
        self.out_parsing_errors = out_parsing_errors
        self.env_vars = env_vars
        self.download_external_modules = download_external_modules
        self.external_modules_download_path = external_modules_download_path
        self.evaluate_variables = evaluate_variables

        if self.out_evaluations_context is None:
            self.out_evaluations_context = {}
        if self.out_parsing_errors is None:
            self.out_parsing_errors = {}
        if self.env_vars is None:
            self.env_vars = dict(os.environ)

    def _check_process_dir(self, directory):
        if directory not in self._parsed_directories:
            self._parsed_directories.add(directory)
            return True
        else:
            return False

    def parse_directory(self, directory: str, out_definitions: Optional[Dict],
                        out_evaluations_context: Dict[str, Dict[str, EvaluationContext]] = None,
                        out_parsing_errors: Dict[str, Exception] = None,
                        env_vars: Mapping[str, str] = None,
                        download_external_modules: bool = False,
                        external_modules_download_path: str = DEFAULT_EXTERNAL_MODULES_DIR, evaluate_variables=True):
        self._init(directory, out_definitions, out_evaluations_context, out_parsing_errors, env_vars, download_external_modules, external_modules_download_path, evaluate_variables)
        self._parsed_directories.clear()
        default_ml_registry.download_external_modules = download_external_modules
        default_ml_registry.external_modules_folder_name = external_modules_download_path

        self._parse_directory(dir_filter=lambda d: self._check_process_dir(d))

    @staticmethod
    def parse_file(file: str, parsing_errors: Dict[str, Exception] = None) -> Optional[Dict]:
        if not file.endswith(".tf") and not file.endswith(".tf.json"):
            return None
        return _load_or_die_quietly(Path(file), parsing_errors)

    def _parse_directory(self, include_sub_dirs: bool = True,
                         module_loader_registry: ModuleLoaderRegistry = default_ml_registry,
                         dir_filter: Callable[[str], bool] = lambda _: True):
        """
    Load and resolve configuration files starting in the given directory, merging the
    resulting data into `tf_definitions`. This loads data according to the Terraform Code Organization
    specification (https://www.terraform.io/docs/configuration/index.html#code-organization), starting
    in the given directory and possibly moving out from there.

    The resulting data dictionary generally follows the layout of HCL parsing with a couple distinctions:
    - Data is broken out by file from which the data was loaded. So: <file>: <data>
      - Loaded modules will also be keyed by referrer info: <file>[<referring_file>#<index>]: <data>
    - Module block will included a "__resolved__" key with a list of the file/referrer names under
      which data for the file was loaded. For example: "__resolved__": ["main.tf#0"]. The values will
      correspond to the file names mentioned in the first bullet.
    - All variables that can be resolved will be resolved.


        :param include_sub_dirs:           If true, subdirectories will be walked.

        :param module_loader_registry:     Registry used for resolving modules. This allows customization of how
                                           much resolution is performed (and easier testing) by using a manually
                                           constructed registry rather than the default.
        :param dir_filter:                 Determines whether or not a directory should be processed. Returning
                                           True will allow processing. The argument will be the absolute path of
                                           the directory.
        """

        if include_sub_dirs:
            for sub_dir, d_names, f_names in os.walk(self.directory):
                _filter_ignored_directories(d_names)
                if dir_filter(os.path.abspath(sub_dir)):
                    self._internal_dir_load(sub_dir, module_loader_registry, dir_filter)
        else:
            self._internal_dir_load(self.directory, module_loader_registry, dir_filter)

    def _internal_dir_load(self, directory: str,
                           module_loader_registry: ModuleLoaderRegistry,
                           dir_filter: Callable[[str], bool],
                           specified_vars: Optional[Mapping[str, str]] = None,
                           module_load_context: Optional[str] = None):
        """
    See `parse_directory` docs.
        :param directory:                  Directory in which .tf and .tfvars files will be loaded.
        :param module_loader_registry:     Registry used for resolving modules. This allows customization of how
                                       much resolution is performed (and easier testing) by using a manually
                                       constructed registry rather than the default.
        :param dir_filter:                 Determines whether or not a directory should be processed. Returning
                                       True will allow processing. The argument will be the absolute path of
                                       the directory.
        :param specified_vars:     Specifically defined variable values, overriding values from any other source.
        """

        # Stage 1: Look for applicable files in the directory:
        #          https://www.terraform.io/docs/configuration/index.html#code-organization
        #          Load the raw data for non-variable files, but perform no processing other than loading
        #          variable default values.
        #          Variable files are also flagged for later processing.
        var_value_and_file_map: Dict[str, Tuple[Any, str]] = {}
        hcl_tfvars: Optional[os.DirEntry] = None
        json_tfvars: Optional[os.DirEntry] = None
        auto_vars_files: Optional[List[os.DirEntry]] = None      # lazy creation
        for file in os.scandir(directory):
            # Ignore directories and hidden files
            try:
                if not file.is_file() or file.name.startswith("."):
                    continue
            except OSError:
                # Skip files that can't be accessed
                continue

            # Variable files
            # See: https://www.terraform.io/docs/configuration/variables.html#variable-definitions-tfvars-files
            if file.name == "terraform.tfvars.json":
                json_tfvars = file
                continue
            elif file.name == "terraform.tfvars":
                hcl_tfvars = file
                continue
            elif file.name.endswith(".auto.tfvars.json") or file.name.endswith(".auto.tfvars"):
                if auto_vars_files is None:
                    auto_vars_files = [file]
                else:
                    auto_vars_files.append(file)
                continue

            # Resource files
            if file.name.endswith(".tf"):  # TODO: add support for .tf.json
                data = _load_or_die_quietly(file, self.out_parsing_errors)
            else:
                continue

            if not data:        # failed loads or empty files
                continue

            self.out_definitions[file.path] = data

            # Load variable defaults
            #  (see https://www.terraform.io/docs/configuration/variables.html#declaring-an-input-variable)
            var_blocks = data.get("variable")
            if var_blocks and isinstance(var_blocks, list):
                for var_block in var_blocks:
                    if not isinstance(var_block, dict):
                        continue
                    for var_name, var_definition in var_block.items():
                        if not isinstance(var_definition, dict):
                            continue

                        default_value = var_definition.get("default")
                        if default_value is not None and isinstance(default_value, list):
                            var_value_and_file_map[var_name] = default_value[0], file.path

        # Stage 2: Load vars in proper order:
        #          https://www.terraform.io/docs/configuration/variables.html#variable-definition-precedence
        #          Defaults are loaded in stage 1.
        #          Then loading in this order with later taking precedence:
        #             - Environment variables
        #             - The terraform.tfvars file, if present.
        #             - The terraform.tfvars.json file, if present.
        #             - Any *.auto.tfvars or *.auto.tfvars.json files, processed in lexical order of
        #               their filenames.
        #          Overriding everything else, variables form `specified_vars`, which are considered
        #          directly set.
        for key, value in self.env_vars.items():                                 # env vars
            if not key.startswith("TF_VAR_"):
                continue
            var_value_and_file_map[key[7:]] = value, f"env:{key}"
        if hcl_tfvars:                                                      # terraform.tfvars
            data = _load_or_die_quietly(hcl_tfvars, self.out_parsing_errors)
            if data:
                var_value_and_file_map.update({k: (v, hcl_tfvars.path) for k, v in data.items()})
        if json_tfvars:                                                     # terraform.tfvars.json
            data = _load_or_die_quietly(json_tfvars, self.out_parsing_errors)
            if data:
                var_value_and_file_map.update({k: (v, json_tfvars.path) for k, v in data.items()})
        if auto_vars_files:                                                 # *.auto.tfvars / *.auto.tfvars.json
            for var_file in sorted(auto_vars_files, key=lambda e: e.name):
                data = _load_or_die_quietly(var_file, self.out_parsing_errors)
                if data:
                    var_value_and_file_map.update({k: (v, var_file.path) for k, v in data.items()})
        if specified_vars:                                                  # specified
            var_value_and_file_map.update({k: (v, "manual specification") for k, v in specified_vars.items()})

        # IMPLEMENTATION NOTE: When resolving `module.` references, access to the entire data map is needed. It
        #                      may be a little overboard, but I don't want to just pass the entire data map down
        #                      because it break encapsulations and I don't want to cause confusion about what data
        #                      set it being processed. To avoid this, here's a Callable that will get the data
        #                      map for a particular module reference. (Might be OCD, but...)
        module_data_retrieval = lambda module_ref: self.out_definitions.get(module_ref)

        # Stage 3: Variable resolution round 1 - no modules yet
        if self.evaluate_variables:
            self._process_vars_and_locals(directory, var_value_and_file_map, module_data_retrieval)

        # Stage 4: Load modules
        self._load_modules(self.directory, module_loader_registry, dir_filter, module_load_context)

        # Stage 5: Variable resolution round 2 - now with modules
        if self.evaluate_variables:
            self._process_vars_and_locals(directory, var_value_and_file_map, module_data_retrieval)

    def _process_vars_and_locals(self, directory: str,
                                 var_value_and_file_map: Dict[str, Tuple[Any, str]],
                                 module_data_retrieval: Callable[[str], Dict[str, Any]]):
        locals_values = {}
        for file_data in self.out_definitions.values():
            file_locals = file_data.get("locals")
            if not file_locals:
                continue
            for k, v in file_locals[0].items():
                locals_values[k] = v[0]

        # Processing is done in a loop to deal with chained references and the like.
        # Loop while the data is being changed, stop when no more changes are happening.
        # To ensure there's not some kind of oscillation, a cap of 25 passes is in place.
        # More than a couple loops isn't normally expected.
        # NOTE: If this approach proves to be a performance liability, a DAG will be needed.
        loop_count = 0
        for i in range(0, 25):
            loop_count += 1

            made_change = False
            # Put out file layer here so the context works inside the loop
            for file, file_data in self.out_definitions.items():
                eval_context_dict = self.out_evaluations_context.get(file)
                if eval_context_dict is None:
                    eval_context_dict = {}
                    self.out_evaluations_context[file] = eval_context_dict
                    # out_evaluations_context[os.path.join(directory, file)] = {
                    #     var_name: EvaluationContext(os.path.relpath(file.path, directory))
                    # }

                if self._process_vars_and_locals_loop(file_data,
                                                     eval_context_dict,
                                                     os.path.relpath(file, directory),
                                                     var_value_and_file_map, locals_values,
                                                     file_data.get("resource"),
                                                     file_data.get("module"),
                                                     module_data_retrieval,
                                                     directory):
                    made_change = True

                if len(eval_context_dict) == 0:
                    del self.out_evaluations_context[file]
            if not made_change:
                break

        LOGGER.debug("Processing variables took %d loop iterations", loop_count)

    def _process_vars_and_locals_loop(self, out_definitions: Dict,
                                      eval_map_by_var_name: Dict[str, EvaluationContext], relative_file_path: str,
                                      var_value_and_file_map: Dict[str, Tuple[Any, str]],
                                      locals_values: Dict[str, Any],
                                      resource_list: Optional[List[Dict[str, Any]]],
                                      module_list: Optional[List[Dict[str, Any]]],
                                      module_data_retrieval: Callable[[str], Dict[str, Any]],
                                      root_directory: str,
                                      outer_context: str = "") -> bool:

        # Generic loop for handling a source of key/value tuples (e.g., enumerate() or <dict>.items())
        def process_items_helper(key_value_iterator, data_map, context, allow_str_bool_translation: bool):
            made_change = False
            for key, value in list(key_value_iterator()):       # Copy to list to allow deletion
                new_context = f"{context}/{key}" if len(context) != 0 else key

                if isinstance(value, str):
                    altered_value = value

                    had_var_block_match = False

                    # The way in which matches are processed is important as they are ordered and may contain
                    # portions of one another. For example:
                    #  ${merge(local.common_tags,local.common_data_tags,{'Name': 'my-thing-${var.ENVIRONMENT}-${var.REGION}'})}
                    # In this case, we expect blocks similar to this:
                    #  1) ${var.ENVIRONMENT}
                    #  2) ${var.REGION}
                    #  3) ${merge(local.common_tags,local.common_data_tags,{'Name': 'my-thing-${var.ENVIRONMENT}-${var.REGION}'})}
                    # If either of the first two are replaced, we can still process the outer eval block
                    # if the substitutions made to the earlier vars are also made to the later. That allows
                    # knowing what the string should really look like so substitutions can be made properly.
                    # If this proves not to work well, the other option is to abort the later (because
                    # the full string isn't found in the value anymore) and come back to it on another
                    # processor loop. This works... but requires another processor loop.
                    # (If you're thinking we should make a DAG and do this properly... you're probably right.)
                    prev_matches: List[Tuple[str, str]] = []        # original value -> replaced
                    for match in find_var_blocks(value):
                        # Update what's expected in the match, see comment above
                        for prev_match in prev_matches:
                            match.replace(prev_match[0], str(prev_match[1]))

                        var_base = match.var_only

                        # Expressions such as (from variable definition):
                        #    type = string
                        # are turned into:
                        #    "type = ${string}"
                        if var_base in _SIMPLE_TYPES and match.full_str == value:
                            altered_value = var_base
                            had_var_block_match = True
                            prev_matches.append((match.full_str, var_base))
                        else:
                            replaced = _handle_single_var_pattern(var_base, var_value_and_file_map,
                                                                  locals_values, resource_list,
                                                                  module_list, module_data_retrieval,
                                                                  eval_map_by_var_name,
                                                                  new_context, value, root_directory)
                            if replaced != var_base:
                                if match.full_str == value:
                                    altered_value = replaced
                                else:
                                    altered_value = altered_value.replace(match.full_str, str(replaced))
                                prev_matches.append((match.full_str, replaced))
                                had_var_block_match = True

                    if not had_var_block_match:
                        # tomap is annoying because the curly braces in the string break the regex. Rather than
                        # coming up with something that's significantly more complex, we'll special case this
                        # check. Only do this when there wasn't a pattern match to make sure there are no
                        # variables lingering in the map value.
                        # https://www.terraform.io/docs/configuration/functions/tomap.html
                        if value.startswith("${tomap(") and value.endswith(")}"):
                            trimmed = value[8:-2]
                            trimmed = trimmed.replace(":", "=")     # converted to colons by parser #shrug
                            altered_value = _eval_string(trimmed)
                            if altered_value is None:
                                altered_value = value
                                continue

                            if not isinstance(altered_value, dict):
                                continue

                            # If there is a string and anything else, convert to string
                            had_string = False
                            had_something_else = False
                            for k, v in altered_value.items():
                                if v == "${True}":
                                    altered_value[k] = True
                                    v = True
                                elif v == "${False}":
                                    altered_value[k] = False
                                    v = False

                                if isinstance(v, str):
                                    had_string = True
                                    if had_something_else:
                                        break
                                else:
                                    had_something_else = True
                                    if had_string:
                                        break
                            if had_string and had_something_else:
                                altered_value = {k: _tostring(v) for k, v in altered_value.items()}
                        # Same as above, regex can blow this up
                        # (see parser scenario: tostring_function, INNER_CURLY
                        elif value.startswith("${tostring(\"") and value.endswith("\")}"):
                            altered_value = value[12:-3]

                        # Support HCL 0.11 optional boolean syntax - evaluate "true" to true and "false" to false
                        #
                        # `allow_str_bool_translation` exists because we want to prevent conversion in a dict
                        # which is a direct value. See the "MIXED_BOOL" variable in the "tomap_function" parser
                        # scenario for a situation which worked incorrectly without this.
                        # NOTE: This is probably not a big deal to be removed if this causes problems in other
                        #       places. The MIXED_BOOL test case is technically correct with the TF spec, but
                        #       isn't essential operation for Checkov.
                        elif allow_str_bool_translation and value == "true":
                            altered_value = True
                        elif allow_str_bool_translation and value == "false":
                            altered_value = False

                    if value != altered_value:
                        LOGGER.debug(f"Resolve: %s --> %s", value, altered_value)
                        data_map[key] = altered_value
                        made_change = True
                elif isinstance(value, dict):
                    if self._process_vars_and_locals_loop(value, eval_map_by_var_name, relative_file_path,
                                                     var_value_and_file_map,
                                                     locals_values, resource_list,
                                                     module_list, module_data_retrieval, root_directory,
                                                     new_context):
                        made_change = True

                elif isinstance(value, list):
                    if len(value) > 0 and value[0] != value:
                        if process_items_helper(lambda: enumerate(value), value, new_context, True):
                            made_change = True
                    # Some special cases that should be pruned from datasets
                    if value == [None] or value == [{}] or value == [[]] or len(value) == 0:
                        del data_map[key]
            return made_change

        return process_items_helper(out_definitions.items, out_definitions, outer_context, False)

    def _load_modules(self, root_dir: str, module_loader_registry: ModuleLoaderRegistry,
                      dir_filter: Callable[[str], bool], module_load_context: Optional[str]):
        all_module_definitions = {}
        all_module_evaluations_context = {}
        for file in list(self.out_definitions.keys()):
            file_data = self.out_definitions.get(file)
            module_calls = file_data.get("module")
            if not module_calls or not isinstance(module_calls, list):
                continue

            for module_index, module_call in enumerate(module_calls):
                if not isinstance(module_call, dict):
                    continue

                # There should only be one module reference per outer dict, but... safety first
                for module_call_name, module_call_data in module_call.items():
                    if not isinstance(module_call_data, dict):
                        continue

                    source = module_call_data.get("source")
                    if not source or not isinstance(source, list):
                        continue
                    source = source[0]

                    # Special handling for local sources to make sure we aren't double-parsing
                    if source.startswith("./") or source.startswith("../"):
                        source = os.path.normpath(os.path.join(os.path.dirname(_remove_module_dependency_in_path(file)), source))

                    version = module_call_data.get("version", "latest")
                    if version and isinstance(version, list):
                        version = version[0]
                    try:
                        with module_loader_registry.load(root_dir, source, version) as content:
                            if not content.loaded():
                                continue

                            # Variables being passed to module, "source" and "version" are reserved
                            specified_vars = {k: v[0] for k, v in module_call_data.items()
                                              if k != "source" and k != "version"}

                            if not dir_filter(os.path.abspath(content.path())):
                                continue
                            self._internal_dir_load(directory=content.path(), module_loader_registry=module_loader_registry,
                                                    dir_filter=dir_filter, specified_vars=specified_vars, module_load_context=module_load_context)

                            module_definitions = {path: self.out_definitions[path] for path in list(self.out_definitions.keys()) if os.path.dirname(path) == content.path()}

                            if not module_definitions:
                                continue

                            # NOTE: Modules are put into the main TF definitions structure "as normal" with the
                            #       notable exception of the file name. For loaded modules referrer information is
                            #       appended to the file name to create this format:
                            #         <file_name>[<referred_file>#<referrer_index>]
                            #       For example:
                            #         /the/path/module/my_module.tf[/the/path/main.tf#0]
                            #       The referrer and index allow a module allow a module to be loaded multiple
                            #       times with differing data.
                            #
                            #       In addition, the referring block will have a "__resolved__" key added with a
                            #       list pointing to the location of the module data that was resolved. For example:
                            #         "__resolved__": ["/the/path/module/my_module.tf[/the/path/main.tf#0]"]

                            resolved_loc_list = module_call_data.get(RESOLVED_MODULE_ENTRY_NAME)
                            if resolved_loc_list is None:
                                resolved_loc_list = []
                                module_call_data[RESOLVED_MODULE_ENTRY_NAME] = resolved_loc_list

                            # NOTE: Modules can load other modules, so only append referrer information where it
                            #       has not already been added.
                            keys = list(module_definitions.keys())
                            for key in keys:
                                if key.endswith("]"):
                                    continue
                                new_key = f"{key}[{file}#{module_index}]"
                                module_definitions[new_key] = \
                                    module_definitions[key]
                                del module_definitions[key]
                                del self.out_definitions[key]

                                resolved_loc_list.append(new_key)

                            deep_merge.merge(all_module_definitions, module_definitions)
                    except Exception as e:
                        logging.warning("Unable to load module (source=\"%s\" version=\"%s\"): %s",
                                        source, version, e)
                        pass

        if all_module_definitions:
            deep_merge.merge(self.out_definitions, all_module_definitions)
            deep_merge.merge(self.out_evaluations_context, all_module_evaluations_context)


def _handle_single_var_pattern(orig_variable: str, var_value_and_file_map: Dict[str, Tuple[Any, str]],
                               locals_values: Dict[str, Any],
                               resource_list: Optional[List[Dict[str, Any]]],
                               module_list: Optional[List[Dict[str, Any]]],
                               module_data_retrieval: Callable[[str], Dict[str, Any]],
                               eval_map_by_var_name: Dict[str, EvaluationContext],
                               context, orig_variable_full, root_directory: str) -> Any:
<<<<<<< HEAD
    if "${" in orig_variable:
        return orig_variable

    ternary_info = _is_ternary(orig_variable)
    if ternary_info:
        return _process_ternary(orig_variable, ternary_info[0], ternary_info[1])

    elif orig_variable.startswith("module."):
=======
    if orig_variable.startswith("module."):
>>>>>>> 2522f0bc
        if not module_list:
            return orig_variable

        # Reference to module outputs, example: 'module.bucket.bucket_name'
        ref_tokens = orig_variable.split(".")
        if len(ref_tokens) != 3:
            return orig_variable        # fail safe, can the length ever be something other than 3?

        try:
            ref_list = jmespath.search(f"[].{ref_tokens[1]}.{RESOLVED_MODULE_ENTRY_NAME}[]", module_list)
            #                                ^^^^^^^^^^^^^ module name

            if not ref_list or not isinstance(ref_list, list):
                return orig_variable

            for ref in ref_list:
                module_data = module_data_retrieval(ref)
                if not module_data:
                    continue

                result = _handle_indexing(ref_tokens[2],
                                          lambda r: jmespath.search(f"output[].{ref_tokens[2]}.value[] | [0]",
                                                                    module_data))
                if result:
                    logging.debug("Resolved module ref:  %s --> %s", orig_variable, result)
                    return result
        except ValueError:
            pass
        return orig_variable

    elif orig_variable == "True":
        return True
    elif orig_variable == "False":
        return False

    elif orig_variable.startswith("var."):
        var_name = orig_variable[4:]
        var_value_and_file = _handle_indexing(var_name, lambda r: var_value_and_file_map.get(r))
        if var_value_and_file is not None:
            var_value, var_file = var_value_and_file
            eval_context = eval_map_by_var_name.get(var_name)
            if eval_context is None:
                eval_map_by_var_name[var_name] = EvaluationContext(os.path.relpath(var_file, root_directory),
                                                                   var_value,
                                                                   [VarReference(var_name,
                                                                                 orig_variable_full,
                                                                                 context)])
            else:
                eval_context.definitions.append(VarReference(var_name, orig_variable_full, context))
            return var_value
    elif orig_variable.startswith("local."):
        var_value = _handle_indexing(orig_variable[6:], lambda r: locals_values.get(r))
        if var_value is not None:
            return var_value
    elif orig_variable.startswith("to") and orig_variable.endswith(")"):
        # https://www.terraform.io/docs/configuration/functions/tobool.html
        if orig_variable.startswith("tobool("):
            bool_variable = orig_variable[7:-1].lower()
            bool_value = convert_str_to_bool(bool_variable)
            if isinstance(bool_value, bool):
                return bool_value
            else:
                return orig_variable
        # https://www.terraform.io/docs/configuration/functions/tolist.html
        elif orig_variable.startswith("tolist("):
            altered_value = _eval_string(orig_variable[7:-1])
            if altered_value is None:
                return orig_variable
            return altered_value if isinstance(altered_value, list) else list(altered_value)
        # NOTE: tomap as handled outside this loop (see below)
        # https://www.terraform.io/docs/configuration/functions/tonumber.html
        elif orig_variable.startswith("tonumber("):
            num_variable = orig_variable[9:-1]
            if num_variable.startswith('"') and num_variable.endswith('"'):
                num_variable = num_variable[1:-1]
            try:
                if "." in num_variable:
                    return float(num_variable)
                else:
                    return int(num_variable)
            except ValueError:
                return orig_variable
        # https://www.terraform.io/docs/configuration/functions/toset.html
        elif orig_variable.startswith("toset("):
            altered_value = _eval_string(orig_variable[6:-1])
            if altered_value is None:
                return orig_variable
            return set(altered_value)
        # https://www.terraform.io/docs/configuration/functions/tostring.html
        elif orig_variable.startswith("tostring("):
            altered_value = orig_variable[9:-1]
            # Indicates a safe string, all good
            if altered_value.startswith('"') and altered_value.endswith('"'):
                return altered_value[1:-1]
            # Otherwise, need to check for valid types (number or bool)
            bool_value = convert_str_to_bool(altered_value)
            if isinstance(bool_value, bool):
                return bool_value
            else:
                try:
                    if "." in altered_value:
                        return str(float(altered_value))
                    else:
                        return str(int(altered_value))
                except ValueError:
                    return orig_variable     # no change
    elif orig_variable.startswith("merge(") and orig_variable.endswith(")"):
        altered_value = orig_variable[6:-1]
        args = split_merge_args(altered_value)
        if args is None:
            return orig_variable
        merged_map = {}
        for arg in args:
            if arg.startswith("{"):
                value = _map_string_to_native(arg)
                if value is None:
                    return orig_variable
            else:
                value = _handle_single_var_pattern(arg,
                                                   var_value_and_file_map,
                                                   locals_values,
                                                   resource_list,
                                                   module_list,
                                                   module_data_retrieval,
                                                   eval_map_by_var_name,
                                                   context,
                                                   arg,
                                                   root_directory)
            if isinstance(value, dict):
                merged_map.update(value)
            else:
                return orig_variable            # don't know what this is, blow out
        return merged_map
    # TODO - format() support, still in progress
    # elif orig_variable.startswith("format(") and orig_variable.endswith(")"):
    #     format_tokens = orig_variable[7:-1].split(",")
    #     return format_tokens[0].format([_to_native_value(t) for t in format_tokens[1:]])

    elif _RESOURCE_REF_PATTERN.match(orig_variable):
        # Reference to resources, example: 'aws_s3_bucket.example.bucket'
        # TODO: handle index into map/list
        try:
            result = jmespath.search(f"[].{orig_variable}[] | [0]", resource_list)
        except ValueError:
            pass
        else:
            if result is not None:
                return result

    return orig_variable        # fall back to no change


def _handle_indexing(reference: str, data_source: Callable[[str], Optional[Any]]) -> Optional[Any]:
    if reference.endswith("]") and "[" in reference:
        base_ref = reference[:reference.rindex("[")]
        value = data_source(base_ref)
        reference_val = reference[reference.rindex("[") + 1: -1]
        if isinstance(value, dict):
            return value.get(reference_val)
        elif isinstance(value, list):
            try:
                return value[int(reference_val)]
            except ValueError as e:
                # TODO: handle count.index correctly
                logging.debug(f'Failed to parse index int out of {reference_val}')
                logging.debug(e, stack_info=True)
                return
    else:
        return data_source(reference)


def _load_or_die_quietly(file: os.PathLike, parsing_errors: Dict) -> Optional[Mapping]:
    """
Load JSON or HCL, depending on filename.
    :return: None if the file can't be loaded
    """

    file_path = os.fspath(file)
    file_name = os.path.basename(file_path)

    try:
        with open(file, "r") as f:
            if file_name.endswith(".json"):
                return json.load(f)
            else:
                return _clean_bad_definitions(hcl2.load(f))
    except Exception as e:
        LOGGER.debug(f'failed while parsing file {file}', exc_info=e)
        parsing_errors[file_path] = e
        return None


def _clean_bad_definitions(tf_definition_list):
    return {
        block_type: list(filter(lambda definition_list: block_type == 'locals' or
                                                        len(definition_list.keys()) == 1, tf_definition_list[block_type]))
        for block_type in tf_definition_list.keys()
    }


def _eval_string(value: str) -> Optional[Any]:
    try:
        value_string = value.replace("'", '"')
        parsed = hcl2.loads(f'eval = {value_string}\n')      # NOTE: newline is needed
        return parsed["eval"][0]
    except Exception:
        return None


def _to_native_value(value: str) -> Any:
    if value.startswith('"') or value.startswith("'"):
        return value[1:-1]
    else:
        return _eval_string(value)


def _tostring(value: Any) -> str:
    if value is True:
        return "true"
    elif value is False:
        return "false"
    return str(value)


def _map_string_to_native(value: str) -> Optional[Dict]:
    try:
        value_string = value.replace("'", '"')
        return json.loads(value_string)
    except Exception:
        return None


def _remove_module_dependency_in_path(path):
    """
    :param path: path that looks like "dir/main.tf[other_dir/x.tf#0]
    :return: only the outer path: dir/main.tf
    """
    resolved_module_pattern = r'\[.+\#.+\]'
    if re.findall(resolved_module_pattern, path):
        path = re.sub(resolved_module_pattern, '', path)
<<<<<<< HEAD
    return path


def _split_merge_args(value: str) -> Optional[List[str]]:
    """
    Split arguments of a merge function. For example, "merge(local.one, local.two)" would
    call this function with a value of "local.one, local.two" which would return
    ["local.one", "local.two"]. If the value cannot be unpacked, None will be returned.
    """
    if not value:
        return None

    # There are a number of splitting scenarios depending on whether variables or
    # direct maps are used:
    #           merge({tag1="foo"},{tag2="bar"})
    #           merge({tag1="foo"},local.some_tags)
    #           merge(local.some_tags,{tag2="bar"})
    #           merge(local.some_tags,local.some_other_tags)
    # Also, the number of arguments can vary, things can be nested, strings are evil...
    # See tests/terraform/test_parser_internals.py for many examples.

    to_return = []
    current_arg_buffer = ""
    processing_str_escape = False
    inside_collection_stack = []        # newest at position 0, contains the terminator for the collection
    for c in value:
        if c == "," and not inside_collection_stack:
            current_arg_buffer = current_arg_buffer.strip()
            # Note: can get a zero-length buffer when there's a double comman. This can
            #       happen with multi-line args (see parser_internals test)
            if len(current_arg_buffer) != 0:
                to_return.append(current_arg_buffer)
            current_arg_buffer = ""
        else:
            current_arg_buffer += c

        processing_str_escape = _str_parser_loop_collection_helper(c,
                                                                   inside_collection_stack,
                                                                   processing_str_escape)

    current_arg_buffer = current_arg_buffer.strip()
    if len(current_arg_buffer) > 0:
        to_return.append(current_arg_buffer)

    if len(to_return) == 0:
        return None
    return to_return


@dataclass
class VarBlockMatch:
    full_str: str       # Example: ${local.foo}
    var_only: str       # Example: local.fop


def _find_var_blocks(value: str) -> List[VarBlockMatch]:
    """
    Find and return all the var blocks within a given string.
    """

    # Note: This used to be implemented with a regex: r'\${([^{}]+?)}')
    #       That found ${...} without a {} inside. However, this caused issues with things containing maps
    #       which needed to be processed.

    to_return: List[VarBlockMatch] = []
    eval_buffer = ""
    in_eval = False
    preceding_dollar = False
    processing_str_escape = False
    inside_collection_stack: List[str] = []        # newest at position 0, contains terminator for collection
    for c in value:
        if c == "$":
            if preceding_dollar:        # ignore double $
                preceding_dollar = False
                continue
            preceding_dollar = True
        elif c == "{" and preceding_dollar:
            # NOTE: An eval block can start within another eval block, in which case we drop the old
            #       stuff and process this one.
            in_eval = True
            eval_buffer = ""                    # reset buffer
            inside_collection_stack.clear()     # reset stack
            processing_str_escape = False
            preceding_dollar = False
            continue
        else:
            preceding_dollar = False

        if not in_eval:
            continue

        if c == "}" and not inside_collection_stack:
            clean_buffer = eval_buffer.strip()
            if len(clean_buffer) == 0:
                # Something went wrong because we have an empty arg. Blow out.
                return []
            to_return.append(VarBlockMatch("${" + clean_buffer + "}", clean_buffer))
            eval_buffer = ""
            in_eval = False
            continue
        elif c == "?" and not inside_collection_stack:          # for ternary expressions
            clean_buffer = eval_buffer.strip()
            if len(clean_buffer) == 0:
                # Invalid. Blow out.
                return []
            # At this point we should be in a ternary expression where the condition should resolve to
            # "true" or "false". If we're there, then this isn't a variable. Otherwise, it is.
            if clean_buffer.lower() not in ["true", "false"]:
                # If it is an un-evaluated condition, then that's all we're going to do in this pass
                return [VarBlockMatch(clean_buffer, clean_buffer)]       # partial, don't wrap in ${...}

            # If the condition was resolved, then proceed as the full variable will include the remainder
            # (that is, we're still in the ternary)
            # Fall through for normal character eval...

        eval_buffer += c

        processing_str_escape = _str_parser_loop_collection_helper(c, inside_collection_stack,
                                                                   processing_str_escape)

    return to_return


def _str_parser_loop_collection_helper(c: str, inside_collection_stack: List[str],
                                       processing_str_escape: bool) -> bool:
    """
    This function handles dealing with tracking when a char-by-char state loop is inside a
    "collection" (map, array index, method args, string).

    :param c:       Active character
    :param inside_collection_stack:     Stack of terminators for collections. This will be modified by
                                        this function. The active terminator will be at position 0.


    :return: value to set for `processing_str_escape`
    """
    inside_a_string = False
    if inside_collection_stack:
        terminator = inside_collection_stack[0]

        if terminator == '"' or terminator == "'":
            if processing_str_escape:
                processing_str_escape = False
                return processing_str_escape
            elif c == "\\":
                processing_str_escape = True
                return processing_str_escape
            else:
                inside_a_string = True

        if c == terminator:
            del inside_collection_stack[0]
            return processing_str_escape

    if not inside_a_string:
        if c == '"':
            inside_collection_stack.insert(0, '"')
        elif c == "'":
            inside_collection_stack.insert(0, "'")
        elif c == "{":
            inside_collection_stack.insert(0, "}")
        elif c == "[":
            inside_collection_stack.insert(0, "]")
        elif c == "(":
            inside_collection_stack.insert(0, ")")

    return processing_str_escape


def _is_ternary(value: str) -> Optional[Tuple[int,int]]:
    """
    Determines whether or not the given string is *probably* a ternary operation
    :return:        If the expression does represent a possibly-processable ternary expression, a tuple
                    containing the index of the question mark and colon will be returned.
    """
    if not value:
        return None
    question_index = value.find("?")
    if question_index < 1 or value.count("?") > 1:
        return None
    colon_index = value.find(":")
    if colon_index < question_index or value.count(":") > 1:
        return None
    return question_index, colon_index


def _process_ternary(value: str, question_index: int, colon_index: int) -> str:
    assert question_index > 0
    assert colon_index > question_index

    condition = value[:question_index].strip()

    # Fast & easy case is simple boolean
    condition_lower = condition.lower()
    if condition_lower == "true":
        return _to_native_value(value[question_index + 1: colon_index].strip())
    elif condition_lower == "false":
        return _to_native_value(value[colon_index].strip())

    # Otherwise, this isn't evaluated enough
    return value
=======
    return path
>>>>>>> 2522f0bc
<|MERGE_RESOLUTION|>--- conflicted
+++ resolved
@@ -534,18 +534,12 @@
                                module_data_retrieval: Callable[[str], Dict[str, Any]],
                                eval_map_by_var_name: Dict[str, EvaluationContext],
                                context, orig_variable_full, root_directory: str) -> Any:
-<<<<<<< HEAD
-    if "${" in orig_variable:
-        return orig_variable
 
     ternary_info = _is_ternary(orig_variable)
     if ternary_info:
         return _process_ternary(orig_variable, ternary_info[0], ternary_info[1])
 
-    elif orig_variable.startswith("module."):
-=======
     if orig_variable.startswith("module."):
->>>>>>> 2522f0bc
         if not module_list:
             return orig_variable
 
@@ -786,208 +780,4 @@
     resolved_module_pattern = r'\[.+\#.+\]'
     if re.findall(resolved_module_pattern, path):
         path = re.sub(resolved_module_pattern, '', path)
-<<<<<<< HEAD
-    return path
-
-
-def _split_merge_args(value: str) -> Optional[List[str]]:
-    """
-    Split arguments of a merge function. For example, "merge(local.one, local.two)" would
-    call this function with a value of "local.one, local.two" which would return
-    ["local.one", "local.two"]. If the value cannot be unpacked, None will be returned.
-    """
-    if not value:
-        return None
-
-    # There are a number of splitting scenarios depending on whether variables or
-    # direct maps are used:
-    #           merge({tag1="foo"},{tag2="bar"})
-    #           merge({tag1="foo"},local.some_tags)
-    #           merge(local.some_tags,{tag2="bar"})
-    #           merge(local.some_tags,local.some_other_tags)
-    # Also, the number of arguments can vary, things can be nested, strings are evil...
-    # See tests/terraform/test_parser_internals.py for many examples.
-
-    to_return = []
-    current_arg_buffer = ""
-    processing_str_escape = False
-    inside_collection_stack = []        # newest at position 0, contains the terminator for the collection
-    for c in value:
-        if c == "," and not inside_collection_stack:
-            current_arg_buffer = current_arg_buffer.strip()
-            # Note: can get a zero-length buffer when there's a double comman. This can
-            #       happen with multi-line args (see parser_internals test)
-            if len(current_arg_buffer) != 0:
-                to_return.append(current_arg_buffer)
-            current_arg_buffer = ""
-        else:
-            current_arg_buffer += c
-
-        processing_str_escape = _str_parser_loop_collection_helper(c,
-                                                                   inside_collection_stack,
-                                                                   processing_str_escape)
-
-    current_arg_buffer = current_arg_buffer.strip()
-    if len(current_arg_buffer) > 0:
-        to_return.append(current_arg_buffer)
-
-    if len(to_return) == 0:
-        return None
-    return to_return
-
-
-@dataclass
-class VarBlockMatch:
-    full_str: str       # Example: ${local.foo}
-    var_only: str       # Example: local.fop
-
-
-def _find_var_blocks(value: str) -> List[VarBlockMatch]:
-    """
-    Find and return all the var blocks within a given string.
-    """
-
-    # Note: This used to be implemented with a regex: r'\${([^{}]+?)}')
-    #       That found ${...} without a {} inside. However, this caused issues with things containing maps
-    #       which needed to be processed.
-
-    to_return: List[VarBlockMatch] = []
-    eval_buffer = ""
-    in_eval = False
-    preceding_dollar = False
-    processing_str_escape = False
-    inside_collection_stack: List[str] = []        # newest at position 0, contains terminator for collection
-    for c in value:
-        if c == "$":
-            if preceding_dollar:        # ignore double $
-                preceding_dollar = False
-                continue
-            preceding_dollar = True
-        elif c == "{" and preceding_dollar:
-            # NOTE: An eval block can start within another eval block, in which case we drop the old
-            #       stuff and process this one.
-            in_eval = True
-            eval_buffer = ""                    # reset buffer
-            inside_collection_stack.clear()     # reset stack
-            processing_str_escape = False
-            preceding_dollar = False
-            continue
-        else:
-            preceding_dollar = False
-
-        if not in_eval:
-            continue
-
-        if c == "}" and not inside_collection_stack:
-            clean_buffer = eval_buffer.strip()
-            if len(clean_buffer) == 0:
-                # Something went wrong because we have an empty arg. Blow out.
-                return []
-            to_return.append(VarBlockMatch("${" + clean_buffer + "}", clean_buffer))
-            eval_buffer = ""
-            in_eval = False
-            continue
-        elif c == "?" and not inside_collection_stack:          # for ternary expressions
-            clean_buffer = eval_buffer.strip()
-            if len(clean_buffer) == 0:
-                # Invalid. Blow out.
-                return []
-            # At this point we should be in a ternary expression where the condition should resolve to
-            # "true" or "false". If we're there, then this isn't a variable. Otherwise, it is.
-            if clean_buffer.lower() not in ["true", "false"]:
-                # If it is an un-evaluated condition, then that's all we're going to do in this pass
-                return [VarBlockMatch(clean_buffer, clean_buffer)]       # partial, don't wrap in ${...}
-
-            # If the condition was resolved, then proceed as the full variable will include the remainder
-            # (that is, we're still in the ternary)
-            # Fall through for normal character eval...
-
-        eval_buffer += c
-
-        processing_str_escape = _str_parser_loop_collection_helper(c, inside_collection_stack,
-                                                                   processing_str_escape)
-
-    return to_return
-
-
-def _str_parser_loop_collection_helper(c: str, inside_collection_stack: List[str],
-                                       processing_str_escape: bool) -> bool:
-    """
-    This function handles dealing with tracking when a char-by-char state loop is inside a
-    "collection" (map, array index, method args, string).
-
-    :param c:       Active character
-    :param inside_collection_stack:     Stack of terminators for collections. This will be modified by
-                                        this function. The active terminator will be at position 0.
-
-
-    :return: value to set for `processing_str_escape`
-    """
-    inside_a_string = False
-    if inside_collection_stack:
-        terminator = inside_collection_stack[0]
-
-        if terminator == '"' or terminator == "'":
-            if processing_str_escape:
-                processing_str_escape = False
-                return processing_str_escape
-            elif c == "\\":
-                processing_str_escape = True
-                return processing_str_escape
-            else:
-                inside_a_string = True
-
-        if c == terminator:
-            del inside_collection_stack[0]
-            return processing_str_escape
-
-    if not inside_a_string:
-        if c == '"':
-            inside_collection_stack.insert(0, '"')
-        elif c == "'":
-            inside_collection_stack.insert(0, "'")
-        elif c == "{":
-            inside_collection_stack.insert(0, "}")
-        elif c == "[":
-            inside_collection_stack.insert(0, "]")
-        elif c == "(":
-            inside_collection_stack.insert(0, ")")
-
-    return processing_str_escape
-
-
-def _is_ternary(value: str) -> Optional[Tuple[int,int]]:
-    """
-    Determines whether or not the given string is *probably* a ternary operation
-    :return:        If the expression does represent a possibly-processable ternary expression, a tuple
-                    containing the index of the question mark and colon will be returned.
-    """
-    if not value:
-        return None
-    question_index = value.find("?")
-    if question_index < 1 or value.count("?") > 1:
-        return None
-    colon_index = value.find(":")
-    if colon_index < question_index or value.count(":") > 1:
-        return None
-    return question_index, colon_index
-
-
-def _process_ternary(value: str, question_index: int, colon_index: int) -> str:
-    assert question_index > 0
-    assert colon_index > question_index
-
-    condition = value[:question_index].strip()
-
-    # Fast & easy case is simple boolean
-    condition_lower = condition.lower()
-    if condition_lower == "true":
-        return _to_native_value(value[question_index + 1: colon_index].strip())
-    elif condition_lower == "false":
-        return _to_native_value(value[colon_index].strip())
-
-    # Otherwise, this isn't evaluated enough
-    return value
-=======
-    return path
->>>>>>> 2522f0bc
+    return path