import json
import logging
import os
import re
from pathlib import Path
from typing import Mapping, Optional, Dict, Any, List, Callable, Tuple

import deep_merge
import hcl2
import jmespath

from checkov.common.runners.base_runner import filter_ignored_directories
from checkov.common.util.consts import DEFAULT_EXTERNAL_MODULES_DIR, RESOLVED_MODULE_ENTRY_NAME
from checkov.common.util.type_forcers import convert_str_to_bool
from checkov.common.variables.context import EvaluationContext, VarReference
from checkov.terraform.module_loading.registry import ModuleLoaderRegistry
from checkov.terraform.module_loading.registry import module_loader_registry as default_ml_registry


LOGGER = logging.getLogger(__name__)

_VAR_PATTERN = re.compile(r'\${([^{}]+?)}')
_SIMPLE_TYPES = frozenset(["string", "number", "bool"])

_RESOURCE_REF_PATTERN = re.compile(r'[\d\w]+(\.[\d\w]+)+')


def _filter_ignored_directories(d_names):
    filter_ignored_directories(d_names)
    [d_names.remove(d) for d in list(d_names) if d in [default_ml_registry.external_modules_folder_name]]


class Parser:
    def __init__(self):
        self._parsed_directories = set()

    def _init(self, directory: str, out_definitions: Optional[Dict],
              out_evaluations_context: Dict[str, Dict[str, EvaluationContext]],
              out_parsing_errors: Dict[str, Exception],
              env_vars: Mapping[str, str],
              download_external_modules: bool,
              external_modules_download_path: str, evaluate_variables):
        self._parsed_directories.clear()
        self.directory = directory
        self.out_definitions = out_definitions
        self.out_evaluations_context = out_evaluations_context
        self.out_parsing_errors = out_parsing_errors
        self.env_vars = env_vars
        self.download_external_modules = download_external_modules
        self.external_modules_download_path = external_modules_download_path
        self.evaluate_variables = evaluate_variables

        if self.out_evaluations_context is None:
            self.out_evaluations_context = {}
        if self.out_parsing_errors is None:
            self.out_parsing_errors = {}
        if self.env_vars is None:
            self.env_vars = dict(os.environ)

    def _check_process_dir(self, directory):
        if directory not in self._parsed_directories:
            self._parsed_directories.add(directory)
            return True
        else:
            return False

    def parse_directory(self, directory: str, out_definitions: Optional[Dict],
                        out_evaluations_context: Dict[str, Dict[str, EvaluationContext]] = None,
                        out_parsing_errors: Dict[str, Exception] = None,
                        env_vars: Mapping[str, str] = None,
                        download_external_modules: bool = False,
                        external_modules_download_path: str = DEFAULT_EXTERNAL_MODULES_DIR, evaluate_variables=True):
        self._init(directory, out_definitions, out_evaluations_context, out_parsing_errors, env_vars, download_external_modules, external_modules_download_path, evaluate_variables)

        default_ml_registry.download_external_modules = download_external_modules
        default_ml_registry.external_modules_folder_name = external_modules_download_path

        self._parse_directory(dir_filter=lambda d: self._check_process_dir(d))

    @staticmethod
    def parse_file(file: str, parsing_errors: Dict[str, Exception] = None) -> Optional[Dict]:
        if not file.endswith(".tf") and not file.endswith(".tf.json"):
            return None
        return _load_or_die_quietly(Path(file), parsing_errors)

    def _parse_directory(self, include_sub_dirs: bool = True,
                         module_loader_registry: ModuleLoaderRegistry = default_ml_registry,
                         dir_filter: Callable[[str], bool] = lambda _: True):
        """
    Load and resolve configuration files starting in the given directory, merging the
    resulting data into `tf_definitions`. This loads data according to the Terraform Code Organization
    specification (https://www.terraform.io/docs/configuration/index.html#code-organization), starting
    in the given directory and possibly moving out from there.

    The resulting data dictionary generally follows the layout of HCL parsing with a couple distinctions:
    - Data is broken out by file from which the data was loaded. So: <file>: <data>
      - Loaded modules will also be keyed by referrer info: <file>[<referring_file>#<index>]: <data>
    - Module block will included a "__resolved__" key with a list of the file/referrer names under
      which data for the file was loaded. For example: "__resolved__": ["main.tf#0"]. The values will
      correspond to the file names mentioned in the first bullet.
    - All variables that can be resolved will be resolved.


        :param include_sub_dirs:           If true, subdirectories will be walked.

        :param module_loader_registry:     Registry used for resolving modules. This allows customization of how
                                           much resolution is performed (and easier testing) by using a manually
                                           constructed registry rather than the default.
        :param dir_filter:                 Determines whether or not a directory should be processed. Returning
                                           True will allow processing. The argument will be the absolute path of
                                           the directory.
        """

        if include_sub_dirs:
            for sub_dir, d_names, f_names in os.walk(self.directory):
                _filter_ignored_directories(d_names)
                if dir_filter(os.path.abspath(sub_dir)):
                    self._internal_dir_load(sub_dir, module_loader_registry, dir_filter)
        else:
            self._internal_dir_load(self.directory, module_loader_registry, dir_filter)

    def _internal_dir_load(self, directory: str,
                           module_loader_registry: ModuleLoaderRegistry,
                           dir_filter: Callable[[str], bool],
                           specified_vars: Optional[Mapping[str, str]] = None,
                           module_load_context: Optional[str] = None):
        """
    See `parse_directory` docs.
        :param directory:                  Directory in which .tf and .tfvars files will be loaded.
        :param module_loader_registry:     Registry used for resolving modules. This allows customization of how
                                       much resolution is performed (and easier testing) by using a manually
                                       constructed registry rather than the default.
        :param dir_filter:                 Determines whether or not a directory should be processed. Returning
                                       True will allow processing. The argument will be the absolute path of
                                       the directory.
        :param specified_vars:     Specifically defined variable values, overriding values from any other source.
        """

        # Stage 1: Look for applicable files in the directory:
        #          https://www.terraform.io/docs/configuration/index.html#code-organization
        #          Load the raw data for non-variable files, but perform no processing other than loading
        #          variable default values.
        #          Variable files are also flagged for later processing.
        var_value_and_file_map: Dict[str, Tuple[Any, str]] = {}
        hcl_tfvars: Optional[os.DirEntry] = None
        json_tfvars: Optional[os.DirEntry] = None
        auto_vars_files: Optional[List[os.DirEntry]] = None      # lazy creation
        for file in os.scandir(directory):
            # Ignore directories and hidden files
            try:
                if not file.is_file() or file.name.startswith("."):
                    continue
            except OSError:
                # Skip files that can't be accessed
                continue

            # Variable files
            # See: https://www.terraform.io/docs/configuration/variables.html#variable-definitions-tfvars-files
            if file.name == "terraform.tfvars.json":
                json_tfvars = file
                continue
            elif file.name == "terraform.tfvars":
                hcl_tfvars = file
                continue
            elif file.name.endswith(".auto.tfvars.json") or file.name.endswith(".auto.tfvars"):
                if auto_vars_files is None:
                    auto_vars_files = [file]
                else:
                    auto_vars_files.append(file.path)
                continue
<<<<<<< HEAD
=======
        except OSError:
            # Skip files that can't be accessed
            continue

        # Variable files
        # See: https://www.terraform.io/docs/configuration/variables.html#variable-definitions-tfvars-files
        if file.name == "terraform.tfvars.json":
            json_tfvars = file
            continue
        elif file.name == "terraform.tfvars":
            hcl_tfvars = file
            continue
        elif file.name.endswith(".auto.tfvars.json") or file.name.endswith(".auto.tfvars"):
            if auto_vars_files is None:
                auto_vars_files = [file]
            else:
                auto_vars_files.append(file)
            continue
>>>>>>> e90b434d

            # Resource files
            if file.name.endswith(".tf.json") or file.name.endswith(".tf"):
                data = _load_or_die_quietly(file, self.out_parsing_errors)
            else:
                continue

            if not data:        # failed loads or empty files
                continue

            self.out_definitions[file.path] = data

            # Load variable defaults
            #  (see https://www.terraform.io/docs/configuration/variables.html#declaring-an-input-variable)
            var_blocks = data.get("variable")
            if var_blocks and isinstance(var_blocks, list):
                for var_block in var_blocks:
                    if not isinstance(var_block, dict):
                        continue
                    for var_name, var_definition in var_block.items():
                        if not isinstance(var_definition, dict):
                            continue

<<<<<<< HEAD
                        default_value = var_definition.get("default")
                        if default_value is not None and isinstance(default_value, list):
                            var_value_and_file_map[var_name] = default_value[0], file.path

        # Stage 2: Load vars in proper order:
        #          https://www.terraform.io/docs/configuration/variables.html#variable-definition-precedence
        #          Defaults are loaded in stage 1.
        #          Then loading in this order with later taking precedence:
        #             - Environment variables
        #             - The terraform.tfvars file, if present.
        #             - The terraform.tfvars.json file, if present.
        #             - Any *.auto.tfvars or *.auto.tfvars.json files, processed in lexical order of
        #               their filenames.
        #          Overriding everything else, variables form `specified_vars`, which are considered
        #          directly set.
        for key, value in self.env_vars.items():                                 # env vars
            if not key.startswith("TF_VAR_"):
                continue
            var_value_and_file_map[key[7:]] = value, f"env:{key}"
        if hcl_tfvars:                                                      # terraform.tfvars
            data = _load_or_die_quietly(hcl_tfvars, self.out_parsing_errors)
=======
                    default_value = var_definition.get("default")
                    if default_value is not None and isinstance(default_value, list):
                        var_value_and_file_map[var_name] = default_value[0], file.path

    # Stage 2: Load vars in proper order:
    #          https://www.terraform.io/docs/configuration/variables.html#variable-definition-precedence
    #          Defaults are loaded in stage 1.
    #          Then loading in this order with later taking precedence:
    #             - Environment variables
    #             - The terraform.tfvars file, if present.
    #             - The terraform.tfvars.json file, if present.
    #             - Any *.auto.tfvars or *.auto.tfvars.json files, processed in lexical order of
    #               their filenames.
    #          Overriding everything else, variables form `specified_vars`, which are considered
    #          directly set.
    for key, value in env_vars.items():                                 # env vars
        if not key.startswith("TF_VAR_"):
            continue
        var_value_and_file_map[key[7:]] = value, f"env:{key}"
    if hcl_tfvars:                                                      # terraform.tfvars
        data = _load_or_die_quietly(hcl_tfvars, out_parsing_errors)
        if data:
            var_value_and_file_map.update({k: (v, hcl_tfvars.path) for k, v in data.items()})
    if json_tfvars:                                                     # terraform.tfvars.json
        data = _load_or_die_quietly(json_tfvars, out_parsing_errors)
        if data:
            var_value_and_file_map.update({k: (v, json_tfvars.path) for k, v in data.items()})
    if auto_vars_files:                                                 # *.auto.tfvars / *.auto.tfvars.json
        for var_file in sorted(auto_vars_files, key=lambda e: e.name):
            data = _load_or_die_quietly(var_file, out_parsing_errors)
>>>>>>> e90b434d
            if data:
                var_value_and_file_map.update({k: (v, hcl_tfvars.path) for k, v in data.items()})
        if json_tfvars:                                                     # terraform.tfvars.json
            data = _load_or_die_quietly(json_tfvars, self.out_parsing_errors)
            if data:
                var_value_and_file_map.update({k: (v, json_tfvars.path) for k, v in data.items()})
        if auto_vars_files:                                                 # *.auto.tfvars / *.auto.tfvars.json
            for var_file in sorted(auto_vars_files, key=os.DirEntry.name):
                data = _load_or_die_quietly(var_file, self.out_parsing_errors)
                if data:
                    var_value_and_file_map.update({k: (v, var_file.path) for k, v in data.items()})
        if specified_vars:                                                  # specified
            var_value_and_file_map.update({k: (v, "manual specification") for k, v in specified_vars.items()})

        # IMPLEMENTATION NOTE: When resolving `module.` references, access to the entire data map is needed. It
        #                      may be a little overboard, but I don't want to just pass the entire data map down
        #                      because it break encapsulations and I don't want to cause confusion about what data
        #                      set it being processed. To avoid this, here's a Callable that will get the data
        #                      map for a particular module reference. (Might be OCD, but...)
        module_data_retrieval = lambda module_ref: self.out_definitions.get(module_ref)

        # Stage 3: Variable resolution round 1 - no modules yet
        if self.evaluate_variables:
            self._process_vars_and_locals(directory, var_value_and_file_map, module_data_retrieval)

        # Stage 4: Load modules
        self._load_modules(self.directory, module_loader_registry, dir_filter, module_load_context)

        # Stage 5: Variable resolution round 2 - now with modules
        if self.evaluate_variables:
            self._process_vars_and_locals(directory, var_value_and_file_map, module_data_retrieval)

    def _process_vars_and_locals(self, directory: str,
                                 var_value_and_file_map: Dict[str, Tuple[Any, str]],
                                 module_data_retrieval: Callable[[str], Dict[str, Any]]):
        locals_values = {}
        for file_data in self.out_definitions.values():
            file_locals = file_data.get("locals")
            if not file_locals:
                continue
            for k, v in file_locals[0].items():
                locals_values[k] = v[0]

        # Processing is done in a loop to deal with chained references and the like.
        # Loop while the data is being changed, stop when no more changes are happening.
        # To ensure there's not some kind of oscillation, a cap of 25 passes is in place.
        # More than a couple loops isn't normally expected.
        # NOTE: If this approach proves to be a performance liability, a DAG will be needed.
        loop_count = 0
        for i in range(0, 25):
            loop_count += 1

            made_change = False
            # Put out file layer here so the context works inside the loop
            for file, file_data in self.out_definitions.items():
                eval_context_dict = self.out_evaluations_context.get(file)
                if eval_context_dict is None:
                    eval_context_dict = {}
                    self.out_evaluations_context[file] = eval_context_dict
                    # out_evaluations_context[os.path.join(directory, file)] = {
                    #     var_name: EvaluationContext(os.path.relpath(file.path, directory))
                    # }

                if self._process_vars_and_locals_loop(file_data,
                                                     eval_context_dict,
                                                     os.path.relpath(file, directory),
                                                     var_value_and_file_map, locals_values,
                                                     file_data.get("resource"),
                                                     file_data.get("module"),
                                                     module_data_retrieval,
                                                     directory):
                    made_change = True

                if len(eval_context_dict) == 0:
                    del self.out_evaluations_context[file]
            if not made_change:
                break

        LOGGER.debug("Processing variables took %d loop iterations", loop_count)

    def _process_vars_and_locals_loop(self, out_definitions: Dict,
                                      eval_map_by_var_name: Dict[str, EvaluationContext], relative_file_path: str,
                                      var_value_and_file_map: Dict[str, Tuple[Any, str]],
                                      locals_values: Dict[str, Any],
                                      resource_list: Optional[List[Dict[str, Any]]],
                                      module_list: Optional[List[Dict[str, Any]]],
                                      module_data_retrieval: Callable[[str], Dict[str, Any]],
                                      root_directory: str,
                                      outer_context: str = "") -> bool:

        # Generic loop for handling a source of key/value tuples (e.g., enumerate() or <dict>.items())
        def process_items_helper(key_value_iterator, data_map, context, allow_str_bool_translation: bool):
            made_change = False
            for key, value in list(key_value_iterator()):       # Copy to list to allow deletion
                new_context = f"{context}/{key}" if len(context) != 0 else key

                if isinstance(value, str):
                    altered_value = value

                    had_pattern_match = False
                    for match in _VAR_PATTERN.finditer(value):
                        var_base = match[1]

                        # Expressions such as (from variable definition):
                        #    type = string
                        # are turned into:
                        #    "type = ${string}"
                        if var_base in _SIMPLE_TYPES and match[0] == value:
                            altered_value = var_base
                            had_pattern_match = True
                        else:
                            replaced = _handle_single_var_pattern(var_base, var_value_and_file_map, locals_values,
                                                              resource_list,
                                                              module_list, module_data_retrieval,
                                                              eval_map_by_var_name,
                                                              new_context, value, root_directory)
                            if replaced != var_base:
                                if match[0] == value:
                                    altered_value = replaced
                                else:
                                    altered_value = altered_value.replace(match[0], str(replaced))
                                had_pattern_match = True

                    if not had_pattern_match:
                        # tomap is annoying because the curly braces in the string break the regex. Rather than
                        # coming up with something that's significantly more complex, we'll special case this
                        # check. Only do this when there wasn't a pattern match to make sure there are no
                        # variables lingering in the map value.
                        # https://www.terraform.io/docs/configuration/functions/tomap.html
                        if value.startswith("${tomap(") and value.endswith(")}"):
                            trimmed = value[8:-2]
                            trimmed = trimmed.replace(":", "=")     # converted to colons by parser #shrug
                            altered_value = _eval_string(trimmed)

                            if not isinstance(altered_value, dict):
                                continue

<<<<<<< HEAD
                            # If there is a string and anything else, convert to string
                            had_string = False
                            had_something_else = False
                            for k, v in altered_value.items():
                                if v == "${True}":
                                    altered_value[k] = True
                                    v = True
                                elif v == "${False}":
                                    altered_value[k] = False
                                    v = False

                                if isinstance(v, str):
                                    had_string = True
                                    if had_something_else:
                                        break
                                else:
                                    had_something_else = True
                                    if had_string:
                                        break
                            if had_string and had_something_else:
                                altered_value = {k: _tostring(v) for k, v in altered_value.items()}
                        # Same as above, regex can blow this up
                        # (see parser scenario: tostring_function, INNER_CURLY
                        elif value.startswith("${tostring(\"") and value.endswith("\")}"):
                            altered_value = value[12:-3]

                        # Support HCL 0.11 optional boolean syntax - evaluate "true" to true and "false" to false
                        #
                        # `allow_str_bool_translation` exists because we want to prevent conversion in a dict
                        # which is a direct value. See the "MIXED_BOOL" variable in the "tomap_function" parser
                        # scenario for a situation which worked incorrectly without this.
                        # NOTE: This is probably not a big deal to be removed if this causes problems in other
                        #       places. The MIXED_BOOL test case is technically correct with the TF spec, but
                        #       isn't essential operation for Checkov.
                        elif allow_str_bool_translation and value == "true":
                            altered_value = True
                        elif allow_str_bool_translation and value == "false":
                            altered_value = False

                    if value != altered_value:
                        LOGGER.debug(f"Resolve: %s --> %s", value, altered_value)
                        data_map[key] = altered_value
                        made_change = True
                elif isinstance(value, dict):
                    if self._process_vars_and_locals_loop(value, eval_map_by_var_name, relative_file_path,
                                                     var_value_and_file_map,
                                                     locals_values, resource_list,
                                                     module_list, module_data_retrieval, root_directory,
                                                     new_context):
                        made_change = True

                elif isinstance(value, list):
                    if process_items_helper(lambda: enumerate(value), value, new_context, True):
                        made_change = True
                    # Some special cases that should be pruned from datasets
                    if value == [None] or value == [{}] or len(value) == 0:
                        del data_map[key]
            return made_change

        return process_items_helper(out_definitions.items, out_definitions, outer_context, False)

    def _load_modules(self, root_dir: str, module_loader_registry: ModuleLoaderRegistry,
                      dir_filter: Callable[[str], bool], module_load_context: Optional[str]):
        all_module_definitions = {}
        all_module_evaluations_context = {}
        for file in list(self.out_definitions.keys()):
            file_data = self.out_definitions.get(file)
            module_calls = file_data.get("module")
            if not module_calls or not isinstance(module_calls, list):
=======
            elif isinstance(value, list):
                if len(value) > 0 and value[0] != value:
                    if process_items_helper(lambda: enumerate(value), value, new_context, True):
                        made_change = True
                # Some special cases that should be pruned from datasets
                if value == [None] or value == [{}] or value == [[]] or len(value) == 0:
                    del data_map[key]
        return made_change

    return process_items_helper(out_definitions.items, out_definitions, outer_context, False)


def _load_modules(out_definitions: Dict,
                  out_evaluations_context: Dict[str, Dict[str, EvaluationContext]],
                  out_parsing_errors: Dict[str, Exception],
                  env_vars: Mapping[str, str],
                  directory: str, module_loader_registry: ModuleLoaderRegistry,
                  dir_filter: Callable[[str], bool],
                  module_load_context: Optional[str]):

    all_module_definitions = {}
    all_module_evaluations_context = {}
    for file, file_data in out_definitions.items():
        module_calls = file_data.get("module")
        if not module_calls or not isinstance(module_calls, list):
            continue

        for module_index, module_call in enumerate(module_calls):
            if not isinstance(module_call, dict):
>>>>>>> e90b434d
                continue

            for module_index, module_call in enumerate(module_calls):
                if not isinstance(module_call, dict):
                    continue

                # There should only be one module reference per outer dict, but... safety first
                for module_call_name, module_call_data in module_call.items():
                    if not isinstance(module_call_data, dict):
                        continue

<<<<<<< HEAD
                    source = module_call_data.get("source")
                    if not source or not isinstance(source, list):
                        continue
                    source = source[0]

                    # Special handling for local sources to make sure we aren't double-parsing
                    if source.startswith("./") or source.startswith("../"):
                        source = os.path.normpath(os.path.join(os.path.dirname(file), source))

                    version = module_call_data.get("version", "latest")
                    if version and isinstance(version, list):
                        version = version[0]
                    try:
                        with module_loader_registry.load(root_dir, source, version) as content:
                            if not content.loaded():
                                continue
=======
                version = module_call_data.get("version")
                if version and isinstance(version, list):
                    version = version[0]

                try:
                    with module_loader_registry.load(os.path.dirname(file), source, version) as content:
                        if not content.loaded():
                            continue

                        # Variables being passed to module, "source" and "version" are reserved
                        specified_vars = {k: v[0] for k, v in module_call_data.items()
                                          if k != "source" and k != "version"}

                        module_definitions = {}
                        module_evaluations_context = {}
                        _internal_dir_load(content.path(), module_definitions,
                                           module_evaluations_context, out_parsing_errors, env_vars,
                                           specified_vars, module_loader_registry, dir_filter,
                                           module_load_context)
>>>>>>> e90b434d

                            # Variables being passed to module, "source" and "version" are reserved
                            specified_vars = {k: v[0] for k, v in module_call_data.items()
                                              if k != "source" and k != "version"}

                            if not dir_filter(os.path.abspath(content.path())):
                                continue
                            self._internal_dir_load(directory=content.path(), module_loader_registry=module_loader_registry,
                                                    dir_filter=dir_filter, specified_vars=specified_vars, module_load_context=module_load_context)

                            module_definitions = {path: self.out_definitions[path] for path in list(self.out_definitions.keys()) if os.path.dirname(path) == content.path()}

                            if not module_definitions:
                                continue

                            # NOTE: Modules are put into the main TF definitions structure "as normal" with the
                            #       notable exception of the file name. For loaded modules referrer information is
                            #       appended to the file name to create this format:
                            #         <file_name>[<referred_file>#<referrer_index>]
                            #       For example:
                            #         /the/path/module/my_module.tf[/the/path/main.tf#0]
                            #       The referrer and index allow a module allow a module to be loaded multiple
                            #       times with differing data.
                            #
                            #       In addition, the referring block will have a "__resolved__" key added with a
                            #       list pointing to the location of the module data that was resolved. For example:
                            #         "__resolved__": ["/the/path/module/my_module.tf[/the/path/main.tf#0]"]

                            resolved_loc_list = module_call_data.get(RESOLVED_MODULE_ENTRY_NAME)
                            if resolved_loc_list is None:
                                resolved_loc_list = []
                                module_call_data[RESOLVED_MODULE_ENTRY_NAME] = resolved_loc_list

                            # NOTE: Modules can load other modules, so only append referrer information where it
                            #       has not already been added.
                            keys = list(module_definitions.keys())
                            for key in keys:
                                if key.endswith("]"):
                                    continue
                                new_key = f"{key}[{file}#{module_index}]"
                                module_definitions[new_key] = \
                                    module_definitions[key]
                                del module_definitions[key]
                                del self.out_definitions[key]

                                resolved_loc_list.append(new_key)

                            deep_merge.merge(all_module_definitions, module_definitions)
                    except Exception as e:
                        logging.warning("Unable to load module (source=\"%s\" version=\"%s\"): %s",
                                        source, version, e)
                        pass

        if all_module_definitions:
            deep_merge.merge(self.out_definitions, all_module_definitions)
            deep_merge.merge(self.out_evaluations_context, all_module_evaluations_context)


def _handle_single_var_pattern(orig_variable: str, var_value_and_file_map: Dict[str, Tuple[Any, str]],
                               locals_values: Dict[str, Any],
                               resource_list: Optional[List[Dict[str, Any]]],
                               module_list: Optional[List[Dict[str, Any]]],
                               module_data_retrieval: Callable[[str], Dict[str, Any]],
                               eval_map_by_var_name: Dict[str, EvaluationContext],
                               context, orig_variable_full, root_directory: str) -> Any:
    if "${" in orig_variable:
        return orig_variable

    elif orig_variable.startswith("module."):
        if not module_list:
            return orig_variable

        # Reference to module outputs, example: 'module.bucket.bucket_name'
        ref_tokens = orig_variable.split(".")
        if len(ref_tokens) != 3:
            return orig_variable        # fail safe, can the length ever be something other than 3?

        try:
            ref_list = jmespath.search(f"[].{ref_tokens[1]}.{RESOLVED_MODULE_ENTRY_NAME}[]", module_list)
            #                                ^^^^^^^^^^^^^ module name

            if not ref_list or not isinstance(ref_list, list):
                return orig_variable

            for ref in ref_list:
                module_data = module_data_retrieval(ref)
                if not module_data:
                    continue

                result = _handle_indexing(ref_tokens[2],
                                          lambda r: jmespath.search(f"output[].{ref_tokens[2]}.value[] | [0]",
                                                                    module_data))
                if result:
                    logging.debug("Resolved module ref:  %s --> %s", orig_variable, result)
                    return result
        except ValueError:
            pass
        return orig_variable

    elif orig_variable == "True":
        return True
    elif orig_variable == "False":
        return False

    elif orig_variable.startswith("var."):
        var_name = orig_variable[4:]
        var_value_and_file = _handle_indexing(var_name, lambda r: var_value_and_file_map.get(r))
        if var_value_and_file is not None:
            var_value, var_file = var_value_and_file
            eval_context = eval_map_by_var_name.get(var_name)
            if eval_context is None:
                eval_map_by_var_name[var_name] = EvaluationContext(os.path.relpath(var_file, root_directory),
                                                                   var_value,
                                                                   [VarReference(var_name,
                                                                                 orig_variable_full,
                                                                                 context)])
            else:
                eval_context.definitions.append(VarReference(var_name, orig_variable_full, context))
            return var_value
    elif orig_variable.startswith("local."):
        var_value = _handle_indexing(orig_variable[6:], lambda r: locals_values.get(r))
        if var_value is not None:
            return var_value
    elif orig_variable.startswith("to") and orig_variable.endswith(")"):
        # https://www.terraform.io/docs/configuration/functions/tobool.html
        if orig_variable.startswith("tobool("):
            bool_variable = orig_variable[7:-1].lower()
            return convert_str_to_bool(bool_variable)
        # https://www.terraform.io/docs/configuration/functions/tolist.html
        elif orig_variable.startswith("tolist("):
            altered_value = _eval_string(orig_variable[7:-1])
            return altered_value if isinstance(altered_value, list) else list(altered_value)
        # NOTE: tomap as handled outside this loop (see below)
        # https://www.terraform.io/docs/configuration/functions/tonumber.html
        elif orig_variable.startswith("tonumber("):
            num_variable = orig_variable[9:-1]
            if num_variable.startswith('"') and num_variable.endswith('"'):
                num_variable = num_variable[1:-1]
            try:
                if "." in num_variable:
                    return float(num_variable)
                else:
                    return int(num_variable)
            except ValueError:
                return orig_variable
        # https://www.terraform.io/docs/configuration/functions/toset.html
        elif orig_variable.startswith("toset("):
            return set(_eval_string(orig_variable[6:-1]))
        # https://www.terraform.io/docs/configuration/functions/tostring.html
        elif orig_variable.startswith("tostring("):
            altered_value = orig_variable[9:-1]
            # Indicates a safe string, all good
            if altered_value.startswith('"') and altered_value.endswith('"'):
                return altered_value[1:-1]
            # Otherwise, need to check for valid types (number or bool)
            bool_value = convert_str_to_bool(altered_value)
            if isinstance(bool_value, bool):
                return bool_value
            else:
                try:
                    if "." in altered_value:
                        return str(float(altered_value))
                    else:
                        return str(int(altered_value))
                except ValueError:
                    return orig_variable     # no change
    # TODO - format() support, still in progress
    # elif orig_variable.startswith("format(") and orig_variable.endswith(")"):
    #     format_tokens = orig_variable[7:-1].split(",")
    #     return format_tokens[0].format([_to_native_value(t) for t in format_tokens[1:]])

    elif _RESOURCE_REF_PATTERN.match(orig_variable):
        # Reference to resources, example: 'aws_s3_bucket.example.bucket'
        # TODO: handle index into map/list
        try:
            result = jmespath.search(f"[].{orig_variable}[] | [0]", resource_list)
        except ValueError:
            pass
        else:
            if result is not None:
                return result

    return orig_variable        # fall back to no change


def _handle_indexing(reference: str, data_source: Callable[[str], Optional[Any]]) -> Optional[Any]:
    if reference.endswith("]") and "[" in reference:
        base_ref = reference[:reference.rindex("[")]
        value = data_source(base_ref)
        reference_val = reference[reference.rindex("[") + 1: -1]
        if isinstance(value, dict):
            return value.get(reference_val)
        elif isinstance(value, list):
            try:
                return value[int(reference_val)]
            except ValueError as e:
                # TODO: handle count.index correctly
                logging.debug(f'Failed to parse index int out of {reference_val}')
                logging.debug(e, stack_info=True)
                return
    else:
        return data_source(reference)


def _load_or_die_quietly(file: os.PathLike, parsing_errors: Dict) -> Optional[Mapping]:
    """
Load JSON or HCL, depending on filename.
    :return: None if the file can't be loaded
    """

    file_path = os.fspath(file)
    file_name = os.path.basename(file_path)

    try:
        with open(file, "r") as f:
            if file_name.endswith(".json"):
                return _clean_bad_definitions(json.load(f))
            else:
                return _clean_bad_definitions(hcl2.load(f))
    except Exception as e:
        LOGGER.debug(f'failed while parsing file {file}', exc_info=e)
        parsing_errors[file_path] = e
        return None


def _clean_bad_definitions(tf_definition_list):
    return {
        block_type: list(filter(lambda definition_list: block_type == 'locals' or len(definition_list.keys()) == 1, tf_definition_list[block_type]))
        for block_type in tf_definition_list.keys()
    }


def _eval_string(value: str) -> Any:
    value_string = value.replace("'", '"')
    parsed = hcl2.loads(f'eval = {value_string}\n')      # NOTE: newline is needed
    return parsed["eval"][0]


def _to_native_value(value: str) -> Any:
    if value.startswith('"') or value.startswith("'"):
        return value[1:-1]
    else:
        return _eval_string(value)


def _tostring(value: Any) -> str:
    if value is True:
        return "true"
    elif value is False:
        return "false"
    return str(value)<|MERGE_RESOLUTION|>--- conflicted
+++ resolved
@@ -166,29 +166,8 @@
                 if auto_vars_files is None:
                     auto_vars_files = [file]
                 else:
-                    auto_vars_files.append(file.path)
-                continue
-<<<<<<< HEAD
-=======
-        except OSError:
-            # Skip files that can't be accessed
-            continue
-
-        # Variable files
-        # See: https://www.terraform.io/docs/configuration/variables.html#variable-definitions-tfvars-files
-        if file.name == "terraform.tfvars.json":
-            json_tfvars = file
-            continue
-        elif file.name == "terraform.tfvars":
-            hcl_tfvars = file
-            continue
-        elif file.name.endswith(".auto.tfvars.json") or file.name.endswith(".auto.tfvars"):
-            if auto_vars_files is None:
-                auto_vars_files = [file]
-            else:
-                auto_vars_files.append(file)
-            continue
->>>>>>> e90b434d
+                    auto_vars_files.append(file)
+                continue
 
             # Resource files
             if file.name.endswith(".tf.json") or file.name.endswith(".tf"):
@@ -212,7 +191,6 @@
                         if not isinstance(var_definition, dict):
                             continue
 
-<<<<<<< HEAD
                         default_value = var_definition.get("default")
                         if default_value is not None and isinstance(default_value, list):
                             var_value_and_file_map[var_name] = default_value[0], file.path
@@ -234,11 +212,19 @@
             var_value_and_file_map[key[7:]] = value, f"env:{key}"
         if hcl_tfvars:                                                      # terraform.tfvars
             data = _load_or_die_quietly(hcl_tfvars, self.out_parsing_errors)
-=======
-                    default_value = var_definition.get("default")
-                    if default_value is not None and isinstance(default_value, list):
-                        var_value_and_file_map[var_name] = default_value[0], file.path
-
+            if data:
+                var_value_and_file_map.update({k: (v, hcl_tfvars.path) for k, v in data.items()})
+        if json_tfvars:                                                     # terraform.tfvars.json
+            data = _load_or_die_quietly(json_tfvars, self.out_parsing_errors)
+            if data:
+                var_value_and_file_map.update({k: (v, json_tfvars.path) for k, v in data.items()})
+        if auto_vars_files:                                                 # *.auto.tfvars / *.auto.tfvars.json
+            for var_file in sorted(auto_vars_files, key=lambda e: e.name):
+                data = _load_or_die_quietly(var_file, self.out_parsing_errors)
+                if data:
+                    var_value_and_file_map.update({k: (v, var_file.path) for k, v in data.items()})
+        if specified_vars:                                                  # specified
+            var_value_and_file_map.update({k: (v, "manual specification") for k, v in specified_vars.items()})
     # Stage 2: Load vars in proper order:
     #          https://www.terraform.io/docs/configuration/variables.html#variable-definition-precedence
     #          Defaults are loaded in stage 1.
@@ -265,20 +251,10 @@
     if auto_vars_files:                                                 # *.auto.tfvars / *.auto.tfvars.json
         for var_file in sorted(auto_vars_files, key=lambda e: e.name):
             data = _load_or_die_quietly(var_file, out_parsing_errors)
->>>>>>> e90b434d
             if data:
-                var_value_and_file_map.update({k: (v, hcl_tfvars.path) for k, v in data.items()})
-        if json_tfvars:                                                     # terraform.tfvars.json
-            data = _load_or_die_quietly(json_tfvars, self.out_parsing_errors)
-            if data:
-                var_value_and_file_map.update({k: (v, json_tfvars.path) for k, v in data.items()})
-        if auto_vars_files:                                                 # *.auto.tfvars / *.auto.tfvars.json
-            for var_file in sorted(auto_vars_files, key=os.DirEntry.name):
-                data = _load_or_die_quietly(var_file, self.out_parsing_errors)
-                if data:
-                    var_value_and_file_map.update({k: (v, var_file.path) for k, v in data.items()})
-        if specified_vars:                                                  # specified
-            var_value_and_file_map.update({k: (v, "manual specification") for k, v in specified_vars.items()})
+                var_value_and_file_map.update({k: (v, var_file.path) for k, v in data.items()})
+    if specified_vars:                                                  # specified
+        var_value_and_file_map.update({k: (v, "manual specification") for k, v in specified_vars.items()})
 
         # IMPLEMENTATION NOTE: When resolving `module.` references, access to the entire data map is needed. It
         #                      may be a little overboard, but I don't want to just pass the entire data map down
@@ -403,7 +379,6 @@
                             if not isinstance(altered_value, dict):
                                 continue
 
-<<<<<<< HEAD
                             # If there is a string and anything else, convert to string
                             had_string = False
                             had_something_else = False
@@ -455,13 +430,14 @@
                                                      new_context):
                         made_change = True
 
-                elif isinstance(value, list):
+            elif isinstance(value, list):
+                if len(value) > 0 and value[0] != value:
                     if process_items_helper(lambda: enumerate(value), value, new_context, True):
                         made_change = True
-                    # Some special cases that should be pruned from datasets
-                    if value == [None] or value == [{}] or len(value) == 0:
-                        del data_map[key]
-            return made_change
+                # Some special cases that should be pruned from datasets
+                if value == [None] or value == [{}] or value == [[]] or len(value) == 0:
+                    del data_map[key]
+        return made_change
 
         return process_items_helper(out_definitions.items, out_definitions, outer_context, False)
 
@@ -473,37 +449,6 @@
             file_data = self.out_definitions.get(file)
             module_calls = file_data.get("module")
             if not module_calls or not isinstance(module_calls, list):
-=======
-            elif isinstance(value, list):
-                if len(value) > 0 and value[0] != value:
-                    if process_items_helper(lambda: enumerate(value), value, new_context, True):
-                        made_change = True
-                # Some special cases that should be pruned from datasets
-                if value == [None] or value == [{}] or value == [[]] or len(value) == 0:
-                    del data_map[key]
-        return made_change
-
-    return process_items_helper(out_definitions.items, out_definitions, outer_context, False)
-
-
-def _load_modules(out_definitions: Dict,
-                  out_evaluations_context: Dict[str, Dict[str, EvaluationContext]],
-                  out_parsing_errors: Dict[str, Exception],
-                  env_vars: Mapping[str, str],
-                  directory: str, module_loader_registry: ModuleLoaderRegistry,
-                  dir_filter: Callable[[str], bool],
-                  module_load_context: Optional[str]):
-
-    all_module_definitions = {}
-    all_module_evaluations_context = {}
-    for file, file_data in out_definitions.items():
-        module_calls = file_data.get("module")
-        if not module_calls or not isinstance(module_calls, list):
-            continue
-
-        for module_index, module_call in enumerate(module_calls):
-            if not isinstance(module_call, dict):
->>>>>>> e90b434d
                 continue
 
             for module_index, module_call in enumerate(module_calls):
@@ -515,7 +460,6 @@
                     if not isinstance(module_call_data, dict):
                         continue
 
-<<<<<<< HEAD
                     source = module_call_data.get("source")
                     if not source or not isinstance(source, list):
                         continue
@@ -532,27 +476,6 @@
                         with module_loader_registry.load(root_dir, source, version) as content:
                             if not content.loaded():
                                 continue
-=======
-                version = module_call_data.get("version")
-                if version and isinstance(version, list):
-                    version = version[0]
-
-                try:
-                    with module_loader_registry.load(os.path.dirname(file), source, version) as content:
-                        if not content.loaded():
-                            continue
-
-                        # Variables being passed to module, "source" and "version" are reserved
-                        specified_vars = {k: v[0] for k, v in module_call_data.items()
-                                          if k != "source" and k != "version"}
-
-                        module_definitions = {}
-                        module_evaluations_context = {}
-                        _internal_dir_load(content.path(), module_definitions,
-                                           module_evaluations_context, out_parsing_errors, env_vars,
-                                           specified_vars, module_loader_registry, dir_filter,
-                                           module_load_context)
->>>>>>> e90b434d
 
                             # Variables being passed to module, "source" and "version" are reserved
                             specified_vars = {k: v[0] for k, v in module_call_data.items()
