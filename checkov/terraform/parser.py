--- conflicted
+++ resolved
@@ -2,25 +2,12 @@
 
 import logging
 import os
-<<<<<<< HEAD
-import re
-from collections.abc import Sequence
-from copy import deepcopy
-from json import dumps, loads
-from pathlib import Path
-from typing import Optional, Dict, Mapping, Set, Tuple, Callable, Any, List, Type, TYPE_CHECKING
-=======
 from copy import deepcopy
 from typing import Optional, Dict, Mapping, Set, Tuple, Callable, Any, List
->>>>>>> 2fb967da
 
 import deep_merge
 
-<<<<<<< HEAD
-from checkov.common.runners.base_runner import filter_ignored_paths, IGNORE_HIDDEN_DIRECTORY_ENV
-=======
 from checkov.common.runners.base_runner import filter_ignored_paths, IGNORE_HIDDEN_DIRECTORY_ENV, strtobool
->>>>>>> 2fb967da
 from checkov.common.util.consts import DEFAULT_EXTERNAL_MODULES_DIR, RESOLVED_MODULE_ENTRY_NAME
 from checkov.common.util.type_forcers import force_list
 from checkov.common.variables.context import EvaluationContext
@@ -30,28 +17,12 @@
 from checkov.terraform.module_loading.module_finder import load_tf_modules
 from checkov.terraform.module_loading.registry import module_loader_registry as default_ml_registry, \
     ModuleLoaderRegistry
-<<<<<<< HEAD
-from checkov.common.util.parser_utils import eval_string, find_var_blocks
-
-if TYPE_CHECKING:
-    from typing_extensions import TypeAlias
-
-
-_Hcl2Payload: TypeAlias = "dict[str, list[dict[str, Any]]]"
-
-external_modules_download_path = os.environ.get('EXTERNAL_MODULES_DIR', DEFAULT_EXTERNAL_MODULES_DIR)
-GOOD_BLOCK_TYPES = {BlockType.LOCALS, BlockType.TERRAFORM}  # used for cleaning bad tf definitions
-
-ENTITY_NAME_PATTERN = re.compile(r"[^\W0-9][\w-]*")
-RESOLVED_MODULE_PATTERN = re.compile(r"\[.+\#.+\]")
-=======
 from checkov.common.util.parser_utils import get_tf_definition_key_from_module_dependency, \
     TERRAFORM_NESTED_MODULE_PATH_ENDING, is_acceptable_module_param
 from checkov.terraform.modules.module_utils import load_or_die_quietly, safe_index, \
     remove_module_dependency_from_path, get_module_dependency_map, get_module_dependency_map_support_nested_modules, \
     clean_parser_types, serialize_definitions
 
->>>>>>> 2fb967da
 
 def _filter_ignored_paths(root: str, paths: list[str], excluded_paths: list[str] | None) -> None:
     filter_ignored_paths(root, paths, excluded_paths)
@@ -135,11 +106,7 @@
 
     def parse_file(self, file: str, parsing_errors: Optional[Dict[str, Exception]] = None) -> Optional[Dict[str, Any]]:
         if file.endswith(".tf") or file.endswith(".tf.json") or file.endswith(".hcl"):
-<<<<<<< HEAD
-            parse_result = _load_or_die_quietly(file, parsing_errors)
-=======
             parse_result = load_or_die_quietly(file, parsing_errors)
->>>>>>> 2fb967da
             if parse_result:
                 parse_result = serialize_definitions(parse_result)
                 parse_result = clean_parser_types(parse_result)
@@ -634,164 +601,6 @@
                     logging.warning(e, exc_info=False)
         return module, tf_definitions
 
-<<<<<<< HEAD
-    @staticmethod
-    def _clean_parser_types(conf: dict[str, Any]) -> dict[str, Any]:
-        if not conf:
-            return conf
-
-        sorted_keys = list(conf.keys())
-        first_key_type = type(sorted_keys[0])
-        if first_key_type is None:
-            return {}
-
-        if all(isinstance(x, first_key_type) for x in sorted_keys):
-            sorted_keys.sort()
-
-        # Create a new dict where the keys are sorted alphabetically
-        sorted_conf = {key: conf[key] for key in sorted_keys}
-        for attribute, values in sorted_conf.items():
-            if attribute == 'alias':
-                continue
-            if isinstance(values, list):
-                sorted_conf[attribute] = Parser._clean_parser_types_lst(values)
-            elif isinstance(values, dict):
-                sorted_conf[attribute] = Parser._clean_parser_types(values)
-            elif isinstance(values, str) and values in ('true', 'false'):
-                sorted_conf[attribute] = True if values == 'true' else False
-            elif isinstance(values, set):
-                sorted_conf[attribute] = Parser._clean_parser_types_lst(list(values))
-            elif isinstance(values, Tree):
-                sorted_conf[attribute] = str(values)
-        return sorted_conf
-
-    @staticmethod
-    def _clean_parser_types_lst(values: list[Any]) -> list[Any]:
-        for idx, val in enumerate(values):
-            if isinstance(val, dict):
-                values[idx] = Parser._clean_parser_types(val)
-            elif isinstance(val, list):
-                values[idx] = Parser._clean_parser_types_lst(val)
-            elif isinstance(val, str):
-                if val == 'true':
-                    values[idx] = True
-                elif val == 'false':
-                    values[idx] = False
-            elif isinstance(val, set):
-                values[idx] = Parser._clean_parser_types_lst(list(val))
-        str_values_in_lst = [val for val in values if isinstance(val, str)]
-        str_values_in_lst.sort()
-        result_values = [val for val in values if not isinstance(val, str)]
-        result_values.extend(str_values_in_lst)
-        return result_values
-
-    @staticmethod
-    def _serialize_definitions(tf_definitions: dict[str, _Hcl2Payload]) -> dict[str, _Hcl2Payload]:
-        return loads(dumps(tf_definitions, cls=CustomJSONEncoder))
-
-    @staticmethod
-    def get_next_vertices(evaluated_files: list[str], unevaluated_files: list[str]) -> tuple[list[str], list[str]]:
-        """
-        This function implements a lazy separation of levels for the evaluated files. It receives the evaluated
-        files, and returns 2 lists:
-        1. The next level of files - files from the unevaluated_files which have no unresolved dependency (either
-            no dependency or all dependencies were evaluated).
-        2. unevaluated - files which have yet to be evaluated, and still have pending dependencies
-
-        Let's say we have this dependency tree:
-        a -> b
-        x -> b
-        y -> c
-        z -> b
-        b -> c
-        c -> d
-
-        The first run will return [a, y, x, z] as the next level since all of them have no dependencies
-        The second run with the evaluated being [a, y, x, z] will return [b] as the next level.
-        Please mind that [c] has some resolved dependencies (from y), but has unresolved dependencies from [b].
-        The third run will return [c], and the fourth will return [d].
-        """
-        next_level, unevaluated, do_not_eval_yet = [], [], []
-        for key in unevaluated_files:
-            found = False
-            for eval_key in evaluated_files:
-                if eval_key in key:
-                    found = True
-                    break
-            if not found:
-                do_not_eval_yet.append(key.split('[')[0])
-                unevaluated.append(key)
-            else:
-                next_level.append(key)
-
-        move_to_uneval = list(filter(lambda k: k.split('[')[0] in do_not_eval_yet, next_level))
-        for k in move_to_uneval:
-            next_level.remove(k)
-            unevaluated.append(k)
-        return next_level, unevaluated
-
-    @staticmethod
-    def get_module_dependency_map(tf_definitions):
-        """
-        :param tf_definitions, with paths in format 'dir/main.tf[module_dir/main.tf#0]'
-        :return module_dependency_map: mapping between directories and the location of its module definition:
-                {'dir': 'module_dir/main.tf'}
-        :return tf_definitions: with paths in format 'dir/main.tf'
-        """
-        module_dependency_map = {}
-        copy_of_tf_definitions = {}
-        dep_index_mapping: Dict[Tuple[str, str], List[str]] = {}
-        origin_keys = list(filter(lambda k: not k.endswith(']'), tf_definitions.keys()))
-        unevaluated_keys = list(filter(lambda k: k.endswith(']'), tf_definitions.keys()))
-        for file_path in origin_keys:
-            dir_name = os.path.dirname(file_path)
-            module_dependency_map[dir_name] = [[]]
-            copy_of_tf_definitions[file_path] = deepcopy(tf_definitions[file_path])
-
-        next_level, unevaluated_keys = Parser.get_next_vertices(origin_keys, unevaluated_keys)
-        while next_level:
-            for file_path in next_level:
-                path, module_dependency, module_dependency_num = remove_module_dependency_in_path(file_path)
-                dir_name = os.path.dirname(path)
-                current_deps = deepcopy(module_dependency_map[os.path.dirname(module_dependency)])
-                for dep in current_deps:
-                    dep.append(module_dependency)
-                if dir_name not in module_dependency_map:
-                    module_dependency_map[dir_name] = current_deps
-                elif current_deps not in module_dependency_map[dir_name]:
-                    module_dependency_map[dir_name] += current_deps
-                copy_of_tf_definitions[path] = deepcopy(tf_definitions[file_path])
-                origin_keys.append(path)
-                dep_index_mapping.setdefault((path, module_dependency), []).append(module_dependency_num)
-            next_level, unevaluated_keys = Parser.get_next_vertices(origin_keys, unevaluated_keys)
-        for key, dep_trails in module_dependency_map.items():
-            hashes = set()
-            deduped = []
-            for trail in dep_trails:
-                trail_hash = unify_dependency_path(trail)
-                if trail_hash in hashes:
-                    continue
-                hashes.add(trail_hash)
-                deduped.append(trail)
-            module_dependency_map[key] = deduped
-        return module_dependency_map, copy_of_tf_definitions, dep_index_mapping
-
-    @staticmethod
-    def get_new_module(
-            source_dir: str,
-            module_dependency_map: Dict[str, List[List[str]]],
-            module_address_map: Dict[Tuple[str, str], str],
-            external_modules_source_map: Dict[Tuple[str, str], str],
-            dep_index_mapping: Dict[Tuple[str, str], List[str]],
-    ) -> Module:
-        return Module(
-            source_dir=source_dir,
-            module_dependency_map=module_dependency_map,
-            module_address_map=module_address_map,
-            external_modules_source_map=external_modules_source_map,
-            dep_index_mapping=dep_index_mapping
-        )
-=======
     def get_file_key_with_nested_data(self, file, nested_data):
         if not nested_data:
             return file
@@ -808,7 +617,6 @@
                                                     nested_data.get('module_index'),
                                                     nested_data.get('nested_modules_data'))
         return get_tf_definition_key_from_module_dependency(key, f"{file}{nested_key}", module_index)
->>>>>>> 2fb967da
 
     def add_tfvars(self, module: Module, source: str) -> None:
         if not self.external_variables_data:
@@ -825,121 +633,6 @@
             self.dirname_cache[path] = dirname_path
         return dirname_path
 
-<<<<<<< HEAD
-
-def _load_or_die_quietly(
-    file: str | Path, parsing_errors: dict[str, Exception], clean_definitions: bool = True
-) -> _Hcl2Payload | None:
-    """
-Load JSON or HCL, depending on filename.
-    :return: None if the file can't be loaded
-    """
-
-    file_path = os.fspath(file)
-    file_name = os.path.basename(file_path)
-
-    try:
-        logging.debug(f"Parsing {file_path}")
-
-        with open(file_path, "r", encoding="utf-8-sig") as f:
-            if file_name.endswith(".json"):
-                return json.load(f)
-            else:
-                raw_data = hcl2.load(f)
-                non_malformed_definitions = validate_malformed_definitions(raw_data)
-                if clean_definitions:
-                    return clean_bad_definitions(non_malformed_definitions)
-                else:
-                    return non_malformed_definitions
-    except Exception as e:
-        logging.debug(f'failed while parsing file {file_path}', exc_info=True)
-        parsing_errors[file_path] = e
-        return None
-
-
-def _is_valid_block(block: Any) -> bool:
-    if not isinstance(block, dict):
-        return True
-
-    # if the block is empty, there's no need to process it further
-    if not block:
-        return False
-
-    entity_name = next(iter(block.keys()))
-    if re.fullmatch(ENTITY_NAME_PATTERN, entity_name):
-        return True
-    return False
-
-
-def validate_malformed_definitions(raw_data: _Hcl2Payload) -> _Hcl2Payload:
-    return {
-        block_type: [block for block in blocks if _is_valid_block(block)]
-        for block_type, blocks in raw_data.items()
-    }
-
-
-def clean_bad_definitions(tf_definition_list: _Hcl2Payload) -> _Hcl2Payload:
-    return {
-        block_type: [
-            definition
-            for definition in definition_list
-            if block_type in GOOD_BLOCK_TYPES or not isinstance(definition, dict) or len(definition) == 1
-        ]
-        for block_type, definition_list in tf_definition_list.items()
-    }
-
-
-def _to_native_value(value: str) -> Any:
-    if value.startswith('"') or value.startswith("'"):
-        return value[1:-1]
-    else:
-        return eval_string(value)
-
-
-def _remove_module_dependency_in_path(path: str) -> str:
-    """
-    :param path: path that looks like "dir/main.tf[other_dir/x.tf#0]
-    :return: only the outer path: dir/main.tf
-    """
-    if re.findall(RESOLVED_MODULE_PATTERN, path):
-        path = re.sub(RESOLVED_MODULE_PATTERN, '', path)
-    return path
-
-
-def _safe_index(sequence_hopefully: Sequence[Any], index: int) -> Any:
-    try:
-        return sequence_hopefully[index]
-    except IndexError:
-        logging.debug(f'Failed to parse index int ({index}) out of {sequence_hopefully}', exc_info=True)
-        return None
-
-
-def is_acceptable_module_param(value: Any) -> bool:
-    """
-    This function determines if a value should be passed to a module as a parameter. We don't want to pass
-    unresolved var, local or module references because they can't be resolved from the module, so they need
-    to be resolved prior to being passed down.
-    """
-    value_type = type(value)
-    if value_type is dict:
-        for k, v in value.items():
-            if not is_acceptable_module_param(v) or not is_acceptable_module_param(k):
-                return False
-        return True
-    if value_type is set or value_type is list:
-        for v in value:
-            if not is_acceptable_module_param(v):
-                return False
-        return True
-
-    if value_type is not str:
-        return True
-
-    for vbm in find_var_blocks(value):
-        if vbm.is_simple_var():
-            return False
-    return True
-=======
     @staticmethod
     def get_new_module(
             source_dir: str,
@@ -954,5 +647,4 @@
             module_address_map=module_address_map,
             external_modules_source_map=external_modules_source_map,
             dep_index_mapping=dep_index_mapping
-        )
->>>>>>> 2fb967da
+        )