--- conflicted
+++ resolved
@@ -36,14 +36,9 @@
 
 
 class Runner(BaseRunner):
-<<<<<<< HEAD
     check_type = CheckType.BICEP  # noqa: CCE003  # a static attribute
 
     block_type_registries: dict[Literal["parameters", "resources"], BaseCheckRegistry] = {  # noqa: CCE003  # a static attribute
-=======
-    check_type = CheckType.BICEP
-    block_type_registries: dict[Literal["parameters", "resources"], BaseCheckRegistry] = {
->>>>>>> 90c4f6f5
         "parameters": param_registry,
         "resources": resource_registry,
     }
@@ -79,11 +74,11 @@
         runner_filter: RunnerFilter | None = None,
         collect_skip_comments: bool = True,
     ) -> Report:
+        runner_filter = runner_filter or RunnerFilter()
         if not runner_filter.show_progress_bar:
             self.pbar.turn_off_progress_bar()
 
         report = Report(Runner.check_type)
-        runner_filter = runner_filter or RunnerFilter()
         self.root_folder = root_folder
 
         if not self.context or not self.definitions:
