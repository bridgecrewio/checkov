from __future__ import annotations

from pathlib import Path
from typing import TYPE_CHECKING

from checkov.bicep.parser import Parser
from checkov.bicep.utils import get_scannable_file_paths
from checkov.common.graph.graph_builder.consts import GraphSource
from checkov.common.graph.graph_manager import GraphManager
from checkov.bicep.graph_builder.local_graph import BicepLocalGraph

if TYPE_CHECKING:
<<<<<<< HEAD
    from networkx import DiGraph
=======
    from checkov.common.typing import LibraryGraphConnector
>>>>>>> 2fb967da
    from pycep.typing import BicepJson


class BicepGraphManager(GraphManager[BicepLocalGraph, "dict[Path, BicepJson]"]):
<<<<<<< HEAD
    def __init__(self, db_connector: DBConnector[DiGraph], source: str = "Bicep") -> None:
=======
    def __init__(self, db_connector: LibraryGraphConnector, source: str = GraphSource.BICEP) -> None:
>>>>>>> 2fb967da
        super().__init__(db_connector=db_connector, parser=None, source=source)

    def build_graph_from_source_directory(
        self,
        source_dir: str,
        local_graph_class: type[BicepLocalGraph] = BicepLocalGraph,
        render_variables: bool = True,
        parsing_errors: dict[str, Exception] | None = None,
        download_external_modules: bool = False,
        excluded_paths: list[str] | None = None,
    ) -> tuple[BicepLocalGraph, dict[Path, BicepJson]]:
        file_paths = get_scannable_file_paths(root_folder=source_dir)
        definitions, definitions_raw, parsing_errors = Parser().get_files_definitions(file_paths)  # type:ignore[assignment]
        local_graph = self.build_graph_from_definitions(definitions)

        return local_graph, definitions

    def build_graph_from_definitions(
        self, definitions: dict[Path, BicepJson], render_variables: bool = True
    ) -> BicepLocalGraph:
        local_graph = BicepLocalGraph(definitions)
        local_graph.build_graph(render_variables)
        return local_graph<|MERGE_RESOLUTION|>--- conflicted
+++ resolved
@@ -10,20 +10,12 @@
 from checkov.bicep.graph_builder.local_graph import BicepLocalGraph
 
 if TYPE_CHECKING:
-<<<<<<< HEAD
-    from networkx import DiGraph
-=======
     from checkov.common.typing import LibraryGraphConnector
->>>>>>> 2fb967da
     from pycep.typing import BicepJson
 
 
 class BicepGraphManager(GraphManager[BicepLocalGraph, "dict[Path, BicepJson]"]):
-<<<<<<< HEAD
-    def __init__(self, db_connector: DBConnector[DiGraph], source: str = "Bicep") -> None:
-=======
     def __init__(self, db_connector: LibraryGraphConnector, source: str = GraphSource.BICEP) -> None:
->>>>>>> 2fb967da
         super().__init__(db_connector=db_connector, parser=None, source=source)
 
     def build_graph_from_source_directory(
