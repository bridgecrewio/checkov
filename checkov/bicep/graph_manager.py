--- conflicted
+++ resolved
@@ -6,11 +6,8 @@
 from checkov.bicep.parser import Parser
 from checkov.bicep.utils import get_scannable_file_paths
 from checkov.common.graph.db_connectors.db_connector import DBConnector
-<<<<<<< HEAD
-=======
 from checkov.common.graph.graph_builder.consts import GraphSource
 from checkov.common.graph.graph_manager import GraphManager
->>>>>>> 79a33a8d
 from checkov.bicep.graph_builder.local_graph import BicepLocalGraph
 
 if TYPE_CHECKING:
@@ -20,11 +17,7 @@
 
 
 class BicepGraphManager(GraphManager[BicepLocalGraph, "dict[Path, BicepJson]"]):
-<<<<<<< HEAD
-    def __init__(self, db_connector: DBConnector[_LibraryGraph], source: str = "Bicep") -> None:
-=======
-    def __init__(self, db_connector: DBConnector[DiGraph], source: str = GraphSource.BICEP) -> None:
->>>>>>> 79a33a8d
+    def __init__(self, db_connector: DBConnector[_LibraryGraph], source: str = GraphSource.BICEP) -> None:
         super().__init__(db_connector=db_connector, parser=None, source=source)
 
     def build_graph_from_source_directory(
