--- conflicted
+++ resolved
@@ -8,13 +8,7 @@
 
     @staticmethod
     def should_search_for_edges(vertex: KubernetesBlock) -> bool:
-<<<<<<< HEAD
         return vertex.metadata.labels is not None
-=======
-        if vertex.metadata is not None and vertex.metadata.labels is not None:
-            return True
-        return False
->>>>>>> c3467019
 
     @staticmethod
     def find_connections(vertex: KubernetesBlock, vertices: list[KubernetesBlock]) -> list[int]:
