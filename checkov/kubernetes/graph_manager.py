--- conflicted
+++ resolved
@@ -22,24 +22,15 @@
         render_variables: bool = True,
         parsing_errors: dict[str, Exception] | None = None,
         download_external_modules: bool = False,
-<<<<<<< HEAD
-        excluded_paths: list[str] | None = None
-    ) -> tuple[KubernetesLocalGraph, dict[str, list[dict[str, Any]]]]:
-=======
         excluded_paths: list[str] | None = None,
         graph_flags: K8sGraphFlags | None = None
-    ) -> tuple[KubernetesLocalGraph, dict[str, Any]]:
->>>>>>> d0d2ffa5
+    ) -> tuple[KubernetesLocalGraph, dict[str, list[dict[str, Any]]]]:
         definitions, definitions_raw = get_folder_definitions(source_dir, excluded_paths)
         local_graph = self.build_graph_from_definitions(definitions=definitions, render_variables=False, graph_flags=graph_flags)
         return local_graph, definitions
 
     def build_graph_from_definitions(
-<<<<<<< HEAD
-        self, definitions: dict[str, list[dict[str, Any]]], render_variables: bool = True
-=======
-        self, definitions: dict[str, Any], render_variables: bool = True, graph_flags: K8sGraphFlags | None = None
->>>>>>> d0d2ffa5
+        self, definitions: dict[str, list[dict[str, Any]]], render_variables: bool = True, graph_flags: K8sGraphFlags | None = None
     ) -> KubernetesLocalGraph:
         local_graph = KubernetesLocalGraph(definitions)
         if graph_flags is None:
