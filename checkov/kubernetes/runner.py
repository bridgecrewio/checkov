--- conflicted
+++ resolved
@@ -51,9 +51,6 @@
                     (definitions[relative_file_path], definitions_raw[relative_file_path]) = parse_result
 
         for k8_file in definitions.keys():
-<<<<<<< HEAD
-            file_abs_path = os.path.abspath(k8_file)
-=======
 
             # There are a few cases here. If -f was used, there could be a leading / because it's an absolute path,
             # or there will be no leading slash; root_folder will always be none.
@@ -66,7 +63,6 @@
 
             file_abs_path = os.path.abspath(path_to_convert)
 
->>>>>>> 8a4e7eba
             if definitions[k8_file]:
                 for i in range(len(definitions[k8_file])):
                     if (not 'apiVersion' in definitions[k8_file][i].keys()) and (not 'kind' in definitions[k8_file][i].keys()):
