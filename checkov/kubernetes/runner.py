--- conflicted
+++ resolved
@@ -3,26 +3,19 @@
 import logging
 import os
 from typing import Type, Any, TYPE_CHECKING
-<<<<<<< HEAD
-=======
 from copy import deepcopy
->>>>>>> 2fb967da
 
 from checkov.common.checks_infra.registry import get_graph_checks_registry
 from checkov.common.graph.checks_infra.registry import BaseRegistry
 from checkov.common.typing import LibraryGraphConnector
 from checkov.common.graph.graph_builder import CustomAttributes
-<<<<<<< HEAD
-=======
 from checkov.common.graph.graph_builder.consts import GraphSource
->>>>>>> 2fb967da
 from checkov.common.images.image_referencer import ImageReferencerMixin
 from checkov.common.output.extra_resource import ExtraResource
 from checkov.common.output.record import Record
 from checkov.common.output.report import Report, merge_reports
 from checkov.common.bridgecrew.check_type import CheckType
 from checkov.common.runners.base_runner import BaseRunner, CHECKOV_CREATE_GRAPH
-from checkov.common.typing import _CheckResult
 from checkov.kubernetes.checks.resource.registry import registry
 from checkov.kubernetes.graph_builder.local_graph import KubernetesLocalGraph
 from checkov.kubernetes.graph_manager import KubernetesGraphManager
@@ -33,11 +26,8 @@
     get_skipped_checks,
     get_resource_id,
     K8_POSSIBLE_ENDINGS,
-<<<<<<< HEAD
-=======
     PARENT_RESOURCE_ID_KEY_NAME,
     create_check_result,
->>>>>>> 2fb967da
 )
 from checkov.runner_filter import RunnerFilter
 
@@ -47,10 +37,7 @@
     from checkov.common.checks.base_check import BaseCheck
     from checkov.common.graph.checks_infra.base_check import BaseGraphCheck
     from checkov.common.images.image_referencer import Image
-<<<<<<< HEAD
-=======
     from checkov.common.typing import _CheckResult, _EntityContext
->>>>>>> 2fb967da
 
 
 class TimeoutError(Exception):
@@ -67,26 +54,15 @@
     def __init__(
         self,
         graph_class: Type[KubernetesLocalGraph] = KubernetesLocalGraph,
-<<<<<<< HEAD
-        db_connector: NetworkxConnector | None = None,
-        source: str = "Kubernetes",
-=======
         db_connector: LibraryGraphConnector | None = None,
         source: str = GraphSource.KUBERNETES,
->>>>>>> 2fb967da
         graph_manager: KubernetesGraphManager | None = None,
         external_registries: list[BaseRegistry] | None = None,
         report_type: str = check_type
     ) -> None:
-<<<<<<< HEAD
-        db_connector = db_connector or NetworkxConnector()
-
-        super().__init__(file_extensions=K8_POSSIBLE_ENDINGS)
-=======
 
         super().__init__(file_extensions=K8_POSSIBLE_ENDINGS)
         db_connector = db_connector or self.db_connector
->>>>>>> 2fb967da
         self.external_registries = [] if external_registries is None else external_registries
         self.graph_class = graph_class
         self.graph_manager = \
@@ -135,10 +111,6 @@
                     file_abs_path = _get_entity_abs_path(root_folder, vertex.path)
                     report.add_resource(f'{file_abs_path}:{vertex.id}')
                 self.graph_manager.save_graph(local_graph)
-<<<<<<< HEAD
-                self.definitions = local_graph.definitions
-=======
->>>>>>> 2fb967da
         self.pbar.initiate(len(self.definitions))
         report = self.check_definitions(root_folder, runner_filter, report, collect_skip_comments=collect_skip_comments)
 
@@ -163,8 +135,6 @@
 
         return report
 
-<<<<<<< HEAD
-=======
     def spread_list_items(self) -> None:
         for _, file_conf in self.definitions.items():
             for resource in file_conf:
@@ -172,7 +142,6 @@
                     file_conf.extend(item for item in resource.get("items", []) if item)
                     file_conf.remove(resource)
 
->>>>>>> 2fb967da
     def check_definitions(
         self, root_folder: str | None, runner_filter: RunnerFilter, report: Report, collect_skip_comments: bool = True
     ) -> Report:
@@ -224,14 +193,6 @@
         # Moves report generation logic out of run() method in Runner class.
         # Allows function overriding of a much smaller function than run() for other "child" frameworks such as Kustomize, Helm
         # Where Kubernetes CHECKS are needed, but the specific file references are to another framework for the user output (or a mix of both).
-<<<<<<< HEAD
-        if not self.context:
-            # this shouldn't happen
-            logging.error("Context for Kubernetes runner was not set")
-            return report
-
-        if results:
-=======
 
         if results:
             if not self.context:
@@ -239,7 +200,6 @@
                 logging.error("Context for Kubernetes runner was not set")
                 return report
 
->>>>>>> 2fb967da
             for check, check_result in results.items():
                 resource_id = get_resource_id(entity_conf)
                 if not resource_id:
@@ -292,48 +252,24 @@
         if not checks_results:
             return report
 
-<<<<<<< HEAD
-        if not self.context:
-            # this shouldn't happen
-            logging.error("Context for Kubernetes runner was not set")
-            return report
-
-=======
->>>>>>> 2fb967da
         for check, check_results in checks_results.items():
             for check_result in check_results:
                 entity = check_result["entity"]
                 entity_file_path = entity[CustomAttributes.FILE_PATH]
                 entity_file_abs_path = _get_entity_abs_path(root_folder, entity_file_path)
-<<<<<<< HEAD
-                entity_id = entity[CustomAttributes.ID]
-                entity_context = self.context[entity_file_path][entity_id]
-=======
                 entity_context = self.get_entity_context(entity=entity, entity_file_path=entity_file_path)
 
                 clean_check_result = create_check_result(
                     check_result=check_result, entity_context=entity_context, check_id=check.id
                 )
->>>>>>> 2fb967da
-
-                clean_check_result: _CheckResult = {
-                    "result": check_result["result"],
-                    "evaluated_keys": check_result["evaluated_keys"],
-                }
 
                 record = Record(
                     check_id=check.id,
                     check_name=check.name,
                     check_result=clean_check_result,
-<<<<<<< HEAD
-                    code_block=entity_context.get("code_lines"),
-                    file_path=get_relative_file_path(entity_file_abs_path, root_folder),
-                    file_line_range=[entity_context.get("start_line"), entity_context.get("end_line")],
-=======
                     code_block=entity_context.get("code_lines") or [],
                     file_path=get_relative_file_path(entity_file_abs_path, root_folder),
                     file_line_range=[entity_context.get("start_line") or 0, entity_context.get("end_line") or 0],
->>>>>>> 2fb967da
                     resource=entity[CustomAttributes.ID],
                     evaluations={},
                     check_class=check.__class__.__module__,
@@ -344,22 +280,6 @@
                 report.add_record(record=record)
         return report
 
-<<<<<<< HEAD
-    def extract_images(
-        self,
-        graph_connector: DiGraph | None = None,
-        definitions: None = None,
-        definitions_raw: dict[str, list[tuple[int, str]]] | None = None
-    ) -> list[Image]:
-        if not graph_connector:
-            # should not happen
-            return []
-
-        manager = KubernetesImageReferencerManager(graph_connector=graph_connector)
-        images = manager.extract_images_from_resources()
-
-        return images
-=======
     def get_entity_context(self, entity: dict[str, Any], entity_file_path: str) -> _EntityContext:
         """Extract the context for the given entity
 
@@ -383,7 +303,6 @@
             entity_id = entity[CustomAttributes.ID]
             # self.context not being None is checked in the caller method
             entity_context = self.context[entity_file_path][entity_id]  # type:ignore[index]
->>>>>>> 2fb967da
 
         return entity_context
 
@@ -397,24 +316,16 @@
             # should not happen
             return []
 
-<<<<<<< HEAD
+        manager = KubernetesImageReferencerManager(graph_connector=graph_connector)
+        images = manager.extract_images_from_resources()
+
+        return images
+
+
 def get_relative_file_path(file_abs_path: str, root_folder: str | None) -> str:
     return f"/{os.path.relpath(file_abs_path, root_folder)}"
-=======
-        manager = KubernetesImageReferencerManager(graph_connector=graph_connector)
-        images = manager.extract_images_from_resources()
->>>>>>> 2fb967da
-
-        return images
-
-<<<<<<< HEAD
-=======
-
-def get_relative_file_path(file_abs_path: str, root_folder: str | None) -> str:
-    return f"/{os.path.relpath(file_abs_path, root_folder)}"
-
-
->>>>>>> 2fb967da
+
+
 def _get_entity_abs_path(root_folder: str | None, entity_file_path: str) -> str:
     if entity_file_path[0] == '/' and (root_folder and not entity_file_path.startswith(root_folder)):
         path_to_convert = (root_folder + entity_file_path) if root_folder else entity_file_path
