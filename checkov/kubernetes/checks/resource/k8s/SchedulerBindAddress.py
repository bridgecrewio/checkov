from typing import Any, Dict

from checkov.common.models.enums import CheckResult
from checkov.kubernetes.checks.resource.base_container_check import BaseK8sContainerCheck


class SchedulerBindAddress(BaseK8sContainerCheck):
    def __init__(self) -> None:
        id = "CKV_K8S_115"
        name = "Ensure that the --bind-address argument is set to 127.0.0.1"
<<<<<<< HEAD
        categories = [CheckCategories.KUBERNETES]
        supported_entities = ['containers']
        super().__init__(name=name, id=id, categories=categories,
                         supported_entities=supported_entities)

    def scan_spec_conf(self, conf):
        if "command" in conf:
=======
        super().__init__(name=name, id=id)

    def scan_container_conf(self, metadata: Dict[str, Any], conf: Dict[str, Any]) -> CheckResult:
        self.evaluated_container_keys = ["command"]
        if conf.get("command"):
>>>>>>> 6c325161
            if "kube-scheduler" in conf["command"]:
                for cmd in conf["command"]:
                    if "=" in cmd:
                        [key, value, *_] = cmd.split("=")
                        if key == "--bind-address" and value == "127.0.0.1":
                            return CheckResult.PASSED
                return CheckResult.FAILED

        return CheckResult.PASSED


check = SchedulerBindAddress()<|MERGE_RESOLUTION|>--- conflicted
+++ resolved
@@ -8,21 +8,11 @@
     def __init__(self) -> None:
         id = "CKV_K8S_115"
         name = "Ensure that the --bind-address argument is set to 127.0.0.1"
-<<<<<<< HEAD
-        categories = [CheckCategories.KUBERNETES]
-        supported_entities = ['containers']
-        super().__init__(name=name, id=id, categories=categories,
-                         supported_entities=supported_entities)
-
-    def scan_spec_conf(self, conf):
-        if "command" in conf:
-=======
         super().__init__(name=name, id=id)
 
     def scan_container_conf(self, metadata: Dict[str, Any], conf: Dict[str, Any]) -> CheckResult:
         self.evaluated_container_keys = ["command"]
         if conf.get("command"):
->>>>>>> 6c325161
             if "kube-scheduler" in conf["command"]:
                 for cmd in conf["command"]:
                     if "=" in cmd:
