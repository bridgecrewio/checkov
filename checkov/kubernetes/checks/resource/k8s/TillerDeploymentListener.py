from typing import Any, Dict

from checkov.common.models.enums import CheckResult
from checkov.kubernetes.checks.resource.base_container_check import BaseK8sContainerCheck
from checkov.kubernetes.checks.resource.k8s.Tiller import Tiller


class TillerDeploymentListener(BaseK8sContainerCheck):
    def __init__(self) -> None:
        name = "Ensure the Tiller Deployment (Helm V2) is not accessible from within the cluster"
        id = "CKV_K8S_45"
        # Location: container .image
<<<<<<< HEAD
        supported_kind = ['containers', 'initContainers']
        categories = [CheckCategories.KUBERNETES]
        super().__init__(name=name, id=id, categories=categories, supported_entities=supported_kind)

    def scan_spec_conf(self, conf):

        is_tiller = Tiller.is_tiller(conf)
        
        if not is_tiller:
=======
        super().__init__(name=name, id=id)

    def scan_container_conf(self, metadata: Dict[str, Any], conf: Dict[str, Any]) -> CheckResult:
        self.evaluated_container_keys = ["image"]
        if not Tiller.is_tiller(metadata, conf):
>>>>>>> 6c325161
            return CheckResult.UNKNOWN

        self.evaluated_container_keys.append("arge")
        args = conf.get("args")
        if args:
            for arg in args:
                if "--listen" in arg and ("localhost" in arg or "127.0.0.1" in arg):
                    return CheckResult.PASSED

        return CheckResult.FAILED


check = TillerDeploymentListener()<|MERGE_RESOLUTION|>--- conflicted
+++ resolved
@@ -10,23 +10,11 @@
         name = "Ensure the Tiller Deployment (Helm V2) is not accessible from within the cluster"
         id = "CKV_K8S_45"
         # Location: container .image
-<<<<<<< HEAD
-        supported_kind = ['containers', 'initContainers']
-        categories = [CheckCategories.KUBERNETES]
-        super().__init__(name=name, id=id, categories=categories, supported_entities=supported_kind)
-
-    def scan_spec_conf(self, conf):
-
-        is_tiller = Tiller.is_tiller(conf)
-        
-        if not is_tiller:
-=======
         super().__init__(name=name, id=id)
 
     def scan_container_conf(self, metadata: Dict[str, Any], conf: Dict[str, Any]) -> CheckResult:
         self.evaluated_container_keys = ["image"]
         if not Tiller.is_tiller(metadata, conf):
->>>>>>> 6c325161
             return CheckResult.UNKNOWN
 
         self.evaluated_container_keys.append("arge")
