--- conflicted
+++ resolved
@@ -19,15 +19,9 @@
         # Location: container .ports[].hostPort
         super().__init__(name=name, id=id)
 
-<<<<<<< HEAD
-    def scan_spec_conf(self, conf):
-        if conf.get('ports'):
-            for port in conf["ports"]:
-=======
     def scan_container_conf(self, metadata: Dict[str, Any], conf: Dict[str, Any]) -> CheckResult:
         if conf.get("ports"):
             for idx, port in enumerate(conf["ports"]):
->>>>>>> 6c325161
                 if "hostPort" in port:
                     self.evaluated_container_keys = [f"ports/[{idx}]/hostPort"]
                     return CheckResult.FAILED
