from typing import Dict, Any

from checkov.common.models.enums import CheckResult
from checkov.kubernetes.checks.resource.base_container_check import BaseK8sContainerCheck


class AllowPrivilegeEscalation(BaseK8sContainerCheck):
    def __init__(self) -> None:
        # CIS-1.3 1.7.5
        # CIS-1.5 5.2.5
        # https://kubernetes.io/docs/tasks/configure-pod-container/security-context/
        # https://kubernetes.io/docs/concepts/policy/pod-security-policy/
        # Default is allow / true
        # AllowPrivilegeEscalation is true always when the container is: 1) run as Privileged OR 2) has CAP_SYS_ADMIN.
        # This could be enforced via PodSecurityPolicy
        name = "Containers should not run with allowPrivilegeEscalation"
        id = "CKV_K8S_20"
        # Location: container .securityContext.allowPrivilegeEscalation
<<<<<<< HEAD
        supported_kind = ['containers', 'initContainers']
        categories = [CheckCategories.KUBERNETES]
        super().__init__(name=name, id=id, categories=categories, supported_entities=supported_kind)

    def scan_spec_conf(self, conf):
        if "securityContext" in conf:
            if "allowPrivilegeEscalation" in conf["securityContext"]:
                if conf["securityContext"]["allowPrivilegeEscalation"]:
                    return CheckResult.FAILED
            else:
                return CheckResult.FAILED
        else:
            return CheckResult.FAILED
        return CheckResult.PASSED
=======
        super().__init__(name=name, id=id)

    def scan_container_conf(self, metadata: Dict[str, Any], conf: Dict[str, Any]) -> CheckResult:
        self.evaluated_container_keys = ["securityContext/allowPrivilegeEscalation"]
        if conf.get("securityContext"):
            if conf["securityContext"].get("allowPrivilegeEscalation") == False:
                return CheckResult.PASSED
        return CheckResult.FAILED
>>>>>>> 6c325161


check = AllowPrivilegeEscalation()<|MERGE_RESOLUTION|>--- conflicted
+++ resolved
@@ -16,22 +16,6 @@
         name = "Containers should not run with allowPrivilegeEscalation"
         id = "CKV_K8S_20"
         # Location: container .securityContext.allowPrivilegeEscalation
-<<<<<<< HEAD
-        supported_kind = ['containers', 'initContainers']
-        categories = [CheckCategories.KUBERNETES]
-        super().__init__(name=name, id=id, categories=categories, supported_entities=supported_kind)
-
-    def scan_spec_conf(self, conf):
-        if "securityContext" in conf:
-            if "allowPrivilegeEscalation" in conf["securityContext"]:
-                if conf["securityContext"]["allowPrivilegeEscalation"]:
-                    return CheckResult.FAILED
-            else:
-                return CheckResult.FAILED
-        else:
-            return CheckResult.FAILED
-        return CheckResult.PASSED
-=======
         super().__init__(name=name, id=id)
 
     def scan_container_conf(self, metadata: Dict[str, Any], conf: Dict[str, Any]) -> CheckResult:
@@ -40,7 +24,6 @@
             if conf["securityContext"].get("allowPrivilegeEscalation") == False:
                 return CheckResult.PASSED
         return CheckResult.FAILED
->>>>>>> 6c325161
 
 
 check = AllowPrivilegeEscalation()