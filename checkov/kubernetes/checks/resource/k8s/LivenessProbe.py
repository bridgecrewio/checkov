--- conflicted
+++ resolved
@@ -9,14 +9,6 @@
         name = "Liveness Probe Should be Configured"
         id = "CKV_K8S_8"
         # Location: container .livenessProbe
-<<<<<<< HEAD
-        supported_kind = ['containers']
-        categories = [CheckCategories.KUBERNETES]
-        super().__init__(name=name, id=id, categories=categories, supported_entities=supported_kind)
-
-    def scan_spec_conf(self, conf):
-=======
->>>>>>> 6c325161
         # Don't check Job/CronJob
         supported_entities = [
             entity for entity in BaseK8sContainerCheck.SUPPORTED_ENTITIES if entity not in ("CronJob", "Job")
