--- conflicted
+++ resolved
@@ -11,23 +11,12 @@
         # Security context can be set at pod or container level.
         # Location: container .securityContext
         id = "CKV_K8S_30"
-<<<<<<< HEAD
-        supported_kind = ['containers', 'initContainers']
-        categories = [CheckCategories.KUBERNETES]
-        super().__init__(name=name, id=id, categories=categories, supported_entities=supported_kind)
-
-    def scan_spec_conf(self, conf):
-        if "securityContext" in conf:
-            if conf["securityContext"]:
-                    return CheckResult.PASSED
-=======
         super().__init__(name=name, id=id)
 
     def scan_container_conf(self, metadata: Dict[str, Any], conf: Dict[str, Any]) -> CheckResult:
         self.evaluated_container_keys = ["securityContext"]
         if conf.get("securityContext"):
             return CheckResult.PASSED
->>>>>>> 6c325161
         return CheckResult.FAILED
 
 
