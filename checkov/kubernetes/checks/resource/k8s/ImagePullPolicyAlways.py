import re
from typing import Any, Dict

from checkov.common.models.consts import DOCKER_IMAGE_REGEX
from checkov.common.models.enums import CheckResult
from checkov.kubernetes.checks.resource.base_container_check import BaseK8sContainerCheck


class ImagePullPolicyAlways(BaseK8sContainerCheck):
    def __init__(self) -> None:
        """
        Image pull policy should be set to always to ensure you get the correct image and imagePullSecrets are correct
        Default is 'IfNotPresent' unless image tag is omitted or :latest
        https://kubernetes.io/docs/concepts/configuration/overview/#container-images

        An admission controller could be used to enforce imagePullPolicy
        """
        name = "Image Pull Policy should be Always"
        id = "CKV_K8S_15"
        # Location: container .imagePullPolicy
<<<<<<< HEAD
        supported_kind = ['containers', 'initContainers']
        categories = [CheckCategories.KUBERNETES]
        super().__init__(name=name, id=id, categories=categories, supported_entities=supported_kind)

    def scan_spec_conf(self, conf):
        if "image" in conf:
=======
        super().__init__(name=name, id=id)

    def scan_container_conf(self, metadata: Dict[str, Any], conf: Dict[str, Any]) -> CheckResult:
        self.evaluated_container_keys = ["image", "imagePullPolicy"]
        if conf.get("image"):
>>>>>>> 6c325161
            # Remove the digest, if present
            image_val = conf["image"]
            if not isinstance(image_val, str) or image_val.strip() == "":
                return CheckResult.UNKNOWN
            if "@" in image_val:
                image_val = image_val[0 : image_val.index("@")]

            (image, tag) = re.findall(DOCKER_IMAGE_REGEX, image_val)[0]
            if "imagePullPolicy" not in conf:
                if tag == "latest" or tag == "":
                    # Default imagePullPolicy = Always
                    return CheckResult.PASSED
                else:
                    # Default imagePullPolicy = IfNotPresent
                    return CheckResult.FAILED
            else:
                if conf["imagePullPolicy"] != "Always":
                    return CheckResult.FAILED

        else:
            return CheckResult.FAILED
        return CheckResult.PASSED


check = ImagePullPolicyAlways()<|MERGE_RESOLUTION|>--- conflicted
+++ resolved
@@ -18,20 +18,11 @@
         name = "Image Pull Policy should be Always"
         id = "CKV_K8S_15"
         # Location: container .imagePullPolicy
-<<<<<<< HEAD
-        supported_kind = ['containers', 'initContainers']
-        categories = [CheckCategories.KUBERNETES]
-        super().__init__(name=name, id=id, categories=categories, supported_entities=supported_kind)
-
-    def scan_spec_conf(self, conf):
-        if "image" in conf:
-=======
         super().__init__(name=name, id=id)
 
     def scan_container_conf(self, metadata: Dict[str, Any], conf: Dict[str, Any]) -> CheckResult:
         self.evaluated_container_keys = ["image", "imagePullPolicy"]
         if conf.get("image"):
->>>>>>> 6c325161
             # Remove the digest, if present
             image_val = conf["image"]
             if not isinstance(image_val, str) or image_val.strip() == "":
