from typing import Any, Dict

from checkov.common.models.enums import CheckResult
from checkov.kubernetes.checks.resource.base_container_check import BaseK8sContainerCheck


class MemoryRequests(BaseK8sContainerCheck):
    def __init__(self) -> None:
        name = "Memory requests should be set"
        id = "CKV_K8S_12"
        # Location: container .resources.requests.memory
        super().__init__(name=name, id=id)

<<<<<<< HEAD
    def scan_spec_conf(self, conf):
        if conf.get("resources"):
            if "requests" in conf["resources"]:
                if "memory" not in conf["resources"]["requests"]:
                    return CheckResult.FAILED
            else:
                return CheckResult.FAILED
        else:
            return CheckResult.FAILED
        return CheckResult.PASSED
=======
    def scan_container_conf(self, metadata: Dict[str, Any], conf: Dict[str, Any]) -> CheckResult:
        self.evaluated_container_keys = ["resources/requests/memory"]
        res = conf.get("resources")
        if res:
            requests = res.get("requests")
            if requests and requests.get("memory"):
                return CheckResult.PASSED
        return CheckResult.FAILED
>>>>>>> 6c325161


check = MemoryRequests()<|MERGE_RESOLUTION|>--- conflicted
+++ resolved
@@ -11,18 +11,6 @@
         # Location: container .resources.requests.memory
         super().__init__(name=name, id=id)
 
-<<<<<<< HEAD
-    def scan_spec_conf(self, conf):
-        if conf.get("resources"):
-            if "requests" in conf["resources"]:
-                if "memory" not in conf["resources"]["requests"]:
-                    return CheckResult.FAILED
-            else:
-                return CheckResult.FAILED
-        else:
-            return CheckResult.FAILED
-        return CheckResult.PASSED
-=======
     def scan_container_conf(self, metadata: Dict[str, Any], conf: Dict[str, Any]) -> CheckResult:
         self.evaluated_container_keys = ["resources/requests/memory"]
         res = conf.get("resources")
@@ -31,7 +19,6 @@
             if requests and requests.get("memory"):
                 return CheckResult.PASSED
         return CheckResult.FAILED
->>>>>>> 6c325161
 
 
 check = MemoryRequests()