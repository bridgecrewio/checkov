--- conflicted
+++ resolved
@@ -8,20 +8,11 @@
     def __init__(self) -> None:
         id = "CKV_K8S_72"
         name = "Ensure that the --kubelet-client-certificate and --kubelet-client-key arguments are set as appropriate"
-<<<<<<< HEAD
-        categories = [CheckCategories.KUBERNETES]
-        supported_entities = ['containers']
-        super().__init__(name=name, id=id, categories=categories, supported_entities=supported_entities)
-
-    def scan_spec_conf(self, conf):
-        if conf.get("command") is not None:
-=======
         super().__init__(name=name, id=id)
 
     def scan_container_conf(self, metadata: Dict[str, Any], conf: Dict[str, Any]) -> CheckResult:
         self.evaluated_container_keys = ["command"]
         if conf.get("command"):
->>>>>>> 6c325161
             if "kube-apiserver" in conf["command"]:
                 hasCertCommand = False
                 hasKeyCommand = False
