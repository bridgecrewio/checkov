from typing import Dict, Any

from checkov.common.models.enums import CheckResult
from checkov.kubernetes.checks.resource.base_container_check import BaseK8sContainerCheck


class KubernetesDashboard(BaseK8sContainerCheck):
    def __init__(self) -> None:
        name = "Ensure the Kubernetes dashboard is not deployed"
        id = "CKV_K8S_33"
        # Location: container .image
        super().__init__(name=name, id=id)

<<<<<<< HEAD
    def scan_spec_conf(self, conf):
        if "image" in conf:
=======
    def scan_container_conf(self, metadata: Dict[str, Any], conf: Dict[str, Any]) -> CheckResult:
        self.evaluated_container_keys = ["image"]
        if conf.get("image"):
>>>>>>> 6c325161
            conf_image = conf["image"]
            if not isinstance(conf_image, str):
                return CheckResult.FAILED
            if "kubernetes-dashboard" in conf_image or "kubernetesui" in conf_image:
                return CheckResult.FAILED
        else:
            return CheckResult.FAILED
        if "parent_metadata" in conf:
            if conf["parent_metadata"].get("labels"):
                if "app" in conf["parent_metadata"]["labels"]:
                    if conf["parent_metadata"]["labels"]["app"] == "kubernetes-dashboard":
                        return CheckResult.FAILED
                elif "k8s-app" in conf["parent_metadata"]["labels"]:
                    if conf["parent_metadata"]["labels"]["k8s-app"] == "kubernetes-dashboard":
                        return CheckResult.FAILED
        return CheckResult.PASSED


check = KubernetesDashboard()<|MERGE_RESOLUTION|>--- conflicted
+++ resolved
@@ -11,14 +11,9 @@
         # Location: container .image
         super().__init__(name=name, id=id)
 
-<<<<<<< HEAD
-    def scan_spec_conf(self, conf):
-        if "image" in conf:
-=======
     def scan_container_conf(self, metadata: Dict[str, Any], conf: Dict[str, Any]) -> CheckResult:
         self.evaluated_container_keys = ["image"]
         if conf.get("image"):
->>>>>>> 6c325161
             conf_image = conf["image"]
             if not isinstance(conf_image, str):
                 return CheckResult.FAILED
