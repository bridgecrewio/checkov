--- conflicted
+++ resolved
@@ -10,14 +10,9 @@
         name = "Ensure that the admission control plugin PodSecurityPolicy is set"
         super().__init__(name=name, id=id)
 
-<<<<<<< HEAD
-    def scan_spec_conf(self, conf):
-        if "command" in conf:
-=======
     def scan_container_conf(self, metadata: Dict[str, Any], conf: Dict[str, Any]) -> CheckResult:
         self.evaluated_container_keys = ["command"]
         if conf.get("command"):
->>>>>>> 6c325161
             if "kube-apiserver" in conf["command"]:
                 for cmd in conf["command"]:
                     if cmd == "--enable-admission-plugins":
