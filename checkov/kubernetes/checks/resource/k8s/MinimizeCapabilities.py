from typing import Any, Dict

from checkov.common.models.enums import CheckResult
from checkov.kubernetes.checks.resource.base_container_check import BaseK8sContainerCheck


class MinimizeCapabilities(BaseK8sContainerCheck):
    def __init__(self) -> None:
        # CIS-1.5 5.2.9
        name = "Minimize the admission of containers with capabilities assigned"
        id = "CKV_K8S_37"
        # Location: container .securityContext.capabilities.drop
        super().__init__(name=name, id=id)

<<<<<<< HEAD
    def scan_spec_conf(self, conf):
=======
    def scan_container_conf(self, metadata: Dict[str, Any], conf: Dict[str, Any]) -> CheckResult:
        self.evaluated_container_keys = ["securityContext/capabilities/drop"]
>>>>>>> 6c325161
        if conf.get("securityContext"):
            if conf["securityContext"].get("capabilities"):
                if conf["securityContext"]["capabilities"].get("drop"):
                    for d in conf["securityContext"]["capabilities"]["drop"]:
                        if any(cap in d for cap in ("ALL", "all")):
                            return CheckResult.PASSED
        return CheckResult.FAILED


check = MinimizeCapabilities()<|MERGE_RESOLUTION|>--- conflicted
+++ resolved
@@ -12,12 +12,8 @@
         # Location: container .securityContext.capabilities.drop
         super().__init__(name=name, id=id)
 
-<<<<<<< HEAD
-    def scan_spec_conf(self, conf):
-=======
     def scan_container_conf(self, metadata: Dict[str, Any], conf: Dict[str, Any]) -> CheckResult:
         self.evaluated_container_keys = ["securityContext/capabilities/drop"]
->>>>>>> 6c325161
         if conf.get("securityContext"):
             if conf["securityContext"].get("capabilities"):
                 if conf["securityContext"]["capabilities"].get("drop"):
