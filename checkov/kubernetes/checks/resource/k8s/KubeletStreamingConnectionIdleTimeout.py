--- conflicted
+++ resolved
@@ -11,16 +11,10 @@
         name = "Ensure that the --streaming-connection-idle-timeout argument is not set to 0"
         super().__init__(name=name, id=id)
 
-<<<<<<< HEAD
-    def scan_spec_conf(self, conf):
-        if "command" in conf:
-            if "kubelet" in conf["command"]:            
-=======
     def scan_container_conf(self, metadata: Dict[str, Any], conf: Dict[str, Any]) -> CheckResult:
         self.evaluated_container_keys = ["command"]
         if conf.get("command"):
             if "kubelet" in conf["command"]:
->>>>>>> 6c325161
                 if "--streaming-connection-idle-timeout=0" in conf["command"]:
                     return CheckResult.FAILED
 
