from typing import Any, Dict

from checkov.common.models.enums import CheckResult
from checkov.kubernetes.checks.resource.base_container_check import BaseK8sContainerCheck


class KubletEventCapture(BaseK8sContainerCheck):
    def __init__(self) -> None:
        # CIS-1.6 4.2.9
        id = "CKV_K8S_147"
        name = "Ensure that the --event-qps argument is set to 0 or a level which ensures appropriate event capture"
        super().__init__(name=name, id=id)

<<<<<<< HEAD
    def scan_spec_conf(self, conf):
        if "command" in conf:
=======
    def scan_container_conf(self, metadata: Dict[str, Any], conf: Dict[str, Any]) -> CheckResult:
        self.evaluated_container_keys = ["command"]
        if conf.get("command"):
>>>>>>> 6c325161
            if "kubelet" in conf["command"]:
                for cmd in conf["command"]:
                    if "=" in cmd:
                        [key, value, *_] = cmd.split("=")
                        if key == "--event-qps":
                            if int(value) > 5:
                                return CheckResult.FAILED

        return CheckResult.PASSED


check = KubletEventCapture()<|MERGE_RESOLUTION|>--- conflicted
+++ resolved
@@ -11,14 +11,9 @@
         name = "Ensure that the --event-qps argument is set to 0 or a level which ensures appropriate event capture"
         super().__init__(name=name, id=id)
 
-<<<<<<< HEAD
-    def scan_spec_conf(self, conf):
-        if "command" in conf:
-=======
     def scan_container_conf(self, metadata: Dict[str, Any], conf: Dict[str, Any]) -> CheckResult:
         self.evaluated_container_keys = ["command"]
         if conf.get("command"):
->>>>>>> 6c325161
             if "kubelet" in conf["command"]:
                 for cmd in conf["command"]:
                     if "=" in cmd:
