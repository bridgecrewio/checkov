--- conflicted
+++ resolved
@@ -12,19 +12,6 @@
         # Location: container .env
         super().__init__(name=name, id=id)
 
-<<<<<<< HEAD
-    def scan_spec_conf(self, conf):
-        if "env" in conf:
-            if conf["env"]:
-                for e in conf["env"]:
-                    if "valueFrom" in e:
-                        if "secretKeyRef" in e["valueFrom"]:
-                            return CheckResult.FAILED
-        if "envFrom" in conf:
-            if conf["envFrom"]:
-                for ef in conf["envFrom"]:
-                    if "secretRef" in ef:
-=======
     def scan_container_conf(self, metadata: Dict[str, Any], conf: Dict[str, Any]) -> CheckResult:
         self.evaluated_container_keys = ["env", "envFrom"]
         if conf.get("env"):
@@ -32,7 +19,6 @@
                 if "valueFrom" in e:
                     if "secretKeyRef" in e["valueFrom"]:
                         self.evaluated_container_keys = [f"env/[{idx}]/valueFrom/secretKeyRef"]
->>>>>>> 6c325161
                         return CheckResult.FAILED
         if conf.get("envFrom"):
             for idx, ef in enumerate(conf["envFrom"]):
