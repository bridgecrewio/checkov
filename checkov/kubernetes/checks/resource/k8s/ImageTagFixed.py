--- conflicted
+++ resolved
@@ -16,20 +16,11 @@
         name = "Image Tag should be fixed - not latest or blank"
         id = "CKV_K8S_14"
         # Location: container .image
-<<<<<<< HEAD
-        supported_kind = ['containers', 'initContainers']
-        categories = [CheckCategories.KUBERNETES]
-        super().__init__(name=name, id=id, categories=categories, supported_entities=supported_kind)
-
-    def scan_spec_conf(self, conf):
-        if "image" in conf:
-=======
         super().__init__(name=name, id=id)
 
     def scan_container_conf(self, metadata: Dict[str, Any], conf: Dict[str, Any]) -> CheckResult:
         self.evaluated_container_keys = ["image"]
         if conf.get("image"):
->>>>>>> 6c325161
 
             image_val = conf["image"]
             if not isinstance(image_val, str) or image_val.strip() == "":
