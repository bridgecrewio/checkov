--- conflicted
+++ resolved
@@ -3,20 +3,11 @@
 import logging
 import os
 from copy import deepcopy
-<<<<<<< HEAD
-from dataclasses import dataclass
-from typing import Dict, Any
+from typing import Dict, Any, TYPE_CHECKING
 
 import dpath
 
-from checkov.common.typing import _SkippedCheck
-=======
-from typing import Dict, Any, TYPE_CHECKING
-
-import dpath
-
 from checkov.common.models.enums import CheckResult
->>>>>>> 2fb967da
 from checkov.runner_filter import RunnerFilter
 from checkov.common.bridgecrew.integration_features.features.policy_metadata_integration import integration as metadata_integration
 from checkov.common.models.consts import YAML_COMMENT_MARK
@@ -25,10 +16,6 @@
 from checkov.common.util.type_forcers import force_list
 from checkov.kubernetes.parser.parser import parse
 
-<<<<<<< HEAD
-K8_POSSIBLE_ENDINGS = {".yaml", ".yml", ".json"}
-DEFAULT_NESTED_RESOURCE_TYPE = "Pod"
-=======
 if TYPE_CHECKING:
     from checkov.common.typing import _SkippedCheck, _CheckResult, _EntityContext
 
@@ -37,7 +24,6 @@
 SUPPORTED_POD_CONTAINERS_TYPES = {"Deployment", "DeploymentConfig", "DaemonSet", "Job", "ReplicaSet", "ReplicationController", "StatefulSet"}
 PARENT_RESOURCE_KEY_NAME = "_parent_resource"
 PARENT_RESOURCE_ID_KEY_NAME = "_parent_resource_id"
->>>>>>> 2fb967da
 FILTERED_RESOURCES_FOR_EDGE_BUILDERS = ["NetworkPolicy"]
 
 
@@ -202,7 +188,7 @@
         or isinstance(definition.get("kind"), int)
         or not isinstance(definition.get('metadata'), dict)
     )
-    
+
 
 def is_invalid_k8_pod_definition(definition: Dict[str, Any]) -> bool:
     if not isinstance(definition, dict):
@@ -224,30 +210,6 @@
     if not resource:
         return None
 
-<<<<<<< HEAD
-=======
-
-def is_invalid_k8_pod_definition(definition: Dict[str, Any]) -> bool:
-    if not isinstance(definition, dict):
-        return True
-    metadata = definition.get('metadata')
-    if not isinstance(metadata, dict):
-        return True
-    spec = definition.get('spec')
-    if not isinstance(spec, dict) and not isinstance(spec, list):
-        return True
-    labels = metadata.get('labels')
-    name = metadata.get('name')
-    if name is None and labels is None:
-        return True
-    return False
-
-
-def get_resource_id(resource: dict[str, Any] | None) -> str | None:
-    if not resource:
-        return None
-
->>>>>>> 2fb967da
     resource_type = resource.get("kind", DEFAULT_NESTED_RESOURCE_TYPE)
     metadata = resource.get("metadata") or {}
     namespace = metadata.get("namespace", "default")
@@ -256,14 +218,6 @@
         return f'{resource_type}.{namespace}.{name}'
     labels = deepcopy(metadata.get("labels"))
     if labels:
-<<<<<<< HEAD
-        labels.pop('__startline__', None)
-        labels.pop('__endline__', None)
-        return f'{resource_type}.{namespace}.{str(labels)}'
-    return None
-
-
-=======
         return build_resource_id_from_labels(resource_type, namespace, labels, resource)
     return None
 
@@ -284,23 +238,12 @@
     return resource_id
 
 
->>>>>>> 2fb967da
 def remove_metadata_from_attribute(attribute: dict[str, Any] | None) -> None:
     if isinstance(attribute, dict):
         attribute.pop("__startline__", None)
         attribute.pop("__endline__", None)
 
 
-<<<<<<< HEAD
-@dataclass()
-class K8sGraphFlags:
-    create_complex_vertices: bool
-    create_edges: bool
-
-    def __init__(self, create_complex_vertices: bool = False, create_edges: bool = False) -> None:
-        self.create_complex_vertices = create_complex_vertices or False
-        self.create_edges = create_edges or False
-=======
 def create_check_result(check_result: _CheckResult, entity_context: _EntityContext, check_id: str) -> _CheckResult:
     """Creates a cleaned version of check_result for further usage"""
 
@@ -315,5 +258,4 @@
             clean_check_result["suppress_comment"] = skipped_check["suppress_comment"]
             break
 
-    return clean_check_result
->>>>>>> 2fb967da
+    return clean_check_result