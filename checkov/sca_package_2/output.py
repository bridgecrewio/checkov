--- conflicted
+++ resolved
@@ -113,7 +113,7 @@
 
                 package_name = record.vulnerability_details["package_name"]
                 package_version = record.vulnerability_details["package_version"]
-                lines = record.file_line_range
+                lines = validate_lines(record.file_line_range)
                 if record.check_name == SCA_PACKAGE_SCAN_CHECK_NAME:
                     cve_count.total += 1
 
@@ -140,12 +140,7 @@
                             parsed_version = packaging_version.parse(root_package_fix_version.strip())
                             fix_versions_lists.append([parsed_version])
 
-<<<<<<< HEAD
-                    root_package_lines = record.vulnerability_details.get("root_package_file_line_range")
-=======
-                    lines = validate_lines(record.file_line_range)
                     root_package_lines = validate_lines(record.vulnerability_details.get("root_package_file_line_range"))
->>>>>>> c2355c53
                     if lines and root_package_lines:
                         lines_details_found_cves = True
 
