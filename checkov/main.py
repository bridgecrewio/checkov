#!/usr/bin/env python
from __future__ import annotations

import atexit
import json
import logging
import os
import shutil
import signal
import sys
import platform
from collections import defaultdict
from pathlib import Path
<<<<<<< HEAD
from typing import Any, List, Optional, TYPE_CHECKING
=======
from typing import TYPE_CHECKING
>>>>>>> 2fb967da

import argcomplete  # type:ignore[import]
import configargparse
from urllib3.exceptions import MaxRetryError

import checkov.logging_init  # noqa  # should be imported before the others to ensure correct logging setup

<<<<<<< HEAD
=======
from checkov.ansible.runner import Runner as ansible_runner
>>>>>>> 2fb967da
from checkov.argo_workflows.runner import Runner as argo_workflows_runner
from checkov.arm.runner import Runner as arm_runner
from checkov.azure_pipelines.runner import Runner as azure_pipelines_runner
from checkov.bitbucket.runner import Runner as bitbucket_configuration_runner
from checkov.bitbucket_pipelines.runner import Runner as bitbucket_pipelines_runner
from checkov.cloudformation.runner import Runner as cfn_runner
from checkov.common.bridgecrew.bc_source import SourceTypes, BCSourceType, get_source_type
from checkov.common.bridgecrew.integration_features.features.policy_metadata_integration import \
    integration as policy_metadata_integration
from checkov.common.bridgecrew.integration_features.features.repo_config_integration import \
    integration as repo_config_integration
from checkov.common.bridgecrew.integration_features.features.suppressions_integration import \
    integration as suppressions_integration
from checkov.common.bridgecrew.integration_features.features.custom_policies_integration import \
    integration as custom_policies_integration
from checkov.common.bridgecrew.integration_features.integration_feature_registry import integration_feature_registry
from checkov.common.bridgecrew.platform_integration import bc_integration
from checkov.common.bridgecrew.integration_features.features.licensing_integration import integration as licensing_integration
from checkov.common.bridgecrew.severities import BcSeverities
from checkov.common.goget.github.get_git import GitGetter
from checkov.common.images.image_referencer import enable_image_referencer
from checkov.common.output.baseline import Baseline
<<<<<<< HEAD
from checkov.common.bridgecrew.check_type import CheckType
from checkov.common.runners.runner_registry import RunnerRegistry, OUTPUT_CHOICES, SUMMARY_POSITIONS
from checkov.common.util import prompt
from checkov.common.util.banner import banner as checkov_banner
from checkov.common.util.config_utils import get_default_config_paths
from checkov.common.util.consts import DEFAULT_EXTERNAL_MODULES_DIR, CHECKOV_RUN_SCA_PACKAGE_SCAN_V2
=======
from checkov.common.bridgecrew.check_type import checkov_runners
from checkov.common.runners.runner_registry import RunnerRegistry
from checkov.common.util import prompt
from checkov.common.util.banner import banner as checkov_banner
from checkov.common.util.config_utils import get_default_config_paths
from checkov.common.util.consts import CHECKOV_RUN_SCA_PACKAGE_SCAN_V2
>>>>>>> 2fb967da
from checkov.common.util.docs_generator import print_checks
from checkov.common.util.ext_argument_parser import ExtArgumentParser
from checkov.common.util.runner_dependency_handler import RunnerDependencyHandler
from checkov.common.util.type_forcers import convert_str_to_bool
from checkov.contributor_metrics import report_contributor_metrics
from checkov.dockerfile.runner import Runner as dockerfile_runner
from checkov.github.runner import Runner as github_configuration_runner
from checkov.github_actions.runner import Runner as github_actions_runner
from checkov.gitlab.runner import Runner as gitlab_configuration_runner
from checkov.gitlab_ci.runner import Runner as gitlab_ci_runner
from checkov.helm.runner import Runner as helm_runner
from checkov.json_doc.runner import Runner as json_runner
from checkov.kubernetes.runner import Runner as k8_runner
from checkov.kustomize.runner import Runner as kustomize_runner
from checkov.runner_filter import RunnerFilter
from checkov.sca_image.runner import Runner as sca_image_runner
from checkov.sca_package.runner import Runner as sca_package_runner
from checkov.sca_package_2.runner import Runner as sca_package_runner_2
from checkov.secrets.runner import Runner as secrets_runner
from checkov.serverless.runner import Runner as sls_runner
from checkov.terraform.plan_runner import Runner as tf_plan_runner
from checkov.terraform.runner import Runner as tf_graph_runner
from checkov.version import version
from checkov.yaml_doc.runner import Runner as yaml_runner
from checkov.bicep.runner import Runner as bicep_runner
from checkov.openapi.runner import Runner as openapi_runner
from checkov.circleci_pipelines.runner import Runner as circleci_pipelines_runner
<<<<<<< HEAD

if TYPE_CHECKING:
    from configargparse import ArgumentParser, Namespace
=======
from checkov.logging_init import log_stream as logs_stream

if TYPE_CHECKING:
    from checkov.common.output.report import Report
    from configargparse import Namespace
    from typing_extensions import Literal
>>>>>>> 2fb967da

signal.signal(signal.SIGINT, lambda x, y: sys.exit(''))

outer_registry = None

logger = logging.getLogger(__name__)

<<<<<<< HEAD

DEFAULT_RUNNERS = (
=======
# sca package runner added during the run method
DEFAULT_RUNNERS = [
>>>>>>> 2fb967da
    tf_graph_runner(),
    cfn_runner(),
    k8_runner(),
    sls_runner(),
    arm_runner(),
    tf_plan_runner(),
    helm_runner(),
    dockerfile_runner(),
    secrets_runner(),
    json_runner(),
    yaml_runner(),
    github_configuration_runner(),
    gitlab_configuration_runner(),
    gitlab_ci_runner(),
    bitbucket_configuration_runner(),
    bitbucket_pipelines_runner(),
    kustomize_runner(),
    github_actions_runner(),
    bicep_runner(),
    openapi_runner(),
    sca_image_runner(),
    argo_workflows_runner(),
    circleci_pipelines_runner(),
    azure_pipelines_runner(),
<<<<<<< HEAD
    sca_package_runner_2() if CHECKOV_RUN_SCA_PACKAGE_SCAN_V2 else sca_package_runner()
)
=======
    ansible_runner(),
]


def exit_run(no_fail_on_crash: bool) -> None:
    exit(0) if no_fail_on_crash else exit(2)
>>>>>>> 2fb967da


def commit_repository(config: Namespace) -> str | None:
    try:
        return bc_integration.commit_repository(config.branch)
    except Exception:
        logging.debug("commit_repository failed, exiting", exc_info=True)
        exit_run(config.no_fail_on_crash)
        return ""


def run(banner: str = checkov_banner, argv: list[str] = sys.argv[1:]) -> int | None:
    default_config_paths = get_default_config_paths(sys.argv[1:])
    parser = ExtArgumentParser(description='Infrastructure as code static analysis',
                               default_config_files=default_config_paths,
                               config_file_parser_class=configargparse.YAMLConfigFileParser,
                               add_env_var_help=True)
    parser.add_parser_args()
    argcomplete.autocomplete(parser)
    config = parser.parse_args(argv)

    normalize_config(config, parser)
<<<<<<< HEAD

    run_metadata: dict[str, str | list[str]] = {
        "checkov_version": version,
        "python_executable": sys.executable,
        "python_version": sys.version,
        "checkov_executable": sys.argv[0],
        "args": parser.format_values(sanitize=True).split('\n')
=======

    run_metadata: dict[str, str | list[str]] = {
        "checkov_version": version,
        "python_executable": sys.executable,
        "python_version": sys.version,
        "checkov_executable": sys.argv[0],
        "args": parser.format_values(sanitize=True).split('\n'),
        "OS_system_info": platform.platform(),
        "CPU_architecture": platform.processor(),
        "Python_implementation": platform.python_implementation()

>>>>>>> 2fb967da
    }

    logger.debug(f'Run metadata: {json.dumps(run_metadata, indent=2)}')

    if config.add_check:
        resp = prompt.Prompt()
        check = prompt.Check(resp.responses)
        check.action()
        return None

    # Check if --output value is None. If so, replace with ['cli'] for default cli output.
    if config.output is None:
        config.output = ['cli']

    if config.bc_api_key and not config.include_all_checkov_policies:
        if config.skip_download and not config.external_checks_dir:
            print('You are using an API key along with --skip-download but not --include-all-checkov-policies or --external-checks-dir. '
                  'With these arguments, Checkov cannot fetch metadata to determine what is a local Checkov-only '
                  'policy and what is a platform policy, so no policies will be evaluated. Please re-run Checkov '
                  'and either remove the --skip-download option, or use the --include-all-checkov-policies and / or '
                  '--external-checks-dir options.',
                  file=sys.stderr)
<<<<<<< HEAD
            exit(2)
=======
            exit_run(config.no_fail_on_crash)
>>>>>>> 2fb967da
        elif config.skip_download:
            print('You are using an API key along with --skip-download but not --include-all-checkov-policies. '
                  'With these arguments, Checkov cannot fetch metadata to determine what is a local Checkov-only '
                  'policy and what is a platform policy, so only local custom policies loaded with --external-checks-dir '
                  'will be evaluated.',
                  file=sys.stderr)
        else:
            logger.debug('Using API key and not --include-all-checkov-policies - only running platform policies '
                         '(this is the default behavior, and this message is just for debugging purposes)')

    # bridgecrew uses both the urllib3 and requests libraries, while checkov uses the requests library.
    # Allow the user to specify a CA bundle to be used by both libraries.
    bc_integration.setup_http_manager(config.ca_certificate)

    # if a repo is passed in it'll save it.  Otherwise a default will be created based on the file or dir
    config.repo_id = bc_integration.persist_repo_id(config)
    # if a bc_api_key is passed it'll save it.  Otherwise it will check ~/.bridgecrew/credentials
    config.bc_api_key = bc_integration.persist_bc_api_key(config)

    excluded_paths = config.skip_path or []

    if config.var_file:
        config.var_file = [os.path.abspath(f) for f in config.var_file]

    run_image_referencer = enable_image_referencer(
        bc_integration=bc_integration,
        frameworks=config.framework,
        skip_frameworks=config.skip_framework,
    )

    runner_filter = RunnerFilter(framework=config.framework, skip_framework=config.skip_framework, checks=config.check,
                                 skip_checks=config.skip_check, include_all_checkov_policies=config.include_all_checkov_policies,
                                 download_external_modules=bool(convert_str_to_bool(config.download_external_modules)),
                                 external_modules_download_path=config.external_modules_download_path,
                                 evaluate_variables=bool(convert_str_to_bool(config.evaluate_variables)),
                                 runners=checkov_runners, excluded_paths=excluded_paths,
                                 all_external=config.run_all_external_checks, var_files=config.var_file,
                                 skip_cve_package=config.skip_cve_package, show_progress_bar=not config.quiet,
                                 use_enforcement_rules=config.use_enforcement_rules,
<<<<<<< HEAD
                                 run_image_referencer=run_image_referencer,
                                 enable_secret_scan_all_files=bool(convert_str_to_bool(config.enable_secret_scan_all_files)),
                                 block_list_secret_scan=config.block_list_secret_scan)
=======
                                 enable_secret_scan_all_files=bool(convert_str_to_bool(config.enable_secret_scan_all_files)),
                                 block_list_secret_scan=config.block_list_secret_scan,
                                 deep_analysis=config.deep_analysis,
                                 repo_root_for_plan_enrichment=config.repo_root_for_plan_enrichment,
                                 enable_git_history_secret_scan=config.scan_secrets_history,
                                 git_history_timeout=config.secrets_history_timeout)

    source_env_val = os.getenv('BC_SOURCE', 'cli')
    source = get_source_type(source_env_val)
    if source == SourceTypes[BCSourceType.DISABLED]:
        logger.warning(
            f'Received unexpected value for BC_SOURCE: {source_env_val}; Should be one of {{{",".join(SourceTypes.keys())}}} setting source to DISABLED')
    source_version = os.getenv('BC_SOURCE_VERSION', version)
    logger.debug(f'BC_SOURCE = {source.name}, version = {source_version}')

    if config.list:
        # This speeds up execution by not setting up upload credentials (since we won't upload anything anyways)
        logger.debug('Using --list; setting source to DISABLED')
        source = SourceTypes[BCSourceType.DISABLED]

    if CHECKOV_RUN_SCA_PACKAGE_SCAN_V2:
        DEFAULT_RUNNERS.append(sca_package_runner_2())
    else:
        DEFAULT_RUNNERS.append(sca_package_runner())
>>>>>>> 2fb967da

    if outer_registry:
        runner_registry = outer_registry
        runner_registry.runner_filter = runner_filter
        runner_registry.filter_runner_framework()
    else:
        runner_registry = RunnerRegistry(banner, runner_filter, *DEFAULT_RUNNERS)

    runnerDependencyHandler = RunnerDependencyHandler(runner_registry)
    runnerDependencyHandler.validate_runner_deps()

    if config.show_config:
        print(parser.format_values(sanitize=True))
        return None

    if config.bc_api_key == '':
        parser.error('The --bc-api-key flag was specified but the value was blank. If this value was passed as a '
                     'secret, you may need to double check the mapping.')
    elif config.bc_api_key:
        logger.debug(f'Using API key ending with {config.bc_api_key[-8:]}')

        if not bc_integration.is_token_valid(config.bc_api_key):
            raise Exception('The provided API key does not appear to be a valid Bridgecrew API key or Prisma Cloud '
                            'access key and secret key. For Prisma, the value must be in the form '
                            'ACCESS_KEY::SECRET_KEY. For Bridgecrew, make sure to copy the token value from when you '
                            'created it, not the token ID visible later on. If you are using environment variables, '
                            'make sure they are properly set and exported.')

        if config.repo_id is None and not config.list:
            # if you are only listing policies, then the API key will be used to fetch policies, but that's it,
            # so the repo is not required
            parser.error("--repo-id argument is required when using --bc-api-key")
        elif config.repo_id:
            repo_id_sections = config.repo_id.split('/')
            if len(repo_id_sections) < 2 or any(len(section) == 0 for section in repo_id_sections):
                parser.error("--repo-id argument format should be 'organization/repository_name' E.g "
                             "bridgecrewio/checkov")

        try:
            bc_integration.bc_api_key = config.bc_api_key
            bc_integration.setup_bridgecrew_credentials(repo_id=config.repo_id,
                                                        skip_fixes=config.skip_fixes,
                                                        skip_download=config.skip_download,
                                                        source=source,
                                                        source_version=source_version,
                                                        repo_branch=config.branch,
                                                        prisma_api_url=config.prisma_api_url)

            should_run_contributor_metrics = source.report_contributor_metrics and config.repo_id and config.prisma_api_url
            logger.debug(f"Should run contributor metrics report: {should_run_contributor_metrics}")
            if should_run_contributor_metrics:
                try:        # collect contributor info and upload
                    report_contributor_metrics(config.repo_id, source.name, bc_integration)
                except Exception as e:
                    logger.warning(f"Unable to report contributor metrics due to: {e}")

        except MaxRetryError:
            exit_run(config.no_fail_on_crash)
        except Exception:
            if bc_integration.prisma_api_url:
                message = 'An error occurred setting up the Prisma Cloud platform integration. ' \
                          'Please check your Prisma Cloud API token and URL and try again.'
            else:
                message = 'An error occurred setting up the Bridgecrew platform integration. ' \
                          'Please check your API token and try again.'
            if logger.isEnabledFor(logging.DEBUG):
                logger.debug(message, exc_info=True)
            else:
                logger.error(message)
                logger.error(
                    'Please try setting the environment variable LOG_LEVEL=DEBUG and re-running the command, and provide the output to support',
                    exc_info=True)
            exit_run(config.no_fail_on_crash)
    else:
        logger.debug('No API key found. Scanning locally only.')
        config.include_all_checkov_policies = True

    if config.check and config.skip_check:
        if any(item in runner_filter.checks for item in runner_filter.skip_checks):
            parser.error("The check ids specified for '--check' and '--skip-check' must be mutually exclusive.")
            return None

    BC_SKIP_MAPPING = os.getenv("BC_SKIP_MAPPING", "FALSE")
    if config.skip_download or BC_SKIP_MAPPING.upper() == "TRUE":
        bc_integration.skip_download = True

    try:
        bc_integration.get_platform_run_config()
    except Exception:
        if not config.include_all_checkov_policies:
            # stack trace gets printed in the exception handlers above
            # include_all_checkov_policies will always be set when there is no API key, so we don't need to worry about it here
            print('An error occurred getting data from the platform, including policy metadata. Because --include-all-checkov-policies '
                  'was not used, Checkov cannot differentiate Checkov-only policies from platform policies, and no '
                  'policies will get evaluated. Please resolve the error above or re-run with the --include-all-checkov-policies argument '
                  '(but note that this will not include any custom platform configurations or policy metadata).',
                  file=sys.stderr)
<<<<<<< HEAD
            exit(2)
=======
            exit_run(config.no_fail_on_crash)
>>>>>>> 2fb967da

    bc_integration.get_prisma_build_policies(config.policy_metadata_filter)

    integration_feature_registry.run_pre_scan()

<<<<<<< HEAD
=======
    runner_filter.run_image_referencer = licensing_integration.should_run_image_referencer()

>>>>>>> 2fb967da
    runner_filter.filtered_policy_ids = policy_metadata_integration.filtered_policy_ids
    logger.debug(f"Filtered list of policies: {runner_filter.filtered_policy_ids}")

    runner_filter.excluded_paths = runner_filter.excluded_paths + list(repo_config_integration.skip_paths)
    policy_level_suppression = suppressions_integration.get_policy_level_suppressions()
    bc_cloned_checks = custom_policies_integration.bc_cloned_checks
    runner_filter.bc_cloned_checks = bc_cloned_checks
    custom_policies_integration.policy_level_suppression = policy_level_suppression
    runner_filter.set_suppressed_policies(policy_level_suppression)

    if config.use_enforcement_rules:
        runner_filter.apply_enforcement_rules(repo_config_integration.code_category_configs)

    if config.use_enforcement_rules:
        runner_filter.apply_enforcement_rules(repo_config_integration.code_category_configs)

    if config.list:
        print_checks(frameworks=config.framework, use_bc_ids=config.output_bc_ids,
                     include_all_checkov_policies=config.include_all_checkov_policies, filtered_policy_ids=runner_filter.filtered_policy_ids)
        return None

    baseline = None
    if config.baseline:
        baseline = Baseline(config.output_baseline_as_skipped)
        baseline.from_json(config.baseline)

    external_checks_dir = get_external_checks_dir(config)
    url = None
    created_baseline_path = None

    default_github_dir_path = os.getcwd() + '/' + os.getenv('CKV_GITLAB_CONF_DIR_NAME', 'github_conf')
    git_configuration_folders = [os.getenv("CKV_GITHUB_CONF_DIR_PATH", default_github_dir_path),
                                 os.getcwd() + '/' + os.getenv('CKV_GITLAB_CONF_DIR_NAME', 'gitlab_conf')]

    if config.directory:
        exit_codes = []
        for root_folder in config.directory:
            if not os.path.exists(root_folder):
                logger.error(f'Directory {root_folder} does not exist; skipping it')
                continue
            file = config.file
            scan_reports = runner_registry.run(root_folder=root_folder, external_checks_dir=external_checks_dir,
                                               files=file)
            if runner_registry.is_error_in_reports(scan_reports):
                exit_run(config.no_fail_on_crash)
            if baseline:
                baseline.compare_and_reduce_reports(scan_reports)
            if bc_integration.is_integration_configured():
                bc_integration.persist_repository(root_folder, excluded_paths=runner_filter.excluded_paths, included_paths=[config.external_modules_download_path])
                bc_integration.persist_git_configuration(os.getcwd(), git_configuration_folders)
                bc_integration.persist_scan_results(scan_reports)
                bc_integration.persist_run_metadata(run_metadata)
<<<<<<< HEAD
                url = bc_integration.commit_repository(config.branch)
=======
                url = commit_repository(config)
>>>>>>> 2fb967da

            if config.create_baseline:
                overall_baseline = Baseline()
                for report in scan_reports:
                    overall_baseline.add_findings_from_report(report)
                created_baseline_path = os.path.join(os.path.abspath(root_folder), '.checkov.baseline')
                with open(created_baseline_path, 'w') as f:
                    json.dump(overall_baseline.to_dict(), f, indent=4)
            exit_codes.append(runner_registry.print_reports(scan_reports, config, url=url,
                                                            created_baseline_path=created_baseline_path,
                                                            baseline=baseline))
        exit_code = 1 if 1 in exit_codes else 0
        return exit_code
    elif config.docker_image:
        if config.bc_api_key is None:
            parser.error("--bc-api-key argument is required when using --docker-image or --image")
            return None
        if config.dockerfile_path is None:
            parser.error("--dockerfile-path argument is required when using --docker-image or --image")
            return None
        if config.branch is None:
            parser.error("--branch argument is required when using --docker-image or --image")
            return None
        files = [os.path.abspath(config.dockerfile_path)]
        runner = sca_image_runner()
        result = runner.run(
            root_folder='',
            image_id=config.docker_image,
            dockerfile_path=config.dockerfile_path,
            runner_filter=runner_filter,
        )
<<<<<<< HEAD

        results = result if isinstance(result, list) else [result]
=======
        results = result if isinstance(result, list) else [result]
        if runner_registry.is_error_in_reports(results):
            exit_run(config.no_fail_on_crash)
>>>>>>> 2fb967da
        if len(results) > 1:
            # this shouldn't happen, but if it happens, then it is intended or something is broke
            logger.error(f"SCA image runner returned {len(results)} reports; expected 1")

        integration_feature_registry.run_post_runner(results[0])
        bc_integration.persist_repository(os.path.dirname(config.dockerfile_path), files=files)
        bc_integration.persist_scan_results(results)
        bc_integration.persist_image_scan_results(runner.raw_report, config.dockerfile_path, config.docker_image,
                                                  config.branch)
        bc_integration.persist_run_metadata(run_metadata)
<<<<<<< HEAD
        url = bc_integration.commit_repository(config.branch)
=======
        url = commit_repository(config)
>>>>>>> 2fb967da
        exit_code = runner_registry.print_reports(results, config, url=url)
        return exit_code
    elif config.file:
        runner_registry.filter_runners_for_files(config.file)
        scan_reports = runner_registry.run(external_checks_dir=external_checks_dir, files=config.file,
                                           repo_root_for_plan_enrichment=config.repo_root_for_plan_enrichment)
        if runner_registry.is_error_in_reports(scan_reports):
            exit_run(config.no_fail_on_crash)
        if baseline:
            baseline.compare_and_reduce_reports(scan_reports)
        if config.create_baseline:
            overall_baseline = Baseline()
            for report in scan_reports:
                overall_baseline.add_findings_from_report(report)
            created_baseline_path = os.path.join(os.path.abspath(os.path.commonprefix(config.file)),
                                                 '.checkov.baseline')
            with open(created_baseline_path, 'w') as f:
                json.dump(overall_baseline.to_dict(), f, indent=4)

        if bc_integration.is_integration_configured():
            files = [os.path.abspath(file) for file in config.file]
            root_folder = os.path.split(os.path.commonprefix(files))[0]
            bc_integration.persist_repository(root_folder, files, excluded_paths=runner_filter.excluded_paths)
            bc_integration.persist_git_configuration(os.getcwd(), git_configuration_folders)
            bc_integration.persist_scan_results(scan_reports)
            bc_integration.persist_run_metadata(run_metadata)
<<<<<<< HEAD
            url = bc_integration.commit_repository(config.branch)
=======
            url = commit_repository(config)
>>>>>>> 2fb967da
        exit_code = runner_registry.print_reports(scan_reports, config, url=url, created_baseline_path=created_baseline_path, baseline=baseline)
        return exit_code
    elif not config.quiet:
        print(f"{banner}")

        bc_integration.onboarding()
    return None


<<<<<<< HEAD
def add_parser_args(parser: ArgumentParser) -> None:
    parser.add('-v', '--version',
               help='version', action='version', version=version)
    parser.add('-d', '--directory', action='append',
               help='IaC root directory (can not be used together with --file).')
    parser.add('--add-check', action='store_true', help="Generate a new check via CLI prompt")
    parser.add('-f', '--file', action='append',
               help='File to scan (can not be used together with --directory). With this option, Checkov will attempt '
                    'to filter the runners based on the file type. For example, if you specify a ".tf" file, only the '
                    'terraform and secrets frameworks will be included. You can further limit this (e.g., skip secrets) '
                    'by using the --skip-framework argument.')
    parser.add('--skip-path', action='append',
               help='Path (file or directory) to skip, using regular expression logic, relative to current '
                    'working directory. Word boundaries are not implicit; i.e., specifying "dir1" will skip any '
                    'directory or subdirectory named "dir1". Ignored with -f. Can be specified multiple times.')
    parser.add('--external-checks-dir', action='append',
               help='Directory for custom checks to be loaded. Can be repeated')
    parser.add('--external-checks-git', action='append',
               help='Github url of external checks to be added. \n you can specify a subdirectory after a '
                    'double-slash //. \n cannot be used together with --external-checks-dir')
    parser.add('-l', '--list', help='List checks', action='store_true')
    parser.add('-o', '--output', action='append', choices=OUTPUT_CHOICES,
               default=None,
               help='Report output format. Add multiple outputs by using the flag multiple times (-o sarif -o cli)')
    parser.add('--output-file-path', default=None,
               help='Name of the output folder to save the chosen output formats. '
                    'Advanced usage: '
                    'By using -o cli -o junitxml --output-file-path console,results.xml the CLI output will be printed '
                    'to the console and the JunitXML output to the file results.xml.'
               )
    parser.add('--output-bc-ids', action='store_true',
               help='Print Bridgecrew platform IDs (BC...) instead of Checkov IDs (CKV...), if the check exists in the platform')
    parser.add('--include-all-checkov-policies', action='store_true',
               help='When running with an API key, Checkov will omit any policies that do not exist '
                    'in the Bridgecrew or Prisma Cloud platform, except for local custom policies loaded with the '
                    '--external-check flags. Use this key to include policies that only exist in Checkov in the scan. '
                    'Note that this will make the local CLI results different from the results you see in the '
                    'platform. Has no effect if you are not using an API key. Use the --check option to explicitly '
                    'include checks by ID even if they are not in the platform, without using this flag.')
    parser.add('--quiet', action='store_true',
               default=False,
               help='in case of CLI output, display only failed checks. Also disables progress bars')
    parser.add('--compact', action='store_true',
               default=False,
               help='in case of CLI output, do not display code blocks')
    parser.add('--framework',
               help='Filter scan to run only on specific infrastructure code frameworks',
               choices=checkov_runners + ["all"],
               default=["all"],
               env_var='CKV_FRAMEWORK',
               nargs="+")
    parser.add('--skip-framework',
               help='Filter scan to skip specific infrastructure as code frameworks.'
                    'This will be included automatically for some frameworks if system dependencies '
                    'are missing. Add multiple frameworks using spaces. For example, '
                    '--skip-framework terraform sca_package.',
               choices=checkov_runners,
               default=None,
               nargs="+")
    parser.add('-c', '--check',
               help='Checks to run; any other checks will be skipped. Enter one or more items separated by commas. '
                    'Each item may be either a Checkov check ID (CKV_AWS_123), a BC check ID (BC_AWS_GENERAL_123), or '
                    'a severity (LOW, MEDIUM, HIGH, CRITICAL). If you use a severity, then all checks equal to or '
                    'above the lowest severity in the list will be included. This option can be combined with '
                    '--skip-check. If it is, then the logic is to first take all checks that match this list, and then '
                    'remove all checks that match the skip list. For example, if you use --check CKV_123 and '
                    '--skip-check LOW, then CKV_123 will not run if it is a LOW severity. Similarly, if you use '
                    '--check CKV_789 --skip-check MEDIUM, then CKV_789 will run if it is a HIGH severity. If you use a '
                    'check ID here along with an API key, and the check is not part of the BC / PC platform, then the '
                    'check will still be run (see --include-all-checkov-policies for more info).',
               action='append', default=None,
               env_var='CKV_CHECK')
    parser.add('--skip-check',
               help='Checks to skip; any other checks will not be run. Enter one or more items separated by commas. '
                    'Each item may be either a Checkov check ID (CKV_AWS_123), a BC check ID (BC_AWS_GENERAL_123), or '
                    'a severity (LOW, MEDIUM, HIGH, CRITICAL). If you use a severity, then all checks equal to or '
                    'below the highest severity in the list will be skipped. This option can be combined with --check. '
                    'If it is, priority is given to checks explicitly listed by ID or wildcard over checks listed by '
                    'severity. For example, if you use --skip-check CKV_123 and --check HIGH, then CKV_123 will be '
                    'skipped even if it is a HIGH severity. In the case of a tie (e.g., --check MEDIUM and '
                    '--skip-check HIGH for a medium severity check), then the check will be skipped.',
               action='append', default=None,
               env_var='CKV_SKIP_CHECK')
    parser.add('--run-all-external-checks', action='store_true',
               help='Run all external checks (loaded via --external-checks options) even if the checks are not present '
                    'in the --check list. This allows you to always ensure that new checks present in the external '
                    'source are used. If an external check is included in --skip-check, it will still be skipped.')
    parser.add('-s', '--soft-fail',
               help='Runs checks but always returns a 0 exit code. Using either --soft-fail-on and / or --hard-fail-on '
                    'overrides this option, except for the case when a result does not match either of the soft fail '
                    'or hard fail criteria, in which case this flag determines the result.', action='store_true')
    parser.add('--soft-fail-on',
               help='Exits with a 0 exit code if only the specified items fail. Enter one or more items '
                    'separated by commas. Each item may be either a Checkov check ID (CKV_AWS_123), a BC '
                    'check ID (BC_AWS_GENERAL_123), or a severity (LOW, MEDIUM, HIGH, CRITICAL). If you use '
                    'a severity, then any severity equal to or less than the highest severity in the list '
                    'will result in a soft fail. This option may be used with --hard-fail-on, using the same '
                    'priority logic described in --check and --skip-check options above, with --hard-fail-on '
                    'taking precedence in a tie. If a given result does not meet the --soft-fail-on nor '
                    'the --hard-fail-on criteria, then the default is to hard fail',
               action='append',
               default=None)
    parser.add('--hard-fail-on',
               help='Exits with a non-zero exit code for specified checks. Enter one or more items '
                    'separated by commas. Each item may be either a Checkov check ID (CKV_AWS_123), a BC '
                    'check ID (BC_AWS_GENERAL_123), or a severity (LOW, MEDIUM, HIGH, CRITICAL). If you use a '
                    'severity, then any severity equal to or greater than the lowest severity in the list will '
                    'result in a hard fail. This option can be used with --soft-fail-on, using the same '
                    'priority logic described in --check and --skip-check options above, with --hard-fail-on '
                    'taking precedence in a tie.',
               action='append',
               default=None)
    parser.add('--bc-api-key', env_var='BC_API_KEY', sanitize=True,
               help='Bridgecrew API key or Prisma Cloud Access Key (see --prisma-api-url)')
    parser.add('--prisma-api-url', env_var='PRISMA_API_URL', default=None,
               help='The Prisma Cloud API URL (see: https://prisma.pan.dev/api/cloud/api-urls). '
                    'Requires --bc-api-key to be a Prisma Cloud Access Key in the following format: <access_key_id>::<secret_key>')
    parser.add('--docker-image', help='Scan docker images by name or ID. Only works with --bc-api-key flag')
    parser.add('--dockerfile-path', help='Path to the Dockerfile of the scanned docker image')
    parser.add('--repo-id',
               help='Identity string of the repository, with form <repo_owner>/<repo_name>')
    parser.add('-b', '--branch',
               help="Selected branch of the persisted repository. Only has effect when using the --bc-api-key flag",
               default='master')
    parser.add('--skip-download',
               help='Do not download any data from Bridgecrew. This will omit doc links, severities, etc., as well as '
                    'custom policies and suppressions if using an API token. Note: it will prevent BC platform IDs from '
                    'being available in Checkov.',
               action='store_true')
    parser.add('--use-enforcement-rules', action='store_true',
               help='Use the Enforcement rules configured in the platform for hard / soft fail logic. With this option, '
                    'the enforcement rule matching this repo, or the default rule if there is no match, will determine '
                    'this behavior: any check with a severity below the selected rule\'s soft-fail threshold will be '
                    'skipped; any check with a severity equal to or greater than the rule\'s hard-fail threshold will '
                    'be part of the hard-fail list, and any check in between will be part of the soft-fail list. For '
                    'example, if the given enforcement rule has a hard-fail value of HIGH and a soft-fail value of MEDIUM,'
                    'this is the equivalent of using the flags `--skip-check LOW --hard-fail-on HIGH`. You can use --check, '
                    '--skip-check, --soft-fail, --soft-fail-on, or --hard-fail-on to override portions of an enforcement rule. '
                    'Note, however, that the logic of applying the --check list and then the --skip-check list (as described '
                    'above under --check) still applies here. Requires a BC or PC platform API key.')
    parser.add('--no-guide', action='store_true',
               default=False,
               help='Deprecated - use --skip-download')
    parser.add('--skip-suppressions',
               help='Deprecated - use --skip-download',
               action='store_true')
    parser.add('--skip-policy-download',
               help='Deprecated - use --skip-download',
               action='store_true')
    parser.add('--skip-fixes',
               help='Do not download fixed resource templates from Bridgecrew. Only has effect when using the API key.',
               action='store_true')
    parser.add('--download-external-modules',
               help="download external terraform modules from public git repositories and terraform registry",
               default=os.environ.get('DOWNLOAD_EXTERNAL_MODULES', False), env_var='DOWNLOAD_EXTERNAL_MODULES')
    parser.add('--var-file', action='append',
               help='Variable files to load in addition to the default files (see '
                    'https://www.terraform.io/docs/language/values/variables.html#variable-definitions-tfvars-files).'
                    'Currently only supported for source Terraform (.tf file), and Helm chart scans.'
                    'Requires using --directory, not --file.')
    parser.add('--external-modules-download-path',
               help="set the path for the download external terraform modules",
               default=DEFAULT_EXTERNAL_MODULES_DIR, env_var='EXTERNAL_MODULES_DIR')
    parser.add('--evaluate-variables',
               help="evaluate the values of variables and locals",
               env_var="CKV_EVAL_VARS",
               default=True)
    parser.add('-ca', '--ca-certificate',
               help='Custom CA certificate (bundle) file', default=None, env_var='BC_CA_BUNDLE')
    parser.add('--repo-root-for-plan-enrichment',
               help='Directory containing the hcl code used to generate a given plan file. Use with -f.',
               dest="repo_root_for_plan_enrichment", action='append')
    parser.add('--config-file', help='path to the Checkov configuration YAML file', is_config_file=True, default=None)
    parser.add('--create-config', help='takes the current command line args and writes them out to a config file at '
                                       'the given path', is_write_out_config_file_arg=True, default=None)
    parser.add('--show-config', help='prints all args and config settings and where they came from '
                                     '(eg. commandline, config file, environment variable or default)',
               action='store_true', default=None)
    parser.add('--create-baseline', help='Alongside outputting the findings, save all results to .checkov.baseline file'
                                         ' so future runs will not re-flag the same noise. Works only with `--directory` flag',
               action='store_true', default=False)
    parser.add(
        '--baseline',
        help=(
            "Use a .checkov.baseline file to compare current results with a known baseline. "
            "Report will include only failed checks that are new with respect to the provided baseline"
        ),
        default=None,
    )
    parser.add(
        '--output-baseline-as-skipped',
        help="output checks that are skipped due to baseline file presence",
        action='store_true',
        default=False,
    )
    parser.add('--skip-cve-package',
               help='filter scan to run on all packages but a specific package identifier (denylist), You can '
                    'specify this argument multiple times to skip multiple packages', action='append', default=None)
    parser.add('--policy-metadata-filter',
               help='comma separated key:value string to filter policies based on Prisma Cloud policy metadata. '
                    'See https://prisma.pan.dev/api/cloud/cspm/policy#operation/get-policy-filters-and-options for '
                    'information on allowed filters. Format: policy.label=test,cloud.type=aws ', default=None)
    parser.add('--secrets-scan-file-type',
               default=[],
               env_var='CKV_SECRETS_SCAN_FILE_TYPE',
               action='append',
               help='not in use')
    parser.add('--enable-secret-scan-all-files',
               default=False,
               env_var='CKV_SECRETS_SCAN_ENABLE_ALL',
               action='store_true',
               help='enable secret scan for all files')
    parser.add('--block-list-secret-scan',
               default=[],
               env_var='CKV_SECRETS_SCAN_BLOCK_LIST',
               action='append',
               help='List of files to filter out from the secret scanner')
    parser.add('--summary-position', default='top', choices=SUMMARY_POSITIONS,
               help='Chose whether the summary will be appended on top (before the checks results) or on bottom '
                    '(after check results), default is on top.')
    parser.add('--skip-resources-without-violations',
               help="exclude extra resources (resources without violations) from report output",
               action='store_true',
               env_var='CKV_SKIP_RESOURCES_WITHOUT_VIOLATIONS')


def get_external_checks_dir(config: Any) -> Any:
    external_checks_dir = config.external_checks_dir
=======
def get_external_checks_dir(config: Namespace) -> list[str]:
    external_checks_dir: "list[str]" = config.external_checks_dir
>>>>>>> 2fb967da
    if config.external_checks_git:
        git_getter = GitGetter(config.external_checks_git[0])
        external_checks_dir = [git_getter.get()]
        atexit.register(shutil.rmtree, str(Path(external_checks_dir[0]).parent))
    return external_checks_dir


def normalize_config(config: Namespace, parser: ExtArgumentParser) -> None:
    if config.no_guide:
        logger.warning('--no-guide is deprecated and will be removed in a future release. Use --skip-download instead')
        config.skip_download = True
    if config.skip_suppressions:
        logger.warning('--skip-suppressions is deprecated and will be removed in a future release. Use --skip-download instead')
        config.skip_download = True
    if config.skip_policy_download:
        logger.warning('--skip-policy-download is deprecated and will be removed in a future release. Use --skip-download instead')
        config.skip_download = True

    elif not config.bc_api_key and not config.include_all_checkov_policies:
        # makes it easier to pick out policies later if we can just always rely on this flag without other context
        logger.debug('No API key present; setting include_all_checkov_policies to True')
        config.include_all_checkov_policies = True

    if config.use_enforcement_rules and not config.bc_api_key:
        parser.error('Must specify an API key with --use-enforcement-rules')

    if config.policy_metadata_filter and not (config.bc_api_key and config.prisma_api_url):
        logger.warning('--policy-metadata-filter flag was used without a Prisma Cloud API key. Policy filtering will be skipped.')

<<<<<<< HEAD
=======

class Checkov:
    def __init__(self, argv: list[str] = sys.argv[1:]) -> None:
        self.config: "Namespace"  # set in 'parse_config()'
        self.parser: "ExtArgumentParser"  # set in 'parse_config()'
        self.runners = DEFAULT_RUNNERS
        self.scan_reports: "list[Report]" = []
        self.run_metadata: dict[str, str | list[str]] = {}
        self.url: str | None = None

        self.parse_config(argv=argv)

    def _parse_mask_to_resource_attributes_to_omit(self) -> None:
        resource_attributes_to_omit = defaultdict(lambda: set())
        for entry in self.config.mask:
            splitted_entry = entry.split(':')
            # if we have 2 entries, this is resource & variable to mask
            splitted_entry_len = len(splitted_entry)
            if 2 == splitted_entry_len:
                resource = splitted_entry[0]
                variables_to_mask = splitted_entry[1].split(',')
                resource_attributes_to_omit[resource].update(variables_to_mask)
            # ToDo: Uncomment if we want to support universal masking
            # elif 1 == splitted_entry_len:
            #     variables_to_mask = splitted_entry[0].split(',')
            #     resource_attributes_to_omit[RESOURCE_ATTRIBUTES_TO_OMIT_UNIVERSAL_MASK].update(variables_to_mask)

        self.config.mask = resource_attributes_to_omit

    def parse_config(self, argv: list[str] = sys.argv[1:]) -> None:
        """Parses the user defined config via CLI flags"""

        default_config_paths = get_default_config_paths(sys.argv[1:])
        self.parser = ExtArgumentParser(
            description='Infrastructure as code static analysis',
            default_config_files=default_config_paths,
            config_file_parser_class=configargparse.YAMLConfigFileParser,
            add_env_var_help=True,
        )
        self.parser.add_parser_args()
        argcomplete.autocomplete(self.parser)

        self.config = self.parser.parse_args(argv)
        self.normalize_config()

    def normalize_config(self) -> None:
        if self.config.no_guide:
            logger.warning(
                '--no-guide is deprecated and will be removed in a future release. Use --skip-download instead'
            )
            self.config.skip_download = True
        if self.config.skip_suppressions:
            logger.warning(
                '--skip-suppressions is deprecated and will be removed in a future release. Use --skip-download instead'
            )
            self.config.skip_download = True
        if self.config.skip_policy_download:
            logger.warning(
                '--skip-policy-download is deprecated and will be removed in a future release. Use --skip-download instead'
            )
            self.config.skip_download = True

        elif not self.config.bc_api_key and not self.config.include_all_checkov_policies:
            # makes it easier to pick out policies later if we can just always rely on this flag without other context
            logger.debug('No API key present; setting include_all_checkov_policies to True')
            self.config.include_all_checkov_policies = True

        if self.config.use_enforcement_rules and not self.config.bc_api_key:
            self.parser.error('Must specify an API key with --use-enforcement-rules')

        if self.config.policy_metadata_filter and not (self.config.bc_api_key and self.config.prisma_api_url):
            logger.warning(
                '--policy-metadata-filter flag was used without a Prisma Cloud API key. Policy filtering will be skipped.'
            )

        # Parse mask into json with default dict. If self.config.mask is empty list, default dict will be assigned
        self._parse_mask_to_resource_attributes_to_omit()

    def run(self, banner: str = checkov_banner) -> int | None:
        self.run_metadata = {
            "checkov_version": version,
            "python_executable": sys.executable,
            "python_version": sys.version,
            "checkov_executable": sys.argv[0],
            "args": self.parser.format_values(sanitize=True).split('\n'),
            "OS_system_info": platform.platform(),
            "CPU_architecture": platform.processor(),
            "Python_implementation": platform.python_implementation()
        }

        logger.debug(f'Run metadata: {json.dumps(self.run_metadata, indent=2)}')
        try:
            if self.config.add_check:
                resp = prompt.Prompt()
                check = prompt.Check(resp.responses)
                check.action()
                return None

            # Check if --output value is None. If so, replace with ['cli'] for default cli output.
            if self.config.output is None:
                self.config.output = ['cli']

            if self.config.bc_api_key and not self.config.include_all_checkov_policies:
                if self.config.skip_download and not self.config.external_checks_dir:
                    print('You are using an API key along with --skip-download but not --include-all-checkov-policies or --external-checks-dir. '
                          'With these arguments, Checkov cannot fetch metadata to determine what is a local Checkov-only '
                          'policy and what is a platform policy, so no policies will be evaluated. Please re-run Checkov '
                          'and either remove the --skip-download option, or use the --include-all-checkov-policies and / or '
                          '--external-checks-dir options.',
                          file=sys.stderr)
                    self.exit_run()
                elif self.config.skip_download:
                    print('You are using an API key along with --skip-download but not --include-all-checkov-policies. '
                          'With these arguments, Checkov cannot fetch metadata to determine what is a local Checkov-only '
                          'policy and what is a platform policy, so only local custom policies loaded with --external-checks-dir '
                          'will be evaluated.',
                          file=sys.stderr)
                else:
                    logger.debug('Using API key and not --include-all-checkov-policies - only running platform policies '
                                 '(this is the default behavior, and this message is just for debugging purposes)')

            # bridgecrew uses both the urllib3 and requests libraries, while checkov uses the requests library.
            # Allow the user to specify a CA bundle to be used by both libraries.
            bc_integration.setup_http_manager(self.config.ca_certificate)

            # if a repo is passed in it'll save it.  Otherwise a default will be created based on the file or dir
            self.config.repo_id = bc_integration.persist_repo_id(self.config)
            # if a bc_api_key is passed it'll save it.  Otherwise it will check ~/.bridgecrew/credentials
            self.config.bc_api_key = bc_integration.persist_bc_api_key(self.config)

            if not self.config.bc_api_key:
                # check, if someone tries to use a severity filter without an API key
                severities = {severity for severity in BcSeverities.__dict__.values() if isinstance(severity, str)}
                if (
                    (self.config.check and any(check in severities for check in self.config.check))
                    or (self.config.skip_check and any(check in severities for check in self.config.skip_check))
                ):
                    logging.warning("Filtering checks by severity is only possible with an API key")

            excluded_paths = self.config.skip_path or []

            if self.config.var_file:
                self.config.var_file = [os.path.abspath(f) for f in self.config.var_file]

            runner_filter = RunnerFilter(
                framework=self.config.framework,
                skip_framework=self.config.skip_framework,
                checks=self.config.check,
                skip_checks=self.config.skip_check,
                include_all_checkov_policies=self.config.include_all_checkov_policies,
                download_external_modules=bool(convert_str_to_bool(self.config.download_external_modules)),
                external_modules_download_path=self.config.external_modules_download_path,
                evaluate_variables=bool(convert_str_to_bool(self.config.evaluate_variables)),
                runners=checkov_runners,
                excluded_paths=excluded_paths,
                all_external=self.config.run_all_external_checks,
                var_files=self.config.var_file,
                skip_cve_package=self.config.skip_cve_package,
                show_progress_bar=not self.config.quiet,
                use_enforcement_rules=self.config.use_enforcement_rules,
                enable_secret_scan_all_files=bool(convert_str_to_bool(self.config.enable_secret_scan_all_files)),
                block_list_secret_scan=self.config.block_list_secret_scan,
                deep_analysis=self.config.deep_analysis,
                repo_root_for_plan_enrichment=self.config.repo_root_for_plan_enrichment,
                resource_attr_to_omit=self.config.mask,
                # TODO modify the output for git_history secret and remove the rewrite of enable_git_history_secret_scan
                # enable_git_history_secret_scan=self.config.scan_secrets_history,
                enable_git_history_secret_scan=False,
                git_history_timeout=self.config.secrets_history_timeout
            )

            source_env_val = os.getenv('BC_SOURCE', 'cli')
            source = get_source_type(source_env_val)
            if source == SourceTypes[BCSourceType.DISABLED]:
                logger.warning(
                    f'Received unexpected value for BC_SOURCE: {source_env_val}; Should be one of {{{",".join(SourceTypes.keys())}}} setting source to DISABLED')
            source_version = os.getenv('BC_SOURCE_VERSION', version)
            logger.debug(f'BC_SOURCE = {source.name}, version = {source_version}')

            if self.config.list:
                # This speeds up execution by not setting up upload credentials (since we won't upload anything anyways)
                logger.debug('Using --list; setting source to DISABLED')
                source = SourceTypes[BCSourceType.DISABLED]

            if CHECKOV_RUN_SCA_PACKAGE_SCAN_V2:
                self.runners.append(sca_package_runner_2())
            else:
                self.runners.append(sca_package_runner())

            if outer_registry:
                runner_registry = outer_registry
                runner_registry.runner_filter = runner_filter
                runner_registry.filter_runner_framework()
            else:
                runner_registry = RunnerRegistry(banner, runner_filter, *self.runners)

            runnerDependencyHandler = RunnerDependencyHandler(runner_registry)
            runnerDependencyHandler.validate_runner_deps()

            if self.config.show_config:
                print(self.parser.format_values(sanitize=True))
                return None

            if self.config.bc_api_key == '':
                self.parser.error(
                    'The --bc-api-key flag was specified but the value was blank. If this value was passed as a '
                    'secret, you may need to double check the mapping.'
                )
            elif self.config.bc_api_key:
                logger.debug(f'Using API key ending with {self.config.bc_api_key[-8:]}')

                if not bc_integration.is_token_valid(self.config.bc_api_key):
                    raise Exception('The provided API key does not appear to be a valid Bridgecrew API key or Prisma Cloud '
                                    'access key and secret key. For Prisma, the value must be in the form '
                                    'ACCESS_KEY::SECRET_KEY. For Bridgecrew, make sure to copy the token value from when you '
                                    'created it, not the token ID visible later on. If you are using environment variables, '
                                    'make sure they are properly set and exported.')

                if not self.config.list:
                    # if you are only listing policies, then the API key will be used to fetch policies, but that's it,
                    # so the repo is not required and ignored
                    if self.config.repo_id is None:
                        self.parser.error("--repo-id argument is required when using --bc-api-key")
                    else:
                        repo_id_sections = self.config.repo_id.split('/')
                        if len(repo_id_sections) < 2 or any(len(section) == 0 for section in repo_id_sections):
                            self.parser.error(
                                "--repo-id argument format should be 'organization/repository_name' E.g "
                                "bridgecrewio/checkov"
                            )

                try:
                    bc_integration.bc_api_key = self.config.bc_api_key
                    bc_integration.setup_bridgecrew_credentials(repo_id=self.config.repo_id,
                                                                skip_fixes=self.config.skip_fixes,
                                                                skip_download=self.config.skip_download,
                                                                source=source,
                                                                source_version=source_version,
                                                                repo_branch=self.config.branch,
                                                                prisma_api_url=self.config.prisma_api_url)

                    should_run_contributor_metrics = source.report_contributor_metrics and self.config.repo_id and self.config.prisma_api_url
                    logger.debug(f"Should run contributor metrics report: {should_run_contributor_metrics}")
                    if should_run_contributor_metrics:
                        try:  # collect contributor info and upload
                            report_contributor_metrics(self.config.repo_id, source.name, bc_integration)
                        except Exception as e:
                            logger.warning(f"Unable to report contributor metrics due to: {e}")

                except MaxRetryError:
                    self.exit_run()
                except Exception:
                    if bc_integration.prisma_api_url:
                        message = 'An error occurred setting up the Prisma Cloud platform integration. ' \
                                  'Please check your Prisma Cloud API token and URL and try again.'
                    else:
                        message = 'An error occurred setting up the Bridgecrew platform integration. ' \
                                  'Please check your API token and try again.'
                    if logger.isEnabledFor(logging.DEBUG):
                        logger.debug(message, exc_info=True)
                    else:
                        logger.error(message)
                        logger.error('Please try setting the environment variable LOG_LEVEL=DEBUG and re-running the command, and provide the output to support', exc_info=True)
                    self.exit_run()
            else:
                if self.config.support:
                    logger.warning("--bc-api-key argument is required when using --support")
                logger.debug('No API key found. Scanning locally only.')
                self.config.include_all_checkov_policies = True

            if self.config.check and self.config.skip_check:
                if any(item in runner_filter.checks for item in runner_filter.skip_checks):
                    self.parser.error("The check ids specified for '--check' and '--skip-check' must be mutually exclusive.")
                    return None

            BC_SKIP_MAPPING = os.getenv("BC_SKIP_MAPPING", "FALSE")
            if self.config.skip_download or BC_SKIP_MAPPING.upper() == "TRUE":
                bc_integration.skip_download = True

            try:
                bc_integration.get_platform_run_config()
            except Exception:
                if not self.config.include_all_checkov_policies:
                    # stack trace gets printed in the exception handlers above
                    # include_all_checkov_policies will always be set when there is no API key, so we don't need to worry about it here
                    print('An error occurred getting data from the platform, including policy metadata. Because --include-all-checkov-policies '
                          'was not used, Checkov cannot differentiate Checkov-only policies from platform policies, and no '
                          'policies will get evaluated. Please resolve the error above or re-run with the --include-all-checkov-policies argument '
                          '(but note that this will not include any custom platform configurations or policy metadata).',
                          file=sys.stderr)
                    self.exit_run()

            bc_integration.get_prisma_build_policies(self.config.policy_metadata_filter)

            integration_feature_registry.run_pre_scan()
            policy_level_suppression = suppressions_integration.get_policy_level_suppressions()
            bc_cloned_checks = custom_policies_integration.bc_cloned_checks
            runner_filter.bc_cloned_checks = bc_cloned_checks
            custom_policies_integration.policy_level_suppression = policy_level_suppression
            runner_filter.run_image_referencer = licensing_integration.should_run_image_referencer()
            runner_filter.filtered_policy_ids = policy_metadata_integration.filtered_policy_ids
            logger.debug(f"Filtered list of policies: {runner_filter.filtered_policy_ids}")

            runner_filter.excluded_paths = runner_filter.excluded_paths + list(repo_config_integration.skip_paths)
            policy_level_suppression = suppressions_integration.get_policy_level_suppressions()
            bc_cloned_checks = custom_policies_integration.bc_cloned_checks
            runner_filter.bc_cloned_checks = bc_cloned_checks
            custom_policies_integration.policy_level_suppression = policy_level_suppression
            runner_filter.set_suppressed_policies(policy_level_suppression)

            if self.config.use_enforcement_rules:
                runner_filter.apply_enforcement_rules(repo_config_integration.code_category_configs)

            if self.config.list:
                print_checks(frameworks=self.config.framework, use_bc_ids=self.config.output_bc_ids,
                             include_all_checkov_policies=self.config.include_all_checkov_policies,
                             filtered_policy_ids=runner_filter.filtered_policy_ids)
                return None

            baseline = None
            if self.config.baseline:
                baseline = Baseline(self.config.output_baseline_as_skipped)
                baseline.from_json(self.config.baseline)

            external_checks_dir = self.get_external_checks_dir()
            created_baseline_path = None

            default_github_dir_path = os.getcwd() + '/' + os.getenv('CKV_GITLAB_CONF_DIR_NAME', 'github_conf')
            git_configuration_folders = [os.getenv("CKV_GITHUB_CONF_DIR_PATH", default_github_dir_path),
                                         os.getcwd() + '/' + os.getenv('CKV_GITLAB_CONF_DIR_NAME', 'gitlab_conf')]

            if self.config.directory:
                exit_codes = []
                for root_folder in self.config.directory:
                    if not os.path.exists(root_folder):
                        logger.error(f'Directory {root_folder} does not exist; skipping it')
                        continue
                    file = self.config.file
                    self.scan_reports = runner_registry.run(
                        root_folder=root_folder,
                        external_checks_dir=external_checks_dir,
                        files=file,
                    )
                    if runner_registry.is_error_in_reports(self.scan_reports):
                        self.exit_run()
                    if baseline:
                        baseline.compare_and_reduce_reports(self.scan_reports)
                    if bc_integration.is_integration_configured() and bc_integration.bc_source and bc_integration.bc_source.upload_results:
                        self.upload_results(
                            root_folder=root_folder,
                            excluded_paths=runner_filter.excluded_paths,
                            included_paths=[self.config.external_modules_download_path],
                            git_configuration_folders=git_configuration_folders,
                        )

                    if self.config.create_baseline:
                        overall_baseline = Baseline()
                        for report in self.scan_reports:
                            overall_baseline.add_findings_from_report(report)
                        created_baseline_path = os.path.join(os.path.abspath(root_folder), '.checkov.baseline')
                        with open(created_baseline_path, 'w') as f:
                            json.dump(overall_baseline.to_dict(), f, indent=4)
                    exit_codes.append(self.print_results(
                        runner_registry=runner_registry,
                        url=self.url,
                        created_baseline_path=created_baseline_path,
                        baseline=baseline,
                    ))
                exit_code = 1 if 1 in exit_codes else 0
                return exit_code
            elif self.config.docker_image:
                if self.config.bc_api_key is None:
                    self.parser.error("--bc-api-key argument is required when using --docker-image")
                    return None
                if self.config.dockerfile_path is None:
                    self.parser.error("--dockerfile-path argument is required when using --docker-image")
                    return None
                if self.config.branch is None:
                    self.parser.error("--branch argument is required when using --docker-image")
                    return None
                files = [os.path.abspath(self.config.dockerfile_path)]
                runner = sca_image_runner()
                result = runner.run(
                    root_folder='',
                    image_id=self.config.docker_image,
                    dockerfile_path=self.config.dockerfile_path,
                    runner_filter=runner_filter,
                )
                self.scan_reports = result if isinstance(result, list) else [result]
                if runner_registry.is_error_in_reports(self.scan_reports):
                    self.exit_run()
                if len(self.scan_reports) > 1:
                    # this shouldn't happen, but if it happens, then it is intended or something is broke
                    logger.error(f"SCA image runner returned {len(self.scan_reports)} reports; expected 1")

                integration_feature_registry.run_post_runner(self.scan_reports[0])
                bc_integration.persist_repository(os.path.dirname(self.config.dockerfile_path), files=files)
                bc_integration.persist_scan_results(self.scan_reports)
                bc_integration.persist_image_scan_results(runner.raw_report, self.config.dockerfile_path,
                                                          self.config.docker_image,
                                                          self.config.branch)

                bc_integration.persist_run_metadata(self.run_metadata)
                self.url = self.commit_repository()
                exit_code = self.print_results(runner_registry=runner_registry, url=self.url)
                return exit_code
            elif self.config.file:
                runner_registry.filter_runners_for_files(self.config.file)
                self.scan_reports = runner_registry.run(
                    external_checks_dir=external_checks_dir,
                    files=self.config.file,
                    repo_root_for_plan_enrichment=self.config.repo_root_for_plan_enrichment,
                )
                if runner_registry.is_error_in_reports(self.scan_reports):
                    self.exit_run()
                if baseline:
                    baseline.compare_and_reduce_reports(self.scan_reports)
                if self.config.create_baseline:
                    overall_baseline = Baseline()
                    for report in self.scan_reports:
                        overall_baseline.add_findings_from_report(report)
                    created_baseline_path = os.path.join(os.path.abspath(os.path.commonprefix(self.config.file)),
                                                         '.checkov.baseline')
                    with open(created_baseline_path, 'w') as f:
                        json.dump(overall_baseline.to_dict(), f, indent=4)

                if bc_integration.is_integration_configured():
                    files = [os.path.abspath(file) for file in self.config.file]
                    root_folder = os.path.split(os.path.commonprefix(files))[0]

                    self.upload_results(
                        root_folder=root_folder,
                        files=files,
                        excluded_paths=runner_filter.excluded_paths,
                        git_configuration_folders=git_configuration_folders,
                    )
                exit_code = self.print_results(
                    runner_registry=runner_registry,
                    url=self.url,
                    created_baseline_path=created_baseline_path,
                    baseline=baseline,
                )
                return exit_code
            elif not self.config.quiet:
                print(f"{banner}")

                bc_integration.onboarding()
            return None
        except BaseException:
            logging.error("Exception traceback:", exc_info=True)
            raise

        finally:
            if self.config.support:
                bc_integration.persist_logs_stream(logs_stream)

    def exit_run(self) -> None:
        exit(0) if self.config.no_fail_on_crash else exit(2)

    def commit_repository(self) -> str | None:
        try:
            return bc_integration.commit_repository(self.config.branch)
        except Exception:
            logging.debug("commit_repository failed, exiting", exc_info=True)
            self.exit_run()
            return ""

    def get_external_checks_dir(self) -> list[str]:
        external_checks_dir: "list[str]" = self.config.external_checks_dir
        if self.config.external_checks_git:
            git_getter = GitGetter(self.config.external_checks_git[0])
            external_checks_dir = [git_getter.get()]
            atexit.register(shutil.rmtree, str(Path(external_checks_dir[0]).parent))
        return external_checks_dir

    def upload_results(
            self,
            root_folder: str,
            files: list[str] | None = None,
            excluded_paths: list[str] | None = None,
            included_paths: list[str] | None = None,
            git_configuration_folders: list[str] | None = None,
    ) -> None:
        """Upload scan results and other relevant files"""

        bc_integration.persist_repository(
            root_dir=root_folder,
            files=files,
            excluded_paths=excluded_paths,
            included_paths=included_paths,
        )
        if git_configuration_folders:
            bc_integration.persist_git_configuration(os.getcwd(), git_configuration_folders)
        bc_integration.persist_scan_results(self.scan_reports)
        bc_integration.persist_run_metadata(self.run_metadata)
        self.url = self.commit_repository()

    def print_results(
            self,
            runner_registry: RunnerRegistry,
            url: str | None = None,
            created_baseline_path: str | None = None,
            baseline: Baseline | None = None,
    ) -> Literal[0, 1]:
        """Print scan results to stdout"""

        return runner_registry.print_reports(
            scan_reports=self.scan_reports,
            config=self.config,
            url=url,
            created_baseline_path=created_baseline_path,
            baseline=baseline,
        )


# the flag/arg parsing moved to checkov/common/util/ext_argument_parser.py

>>>>>>> 2fb967da

if __name__ == '__main__':
    ckv = Checkov()
    sys.exit(ckv.run())<|MERGE_RESOLUTION|>--- conflicted
+++ resolved
@@ -11,11 +11,7 @@
 import platform
 from collections import defaultdict
 from pathlib import Path
-<<<<<<< HEAD
-from typing import Any, List, Optional, TYPE_CHECKING
-=======
 from typing import TYPE_CHECKING
->>>>>>> 2fb967da
 
 import argcomplete  # type:ignore[import]
 import configargparse
@@ -23,10 +19,7 @@
 
 import checkov.logging_init  # noqa  # should be imported before the others to ensure correct logging setup
 
-<<<<<<< HEAD
-=======
 from checkov.ansible.runner import Runner as ansible_runner
->>>>>>> 2fb967da
 from checkov.argo_workflows.runner import Runner as argo_workflows_runner
 from checkov.arm.runner import Runner as arm_runner
 from checkov.azure_pipelines.runner import Runner as azure_pipelines_runner
@@ -47,23 +40,13 @@
 from checkov.common.bridgecrew.integration_features.features.licensing_integration import integration as licensing_integration
 from checkov.common.bridgecrew.severities import BcSeverities
 from checkov.common.goget.github.get_git import GitGetter
-from checkov.common.images.image_referencer import enable_image_referencer
 from checkov.common.output.baseline import Baseline
-<<<<<<< HEAD
-from checkov.common.bridgecrew.check_type import CheckType
-from checkov.common.runners.runner_registry import RunnerRegistry, OUTPUT_CHOICES, SUMMARY_POSITIONS
-from checkov.common.util import prompt
-from checkov.common.util.banner import banner as checkov_banner
-from checkov.common.util.config_utils import get_default_config_paths
-from checkov.common.util.consts import DEFAULT_EXTERNAL_MODULES_DIR, CHECKOV_RUN_SCA_PACKAGE_SCAN_V2
-=======
 from checkov.common.bridgecrew.check_type import checkov_runners
 from checkov.common.runners.runner_registry import RunnerRegistry
 from checkov.common.util import prompt
 from checkov.common.util.banner import banner as checkov_banner
 from checkov.common.util.config_utils import get_default_config_paths
 from checkov.common.util.consts import CHECKOV_RUN_SCA_PACKAGE_SCAN_V2
->>>>>>> 2fb967da
 from checkov.common.util.docs_generator import print_checks
 from checkov.common.util.ext_argument_parser import ExtArgumentParser
 from checkov.common.util.runner_dependency_handler import RunnerDependencyHandler
@@ -91,18 +74,12 @@
 from checkov.bicep.runner import Runner as bicep_runner
 from checkov.openapi.runner import Runner as openapi_runner
 from checkov.circleci_pipelines.runner import Runner as circleci_pipelines_runner
-<<<<<<< HEAD
-
-if TYPE_CHECKING:
-    from configargparse import ArgumentParser, Namespace
-=======
 from checkov.logging_init import log_stream as logs_stream
 
 if TYPE_CHECKING:
     from checkov.common.output.report import Report
     from configargparse import Namespace
     from typing_extensions import Literal
->>>>>>> 2fb967da
 
 signal.signal(signal.SIGINT, lambda x, y: sys.exit(''))
 
@@ -110,13 +87,8 @@
 
 logger = logging.getLogger(__name__)
 
-<<<<<<< HEAD
-
-DEFAULT_RUNNERS = (
-=======
 # sca package runner added during the run method
 DEFAULT_RUNNERS = [
->>>>>>> 2fb967da
     tf_graph_runner(),
     cfn_runner(),
     k8_runner(),
@@ -141,17 +113,12 @@
     argo_workflows_runner(),
     circleci_pipelines_runner(),
     azure_pipelines_runner(),
-<<<<<<< HEAD
-    sca_package_runner_2() if CHECKOV_RUN_SCA_PACKAGE_SCAN_V2 else sca_package_runner()
-)
-=======
     ansible_runner(),
 ]
 
 
 def exit_run(no_fail_on_crash: bool) -> None:
     exit(0) if no_fail_on_crash else exit(2)
->>>>>>> 2fb967da
 
 
 def commit_repository(config: Namespace) -> str | None:
@@ -174,15 +141,6 @@
     config = parser.parse_args(argv)
 
     normalize_config(config, parser)
-<<<<<<< HEAD
-
-    run_metadata: dict[str, str | list[str]] = {
-        "checkov_version": version,
-        "python_executable": sys.executable,
-        "python_version": sys.version,
-        "checkov_executable": sys.argv[0],
-        "args": parser.format_values(sanitize=True).split('\n')
-=======
 
     run_metadata: dict[str, str | list[str]] = {
         "checkov_version": version,
@@ -194,7 +152,6 @@
         "CPU_architecture": platform.processor(),
         "Python_implementation": platform.python_implementation()
 
->>>>>>> 2fb967da
     }
 
     logger.debug(f'Run metadata: {json.dumps(run_metadata, indent=2)}')
@@ -217,11 +174,7 @@
                   'and either remove the --skip-download option, or use the --include-all-checkov-policies and / or '
                   '--external-checks-dir options.',
                   file=sys.stderr)
-<<<<<<< HEAD
-            exit(2)
-=======
             exit_run(config.no_fail_on_crash)
->>>>>>> 2fb967da
         elif config.skip_download:
             print('You are using an API key along with --skip-download but not --include-all-checkov-policies. '
                   'With these arguments, Checkov cannot fetch metadata to determine what is a local Checkov-only '
@@ -246,12 +199,6 @@
     if config.var_file:
         config.var_file = [os.path.abspath(f) for f in config.var_file]
 
-    run_image_referencer = enable_image_referencer(
-        bc_integration=bc_integration,
-        frameworks=config.framework,
-        skip_frameworks=config.skip_framework,
-    )
-
     runner_filter = RunnerFilter(framework=config.framework, skip_framework=config.skip_framework, checks=config.check,
                                  skip_checks=config.skip_check, include_all_checkov_policies=config.include_all_checkov_policies,
                                  download_external_modules=bool(convert_str_to_bool(config.download_external_modules)),
@@ -261,11 +208,6 @@
                                  all_external=config.run_all_external_checks, var_files=config.var_file,
                                  skip_cve_package=config.skip_cve_package, show_progress_bar=not config.quiet,
                                  use_enforcement_rules=config.use_enforcement_rules,
-<<<<<<< HEAD
-                                 run_image_referencer=run_image_referencer,
-                                 enable_secret_scan_all_files=bool(convert_str_to_bool(config.enable_secret_scan_all_files)),
-                                 block_list_secret_scan=config.block_list_secret_scan)
-=======
                                  enable_secret_scan_all_files=bool(convert_str_to_bool(config.enable_secret_scan_all_files)),
                                  block_list_secret_scan=config.block_list_secret_scan,
                                  deep_analysis=config.deep_analysis,
@@ -290,7 +232,6 @@
         DEFAULT_RUNNERS.append(sca_package_runner_2())
     else:
         DEFAULT_RUNNERS.append(sca_package_runner())
->>>>>>> 2fb967da
 
     if outer_registry:
         runner_registry = outer_registry
@@ -388,21 +329,14 @@
                   'policies will get evaluated. Please resolve the error above or re-run with the --include-all-checkov-policies argument '
                   '(but note that this will not include any custom platform configurations or policy metadata).',
                   file=sys.stderr)
-<<<<<<< HEAD
-            exit(2)
-=======
             exit_run(config.no_fail_on_crash)
->>>>>>> 2fb967da
 
     bc_integration.get_prisma_build_policies(config.policy_metadata_filter)
 
     integration_feature_registry.run_pre_scan()
 
-<<<<<<< HEAD
-=======
     runner_filter.run_image_referencer = licensing_integration.should_run_image_referencer()
 
->>>>>>> 2fb967da
     runner_filter.filtered_policy_ids = policy_metadata_integration.filtered_policy_ids
     logger.debug(f"Filtered list of policies: {runner_filter.filtered_policy_ids}")
 
@@ -412,9 +346,6 @@
     runner_filter.bc_cloned_checks = bc_cloned_checks
     custom_policies_integration.policy_level_suppression = policy_level_suppression
     runner_filter.set_suppressed_policies(policy_level_suppression)
-
-    if config.use_enforcement_rules:
-        runner_filter.apply_enforcement_rules(repo_config_integration.code_category_configs)
 
     if config.use_enforcement_rules:
         runner_filter.apply_enforcement_rules(repo_config_integration.code_category_configs)
@@ -455,11 +386,7 @@
                 bc_integration.persist_git_configuration(os.getcwd(), git_configuration_folders)
                 bc_integration.persist_scan_results(scan_reports)
                 bc_integration.persist_run_metadata(run_metadata)
-<<<<<<< HEAD
-                url = bc_integration.commit_repository(config.branch)
-=======
                 url = commit_repository(config)
->>>>>>> 2fb967da
 
             if config.create_baseline:
                 overall_baseline = Baseline()
@@ -491,14 +418,9 @@
             dockerfile_path=config.dockerfile_path,
             runner_filter=runner_filter,
         )
-<<<<<<< HEAD
-
-        results = result if isinstance(result, list) else [result]
-=======
         results = result if isinstance(result, list) else [result]
         if runner_registry.is_error_in_reports(results):
             exit_run(config.no_fail_on_crash)
->>>>>>> 2fb967da
         if len(results) > 1:
             # this shouldn't happen, but if it happens, then it is intended or something is broke
             logger.error(f"SCA image runner returned {len(results)} reports; expected 1")
@@ -509,11 +431,7 @@
         bc_integration.persist_image_scan_results(runner.raw_report, config.dockerfile_path, config.docker_image,
                                                   config.branch)
         bc_integration.persist_run_metadata(run_metadata)
-<<<<<<< HEAD
-        url = bc_integration.commit_repository(config.branch)
-=======
         url = commit_repository(config)
->>>>>>> 2fb967da
         exit_code = runner_registry.print_reports(results, config, url=url)
         return exit_code
     elif config.file:
@@ -540,11 +458,7 @@
             bc_integration.persist_git_configuration(os.getcwd(), git_configuration_folders)
             bc_integration.persist_scan_results(scan_reports)
             bc_integration.persist_run_metadata(run_metadata)
-<<<<<<< HEAD
-            url = bc_integration.commit_repository(config.branch)
-=======
             url = commit_repository(config)
->>>>>>> 2fb967da
         exit_code = runner_registry.print_reports(scan_reports, config, url=url, created_baseline_path=created_baseline_path, baseline=baseline)
         return exit_code
     elif not config.quiet:
@@ -554,239 +468,8 @@
     return None
 
 
-<<<<<<< HEAD
-def add_parser_args(parser: ArgumentParser) -> None:
-    parser.add('-v', '--version',
-               help='version', action='version', version=version)
-    parser.add('-d', '--directory', action='append',
-               help='IaC root directory (can not be used together with --file).')
-    parser.add('--add-check', action='store_true', help="Generate a new check via CLI prompt")
-    parser.add('-f', '--file', action='append',
-               help='File to scan (can not be used together with --directory). With this option, Checkov will attempt '
-                    'to filter the runners based on the file type. For example, if you specify a ".tf" file, only the '
-                    'terraform and secrets frameworks will be included. You can further limit this (e.g., skip secrets) '
-                    'by using the --skip-framework argument.')
-    parser.add('--skip-path', action='append',
-               help='Path (file or directory) to skip, using regular expression logic, relative to current '
-                    'working directory. Word boundaries are not implicit; i.e., specifying "dir1" will skip any '
-                    'directory or subdirectory named "dir1". Ignored with -f. Can be specified multiple times.')
-    parser.add('--external-checks-dir', action='append',
-               help='Directory for custom checks to be loaded. Can be repeated')
-    parser.add('--external-checks-git', action='append',
-               help='Github url of external checks to be added. \n you can specify a subdirectory after a '
-                    'double-slash //. \n cannot be used together with --external-checks-dir')
-    parser.add('-l', '--list', help='List checks', action='store_true')
-    parser.add('-o', '--output', action='append', choices=OUTPUT_CHOICES,
-               default=None,
-               help='Report output format. Add multiple outputs by using the flag multiple times (-o sarif -o cli)')
-    parser.add('--output-file-path', default=None,
-               help='Name of the output folder to save the chosen output formats. '
-                    'Advanced usage: '
-                    'By using -o cli -o junitxml --output-file-path console,results.xml the CLI output will be printed '
-                    'to the console and the JunitXML output to the file results.xml.'
-               )
-    parser.add('--output-bc-ids', action='store_true',
-               help='Print Bridgecrew platform IDs (BC...) instead of Checkov IDs (CKV...), if the check exists in the platform')
-    parser.add('--include-all-checkov-policies', action='store_true',
-               help='When running with an API key, Checkov will omit any policies that do not exist '
-                    'in the Bridgecrew or Prisma Cloud platform, except for local custom policies loaded with the '
-                    '--external-check flags. Use this key to include policies that only exist in Checkov in the scan. '
-                    'Note that this will make the local CLI results different from the results you see in the '
-                    'platform. Has no effect if you are not using an API key. Use the --check option to explicitly '
-                    'include checks by ID even if they are not in the platform, without using this flag.')
-    parser.add('--quiet', action='store_true',
-               default=False,
-               help='in case of CLI output, display only failed checks. Also disables progress bars')
-    parser.add('--compact', action='store_true',
-               default=False,
-               help='in case of CLI output, do not display code blocks')
-    parser.add('--framework',
-               help='Filter scan to run only on specific infrastructure code frameworks',
-               choices=checkov_runners + ["all"],
-               default=["all"],
-               env_var='CKV_FRAMEWORK',
-               nargs="+")
-    parser.add('--skip-framework',
-               help='Filter scan to skip specific infrastructure as code frameworks.'
-                    'This will be included automatically for some frameworks if system dependencies '
-                    'are missing. Add multiple frameworks using spaces. For example, '
-                    '--skip-framework terraform sca_package.',
-               choices=checkov_runners,
-               default=None,
-               nargs="+")
-    parser.add('-c', '--check',
-               help='Checks to run; any other checks will be skipped. Enter one or more items separated by commas. '
-                    'Each item may be either a Checkov check ID (CKV_AWS_123), a BC check ID (BC_AWS_GENERAL_123), or '
-                    'a severity (LOW, MEDIUM, HIGH, CRITICAL). If you use a severity, then all checks equal to or '
-                    'above the lowest severity in the list will be included. This option can be combined with '
-                    '--skip-check. If it is, then the logic is to first take all checks that match this list, and then '
-                    'remove all checks that match the skip list. For example, if you use --check CKV_123 and '
-                    '--skip-check LOW, then CKV_123 will not run if it is a LOW severity. Similarly, if you use '
-                    '--check CKV_789 --skip-check MEDIUM, then CKV_789 will run if it is a HIGH severity. If you use a '
-                    'check ID here along with an API key, and the check is not part of the BC / PC platform, then the '
-                    'check will still be run (see --include-all-checkov-policies for more info).',
-               action='append', default=None,
-               env_var='CKV_CHECK')
-    parser.add('--skip-check',
-               help='Checks to skip; any other checks will not be run. Enter one or more items separated by commas. '
-                    'Each item may be either a Checkov check ID (CKV_AWS_123), a BC check ID (BC_AWS_GENERAL_123), or '
-                    'a severity (LOW, MEDIUM, HIGH, CRITICAL). If you use a severity, then all checks equal to or '
-                    'below the highest severity in the list will be skipped. This option can be combined with --check. '
-                    'If it is, priority is given to checks explicitly listed by ID or wildcard over checks listed by '
-                    'severity. For example, if you use --skip-check CKV_123 and --check HIGH, then CKV_123 will be '
-                    'skipped even if it is a HIGH severity. In the case of a tie (e.g., --check MEDIUM and '
-                    '--skip-check HIGH for a medium severity check), then the check will be skipped.',
-               action='append', default=None,
-               env_var='CKV_SKIP_CHECK')
-    parser.add('--run-all-external-checks', action='store_true',
-               help='Run all external checks (loaded via --external-checks options) even if the checks are not present '
-                    'in the --check list. This allows you to always ensure that new checks present in the external '
-                    'source are used. If an external check is included in --skip-check, it will still be skipped.')
-    parser.add('-s', '--soft-fail',
-               help='Runs checks but always returns a 0 exit code. Using either --soft-fail-on and / or --hard-fail-on '
-                    'overrides this option, except for the case when a result does not match either of the soft fail '
-                    'or hard fail criteria, in which case this flag determines the result.', action='store_true')
-    parser.add('--soft-fail-on',
-               help='Exits with a 0 exit code if only the specified items fail. Enter one or more items '
-                    'separated by commas. Each item may be either a Checkov check ID (CKV_AWS_123), a BC '
-                    'check ID (BC_AWS_GENERAL_123), or a severity (LOW, MEDIUM, HIGH, CRITICAL). If you use '
-                    'a severity, then any severity equal to or less than the highest severity in the list '
-                    'will result in a soft fail. This option may be used with --hard-fail-on, using the same '
-                    'priority logic described in --check and --skip-check options above, with --hard-fail-on '
-                    'taking precedence in a tie. If a given result does not meet the --soft-fail-on nor '
-                    'the --hard-fail-on criteria, then the default is to hard fail',
-               action='append',
-               default=None)
-    parser.add('--hard-fail-on',
-               help='Exits with a non-zero exit code for specified checks. Enter one or more items '
-                    'separated by commas. Each item may be either a Checkov check ID (CKV_AWS_123), a BC '
-                    'check ID (BC_AWS_GENERAL_123), or a severity (LOW, MEDIUM, HIGH, CRITICAL). If you use a '
-                    'severity, then any severity equal to or greater than the lowest severity in the list will '
-                    'result in a hard fail. This option can be used with --soft-fail-on, using the same '
-                    'priority logic described in --check and --skip-check options above, with --hard-fail-on '
-                    'taking precedence in a tie.',
-               action='append',
-               default=None)
-    parser.add('--bc-api-key', env_var='BC_API_KEY', sanitize=True,
-               help='Bridgecrew API key or Prisma Cloud Access Key (see --prisma-api-url)')
-    parser.add('--prisma-api-url', env_var='PRISMA_API_URL', default=None,
-               help='The Prisma Cloud API URL (see: https://prisma.pan.dev/api/cloud/api-urls). '
-                    'Requires --bc-api-key to be a Prisma Cloud Access Key in the following format: <access_key_id>::<secret_key>')
-    parser.add('--docker-image', help='Scan docker images by name or ID. Only works with --bc-api-key flag')
-    parser.add('--dockerfile-path', help='Path to the Dockerfile of the scanned docker image')
-    parser.add('--repo-id',
-               help='Identity string of the repository, with form <repo_owner>/<repo_name>')
-    parser.add('-b', '--branch',
-               help="Selected branch of the persisted repository. Only has effect when using the --bc-api-key flag",
-               default='master')
-    parser.add('--skip-download',
-               help='Do not download any data from Bridgecrew. This will omit doc links, severities, etc., as well as '
-                    'custom policies and suppressions if using an API token. Note: it will prevent BC platform IDs from '
-                    'being available in Checkov.',
-               action='store_true')
-    parser.add('--use-enforcement-rules', action='store_true',
-               help='Use the Enforcement rules configured in the platform for hard / soft fail logic. With this option, '
-                    'the enforcement rule matching this repo, or the default rule if there is no match, will determine '
-                    'this behavior: any check with a severity below the selected rule\'s soft-fail threshold will be '
-                    'skipped; any check with a severity equal to or greater than the rule\'s hard-fail threshold will '
-                    'be part of the hard-fail list, and any check in between will be part of the soft-fail list. For '
-                    'example, if the given enforcement rule has a hard-fail value of HIGH and a soft-fail value of MEDIUM,'
-                    'this is the equivalent of using the flags `--skip-check LOW --hard-fail-on HIGH`. You can use --check, '
-                    '--skip-check, --soft-fail, --soft-fail-on, or --hard-fail-on to override portions of an enforcement rule. '
-                    'Note, however, that the logic of applying the --check list and then the --skip-check list (as described '
-                    'above under --check) still applies here. Requires a BC or PC platform API key.')
-    parser.add('--no-guide', action='store_true',
-               default=False,
-               help='Deprecated - use --skip-download')
-    parser.add('--skip-suppressions',
-               help='Deprecated - use --skip-download',
-               action='store_true')
-    parser.add('--skip-policy-download',
-               help='Deprecated - use --skip-download',
-               action='store_true')
-    parser.add('--skip-fixes',
-               help='Do not download fixed resource templates from Bridgecrew. Only has effect when using the API key.',
-               action='store_true')
-    parser.add('--download-external-modules',
-               help="download external terraform modules from public git repositories and terraform registry",
-               default=os.environ.get('DOWNLOAD_EXTERNAL_MODULES', False), env_var='DOWNLOAD_EXTERNAL_MODULES')
-    parser.add('--var-file', action='append',
-               help='Variable files to load in addition to the default files (see '
-                    'https://www.terraform.io/docs/language/values/variables.html#variable-definitions-tfvars-files).'
-                    'Currently only supported for source Terraform (.tf file), and Helm chart scans.'
-                    'Requires using --directory, not --file.')
-    parser.add('--external-modules-download-path',
-               help="set the path for the download external terraform modules",
-               default=DEFAULT_EXTERNAL_MODULES_DIR, env_var='EXTERNAL_MODULES_DIR')
-    parser.add('--evaluate-variables',
-               help="evaluate the values of variables and locals",
-               env_var="CKV_EVAL_VARS",
-               default=True)
-    parser.add('-ca', '--ca-certificate',
-               help='Custom CA certificate (bundle) file', default=None, env_var='BC_CA_BUNDLE')
-    parser.add('--repo-root-for-plan-enrichment',
-               help='Directory containing the hcl code used to generate a given plan file. Use with -f.',
-               dest="repo_root_for_plan_enrichment", action='append')
-    parser.add('--config-file', help='path to the Checkov configuration YAML file', is_config_file=True, default=None)
-    parser.add('--create-config', help='takes the current command line args and writes them out to a config file at '
-                                       'the given path', is_write_out_config_file_arg=True, default=None)
-    parser.add('--show-config', help='prints all args and config settings and where they came from '
-                                     '(eg. commandline, config file, environment variable or default)',
-               action='store_true', default=None)
-    parser.add('--create-baseline', help='Alongside outputting the findings, save all results to .checkov.baseline file'
-                                         ' so future runs will not re-flag the same noise. Works only with `--directory` flag',
-               action='store_true', default=False)
-    parser.add(
-        '--baseline',
-        help=(
-            "Use a .checkov.baseline file to compare current results with a known baseline. "
-            "Report will include only failed checks that are new with respect to the provided baseline"
-        ),
-        default=None,
-    )
-    parser.add(
-        '--output-baseline-as-skipped',
-        help="output checks that are skipped due to baseline file presence",
-        action='store_true',
-        default=False,
-    )
-    parser.add('--skip-cve-package',
-               help='filter scan to run on all packages but a specific package identifier (denylist), You can '
-                    'specify this argument multiple times to skip multiple packages', action='append', default=None)
-    parser.add('--policy-metadata-filter',
-               help='comma separated key:value string to filter policies based on Prisma Cloud policy metadata. '
-                    'See https://prisma.pan.dev/api/cloud/cspm/policy#operation/get-policy-filters-and-options for '
-                    'information on allowed filters. Format: policy.label=test,cloud.type=aws ', default=None)
-    parser.add('--secrets-scan-file-type',
-               default=[],
-               env_var='CKV_SECRETS_SCAN_FILE_TYPE',
-               action='append',
-               help='not in use')
-    parser.add('--enable-secret-scan-all-files',
-               default=False,
-               env_var='CKV_SECRETS_SCAN_ENABLE_ALL',
-               action='store_true',
-               help='enable secret scan for all files')
-    parser.add('--block-list-secret-scan',
-               default=[],
-               env_var='CKV_SECRETS_SCAN_BLOCK_LIST',
-               action='append',
-               help='List of files to filter out from the secret scanner')
-    parser.add('--summary-position', default='top', choices=SUMMARY_POSITIONS,
-               help='Chose whether the summary will be appended on top (before the checks results) or on bottom '
-                    '(after check results), default is on top.')
-    parser.add('--skip-resources-without-violations',
-               help="exclude extra resources (resources without violations) from report output",
-               action='store_true',
-               env_var='CKV_SKIP_RESOURCES_WITHOUT_VIOLATIONS')
-
-
-def get_external_checks_dir(config: Any) -> Any:
-    external_checks_dir = config.external_checks_dir
-=======
 def get_external_checks_dir(config: Namespace) -> list[str]:
     external_checks_dir: "list[str]" = config.external_checks_dir
->>>>>>> 2fb967da
     if config.external_checks_git:
         git_getter = GitGetter(config.external_checks_git[0])
         external_checks_dir = [git_getter.get()]
@@ -816,8 +499,6 @@
     if config.policy_metadata_filter and not (config.bc_api_key and config.prisma_api_url):
         logger.warning('--policy-metadata-filter flag was used without a Prisma Cloud API key. Policy filtering will be skipped.')
 
-<<<<<<< HEAD
-=======
 
 class Checkov:
     def __init__(self, argv: list[str] = sys.argv[1:]) -> None:
@@ -1335,7 +1016,6 @@
 
 # the flag/arg parsing moved to checkov/common/util/ext_argument_parser.py
 
->>>>>>> 2fb967da
 
 if __name__ == '__main__':
     ckv = Checkov()
