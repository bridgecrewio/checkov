--- conflicted
+++ resolved
@@ -16,14 +16,9 @@
 from checkov.common.goget.github.get_git import GitGetter
 from checkov.common.runners.runner_registry import RunnerRegistry
 from checkov.common.util.banner import banner as checkov_banner
-from checkov.common.util.consts import DEFAULT_EXTERNAL_MODULES_DIR
 from checkov.common.util.docs_generator import print_checks
-<<<<<<< HEAD
 from checkov.config import CheckovConfig, OUTPUT_CHOICES, FRAMEWORK_CHOICES, MERGING_BEHAVIOR_CHOICES, PROGRAM_NAME, \
     CheckovConfigError
-=======
-from checkov.common.util.type_forcers import convert_str_to_bool
->>>>>>> 62d4cc77
 from checkov.kubernetes.runner import Runner as k8_runner
 from checkov.logging_init import init as logging_init
 from checkov.runner_filter import RunnerFilter
@@ -47,20 +42,16 @@
 
 logger = logging.getLogger(__name__)
 
+
 def run(banner=checkov_banner):
     parser = argparse.ArgumentParser(description='Infrastructure as code static analysis')
     add_parser_args(parser)
     args = parser.parse_args()
-<<<<<<< HEAD
     config = get_configuration(args)
-    bc_integration = BcPlatformIntegration()
-    runner_filter = RunnerFilter(framework=config.framework, checks=config.check, skip_checks=config.skip_check)
-=======
-    runner_filter = RunnerFilter(framework=args.framework, checks=args.check, skip_checks=args.skip_check,
-                                 download_external_modules=convert_str_to_bool(args.download_external_modules),
-                                 external_modules_download_path=args.external_modules_download_path,
-                                 evaluate_variables=convert_str_to_bool(args.evaluate_variables))
->>>>>>> 62d4cc77
+    runner_filter = RunnerFilter(framework=config.framework, checks=config.check, skip_checks=config.skip_check,
+                                 download_external_modules=config.download_external_modules,
+                                 external_modules_download_path=config.external_modules_download_path,
+                                 evaluate_variables=config.evaluate_variables)
     if outer_registry:
         runner_registry = outer_registry
         runner_registry.runner_filter = runner_filter
@@ -303,7 +294,6 @@
                         # Default value is implemented in config.CheckovConfig.quiet
                         help='in case of CLI output, display only failed checks')
     parser.add_argument('--framework', help='filter scan to run only on a specific infrastructure code frameworks',
-<<<<<<< HEAD
                         # Default value is implemented in config.CheckovConfig.framework
                         choices=FRAMEWORK_CHOICES)
     parser.add_argument('--merging-behavior',
@@ -331,11 +321,6 @@
                              'list all the locations that will be considered and the status of the file at this '
                              'location (valid, invalid, not present or some other error). This will also consider '
                              '--config-files and --ignore-config-files.')
-=======
-                        choices=['cloudformation', 'terraform', 'terraform_plan', 'kubernetes', 'serverless', 'arm',
-                                 'all'],
-                        default='all')
->>>>>>> 62d4cc77
     parser.add_argument('-c', '--check',
                         help='filter scan to run only on a specific check identifier(allowlist), You can '
                              'specify multiple checks separated by comma delimiter. E.g.: CKV_AWS_1,CKV_AWS_3 '
@@ -351,23 +336,18 @@
     parser.add_argument('--repo-id',
                         help='Identity string of the repository, with form <repo_owner>/<repo_name>')
     parser.add_argument('-b', '--branch',
-<<<<<<< HEAD
                         # Default value is implemented in config.CheckovConfig.branch
                         help='Selected branch of the persisted repository. Only has effect when using the --bc-api-key '
                              'flag. Defaults to "master"')
-=======
-                        help="Selected branch of the persisted repository. Only has effect when using the --bc-api-key flag",
-                        default='master')
-    parser.add_argument('--download-external-modules',
-                        help="download external terraform modules from public git repositories and terraform registry",
-                        default=False)
+    parser.add_argument('--download-external-modules', action='store_true', default=None,
+                        # Default value is implemented in config.CheckovConfig.download_external_modules
+                        help="download external terraform modules from public git repositories and terraform registry")
     parser.add_argument('--external-modules-download-path',
-                        help="set the path for the download external terraform modules",
-                        default=DEFAULT_EXTERNAL_MODULES_DIR)
-    parser.add_argument('--evaluate-variables',
-                        help="evaluate the values of variables and locals",
-                        default=True)
->>>>>>> 62d4cc77
+                        # Default value is implemented in config.CheckovConfig.external_modules_download_path
+                        help="set the path for the download external terraform modules")
+    parser.add_argument('--evaluate-variables', action='store_true', default=None,
+                        # Default value is implemented in config.CheckovConfig.evaluate_variables
+                        help="evaluate the values of variables and locals")
 
 
 def get_external_checks_dir(config: CheckovConfig):
