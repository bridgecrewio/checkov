#!/usr/bin/env python
import atexit
import json
import logging
import os
import shutil
import signal
import sys
from pathlib import Path
from typing import Any, List, Optional

import argcomplete
import configargparse
from configargparse import Namespace
from urllib3.exceptions import MaxRetryError

<<<<<<< HEAD
signal.signal(signal.SIGINT, lambda x, y: sys.exit(''))

=======
>>>>>>> ee84c65c
from checkov.arm.runner import Runner as arm_runner
from checkov.cloudformation.runner import Runner as cfn_runner
from checkov.common.bridgecrew.bc_source import SourceTypes, BCSourceType, get_source_type
from checkov.common.bridgecrew.vulnerability_scanning.image_scanner import image_scanner
from checkov.common.bridgecrew.integration_features.integration_feature_registry import integration_feature_registry
from checkov.common.bridgecrew.integration_features.features.policy_metadata_integration import integration as metadata_integration
from checkov.common.bridgecrew.integration_features.features.repo_config_integration import integration as repo_config_integration
from checkov.common.bridgecrew.platform_integration import bc_integration
from checkov.common.goget.github.get_git import GitGetter
from checkov.common.output.baseline import Baseline
from checkov.common.output.report import CheckType
from checkov.common.runners.runner_registry import RunnerRegistry, OUTPUT_CHOICES
from checkov.common.checks.base_check_registry import BaseCheckRegistry
from checkov.common.util.banner import banner as checkov_banner
from checkov.common.util.config_utils import get_default_config_paths
from checkov.common.util.consts import DEFAULT_EXTERNAL_MODULES_DIR
from checkov.common.util.data_structures_utils import SEVERITY_RANKING
from checkov.common.util.docs_generator import print_checks
from checkov.common.util.ext_argument_parser import ExtArgumentParser
from configargparse import ArgumentParser
from checkov.common.util import prompt
from checkov.common.util.runner_dependency_handler import RunnerDependencyHandler
from checkov.common.util.type_forcers import convert_str_to_bool
from checkov.dockerfile.runner import Runner as dockerfile_runner
from checkov.helm.runner import Runner as helm_runner
from checkov.kubernetes.runner import Runner as k8_runner
from checkov.logging_init import init as logging_init
from checkov.runner_filter import RunnerFilter
from checkov.secrets.runner import Runner as secrets_runner
from checkov.serverless.runner import Runner as sls_runner
from checkov.terraform.plan_runner import Runner as tf_plan_runner
from checkov.terraform.runner import Runner as tf_graph_runner
from checkov.json_doc.runner import Runner as json_runner
from checkov.github.runner import Runner as github_configuration_runner
from checkov.kustomize.runner import Runner as kustomize_runner
from checkov.gitlab.runner import Runner as gitlab_configuration_runner
from checkov.sca_package.runner import Runner as sca_package_runner
from checkov.version import version

signal.signal(signal.SIGINT, lambda x, y: sys.exit(''))

outer_registry = None

logging_init()
logger = logging.getLogger(__name__)
checkov_runners = [value for attr, value in CheckType.__dict__.items() if not attr.startswith("__")]

DEFAULT_RUNNERS = (tf_graph_runner(), cfn_runner(), k8_runner(),
                   sls_runner(), arm_runner(), tf_plan_runner(), helm_runner(),
                   dockerfile_runner(), secrets_runner(), json_runner(), github_configuration_runner(),
                   gitlab_configuration_runner(), kustomize_runner(), sca_package_runner())


def run(banner: str = checkov_banner, argv: List[str] = sys.argv[1:]) -> Optional[int]:
    default_config_paths = get_default_config_paths(sys.argv[1:])
    parser = ExtArgumentParser(description='Infrastructure as code static analysis',
                               default_config_files=default_config_paths,
                               config_file_parser_class=configargparse.YAMLConfigFileParser,
                               add_env_var_help=True)
    add_parser_args(parser)
    argcomplete.autocomplete(parser)
    config = parser.parse_args(argv)

    normalize_config(config)

    logger.debug(f'Checkov version: {version}')
    logger.debug(f'Python executable: {sys.executable}')
    logger.debug(f'Python version: {sys.version}')
    logger.debug(f'Checkov executable (argv[0]): {sys.argv[0]}')
    logger.debug(parser.format_values(sanitize=True))

    if config.add_check:
        resp = prompt.Prompt()
        check = prompt.Check(resp.responses)
        check.action()
        return None

    # Check if --output value is None. If so, replace with ['cli'] for default cli output.
    if config.output is None:
        config.output = ['cli']

    if config.soft_fail and (config.soft_fail_on and config.hard_fail_on):
        logger.warning('--soft-fail was used with --soft-fail-on and / or --hard-fail-on. --soft-fail will be ignored.')

    # bridgecrew uses both the urllib3 and requests libraries, while checkov uses the requests library.
    # Allow the user to specify a CA bundle to be used by both libraries.
    bc_integration.setup_http_manager(config.ca_certificate)

    # if a repo is passed in it'll save it.  Otherwise a default will be created based on the file or dir
    config.repo_id = bc_integration.persist_repo_id(config)
    # if a bc_api_key is passed it'll save it.  Otherwise it will check ~/.bridgecrew/credentials
    config.bc_api_key = bc_integration.persist_bc_api_key(config)

    excluded_paths = config.skip_path or []

    if config.var_file:
        config.var_file = [os.path.abspath(f) for f in config.var_file]

    runner_filter = RunnerFilter(framework=config.framework, skip_framework=config.skip_framework, checks=config.check,
                                 skip_checks=config.skip_check,
                                 download_external_modules=convert_str_to_bool(config.download_external_modules),
                                 external_modules_download_path=config.external_modules_download_path,
                                 evaluate_variables=convert_str_to_bool(config.evaluate_variables),
                                 runners=checkov_runners, excluded_paths=excluded_paths,
                                 all_external=config.run_all_external_checks, var_files=config.var_file,
                                 skip_cve_package=config.skip_cve_package)
    if outer_registry:
        runner_registry = outer_registry
        runner_registry.runner_filter = runner_filter
    else:
        runner_registry = RunnerRegistry(banner, runner_filter, *DEFAULT_RUNNERS)

    runnerDependencyHandler = RunnerDependencyHandler(runner_registry)
    runnerDependencyHandler.validate_runner_deps()

    if config.show_config:
        print(parser.format_values())
        return None

    if config.bc_api_key == '':
        parser.error('The --bc-api-key flag was specified but the value was blank. If this value was passed as a '
                     'secret, you may need to double check the mapping.')
    elif config.bc_api_key:
        logger.debug(f'Using API key ending with {config.bc_api_key[-8:]}')

        if config.repo_id is None and not config.list:
            # if you are only listing policies, then the API key will be used to fetch policies, but that's it,
            # so the repo is not required
            parser.error("--repo-id argument is required when using --bc-api-key")
        elif config.repo_id:
            repo_id_sections = config.repo_id.split('/')
            if len(repo_id_sections) < 2 or any(len(section) == 0 for section in repo_id_sections):
                parser.error("--repo-id argument format should be 'organization/repository_name' E.g "
                             "bridgecrewio/checkov")

        source_env_val = os.getenv('BC_SOURCE', 'cli')
        source = get_source_type(source_env_val)
        if source == SourceTypes[BCSourceType.DISABLED]:
            logger.warning(
                f'Received unexpected value for BC_SOURCE: {source_env_val}; Should be one of {{{",".join(SourceTypes.keys())}}} setting source to DISABLED')
        source_version = os.getenv('BC_SOURCE_VERSION', version)
        logger.debug(f'BC_SOURCE = {source.name}, version = {source_version}')

        if config.list:
            # This speeds up execution by not setting up upload credentials (since we won't upload anything anyways)
            logger.debug('Using --list; setting source to DISABLED')
            source = SourceTypes[BCSourceType.DISABLED]

        try:
            bc_integration.bc_api_key = config.bc_api_key
            bc_integration.setup_bridgecrew_credentials(repo_id=config.repo_id,
                                                        skip_fixes=config.skip_fixes,
<<<<<<< HEAD
                                                        skip_download=config.skip_download,
                                                        source=source,
                                                        source_version=source_version,
                                                        repo_branch=config.branch)
=======
                                                        skip_suppressions=config.skip_suppressions,
                                                        skip_policy_download=config.skip_policy_download,
                                                        source=source, source_version=source_version,
                                                        repo_branch=config.branch,
                                                        prisma_api_url=config.prisma_api_url)
            platform_excluded_paths = bc_integration.get_excluded_paths() or []
            runner_filter.excluded_paths = runner_filter.excluded_paths + platform_excluded_paths
>>>>>>> ee84c65c
        except MaxRetryError:
            return None
        except Exception:
            if bc_integration.prisma_api_url:
                message = 'An error occurred setting up the Bridgecrew platform integration. ' \
                          'Please check your Prisma Cloud API token and URL and try again.'
            else:
                message = 'An error occurred setting up the Bridgecrew platform integration. ' \
                          'Please check your API token and try again.'
            if logger.isEnabledFor(logging.DEBUG):
                logger.debug(message, exc_info=True)
            else:
                logger.error(message)
                logger.error('Please try setting the environment variable LOG_LEVEL=DEBUG and re-running the command, and provide the output to support')
            return None
    else:
        logger.debug('No API key found. Scanning locally only.')

    if config.check and config.skip_check:
        if any(item in runner_filter.checks for item in runner_filter.skip_checks):
            parser.error("The check ids specified for '--check' and '--skip-check' must be mutually exclusive.")
            return None

    BC_SKIP_MAPPING = os.getenv("BC_SKIP_MAPPING", "FALSE")
    if config.skip_download or BC_SKIP_MAPPING.upper() == "TRUE":
        bc_integration.skip_download = True

    bc_integration.get_platform_run_config()

    integration_feature_registry.run_pre_scan()

    runner_filter.excluded_paths = runner_filter.excluded_paths + list(repo_config_integration.skip_paths)

    if config.list:
        print_checks(frameworks=config.framework, use_bc_ids=config.output_bc_ids)
        return None

    baseline = None
    if config.baseline:
        baseline = Baseline()
        baseline.from_json(config.baseline)

    external_checks_dir = get_external_checks_dir(config)
    url = None
    created_baseline_path = None

    git_configuration_folders = [os.getcwd() + '/' + os.getenv('CKV_GITHUB_CONF_DIR_NAME', 'github_conf'),
                                 os.getcwd() + '/' + os.getenv('CKV_GITLAB_CONF_DIR_NAME', 'gitlab_conf')]

    if config.directory:
        exit_codes = []
        for root_folder in config.directory:
            file = config.file
            scan_reports = runner_registry.run(root_folder=root_folder, external_checks_dir=external_checks_dir,
                                               files=file)
            if baseline:
                baseline.compare_and_reduce_reports(scan_reports)
            if bc_integration.is_integration_configured():
                bc_integration.persist_repository(root_folder, excluded_paths=runner_filter.excluded_paths, included_paths=[config.external_modules_download_path])
                bc_integration.persist_git_configuration(os.getcwd(), git_configuration_folders)
                bc_integration.persist_scan_results(scan_reports)
                url = bc_integration.commit_repository(config.branch)

            if config.create_baseline:
                overall_baseline = Baseline()
                for report in scan_reports:
                    overall_baseline.add_findings_from_report(report)
                created_baseline_path = os.path.join(os.path.abspath(root_folder), '.checkov.baseline')
                with open(created_baseline_path, 'w') as f:
                    json.dump(overall_baseline.to_dict(), f, indent=4)
            exit_codes.append(runner_registry.print_reports(scan_reports, config, url=url,
                                                            created_baseline_path=created_baseline_path,
                                                            baseline=baseline))
        exit_code = 1 if 1 in exit_codes else 0
        return exit_code
    elif config.file:
        scan_reports = runner_registry.run(external_checks_dir=external_checks_dir, files=config.file,
                                           repo_root_for_plan_enrichment=config.repo_root_for_plan_enrichment)
        if baseline:
            baseline.compare_and_reduce_reports(scan_reports)
        if config.create_baseline:
            overall_baseline = Baseline()
            for report in scan_reports:
                overall_baseline.add_findings_from_report(report)
            created_baseline_path = os.path.join(os.path.abspath(os.path.commonprefix(config.file)),
                                                 '.checkov.baseline')
            with open(created_baseline_path, 'w') as f:
                json.dump(overall_baseline.to_dict(), f, indent=4)

        if bc_integration.is_integration_configured():
            files = [os.path.abspath(file) for file in config.file]
            root_folder = os.path.split(os.path.commonprefix(files))[0]
            bc_integration.persist_repository(root_folder, files, excluded_paths=runner_filter.excluded_paths)
            bc_integration.persist_git_configuration(os.getcwd(), git_configuration_folders)
            bc_integration.persist_scan_results(scan_reports)
            url = bc_integration.commit_repository(config.branch)
        exit_code = runner_registry.print_reports(scan_reports, config, url=url, created_baseline_path=created_baseline_path, baseline=baseline)
        return exit_code
    elif config.docker_image:
        if config.bc_api_key is None:
            parser.error("--bc-api-key argument is required when using --docker-image")
            return None
        if config.dockerfile_path is None:
            parser.error("--dockerfile-path argument is required when using --docker-image")
            return None
        if config.branch is None:
            parser.error("--branch argument is required when using --docker-image")
            return None
        bc_integration.commit_repository(config.branch)
        image_scanner.scan(config.docker_image, config.dockerfile_path)
    elif not config.quiet:
        print(f"{banner}")

        bc_integration.onboarding()
    return None


def add_parser_args(parser: ArgumentParser) -> None:
    parser.add('-v', '--version',
               help='version', action='version', version=version)
    parser.add('-d', '--directory', action='append',
               help='IaC root directory (can not be used together with --file).')
    parser.add('--add-check', action='store_true', help="Generate a new check via CLI prompt")
    parser.add('-f', '--file', action='append',
               help='IaC file(can not be used together with --directory)')
    parser.add('--skip-path', action='append',
               help='Path (file or directory) to skip, using regular expression logic, relative to current '
                    'working directory. Word boundaries are not implicit; i.e., specifying "dir1" will skip any '
                    'directory or subdirectory named "dir1". Ignored with -f. Can be specified multiple times.')
    parser.add('--external-checks-dir', action='append',
               help='Directory for custom checks to be loaded. Can be repeated')
    parser.add('--external-checks-git', action='append',
               help='Github url of external checks to be added. \n you can specify a subdirectory after a '
                    'double-slash //. \n cannot be used together with --external-checks-dir')
    parser.add('-l', '--list', help='List checks', action='store_true')
    parser.add('-o', '--output', action='append', choices=OUTPUT_CHOICES,
               default=None,
               help='Report output format. Add multiple outputs by using the flag multiple times (-o sarif -o cli)')
    parser.add('--output-file-path', default=None,
               help='Name for output file. The first selected output via output flag will be saved to the file (default output is cli)')
    parser.add('--output-bc-ids', action='store_true',
               help='Print Bridgecrew platform IDs (BC...) instead of Checkov IDs (CKV...), if the check exists in the platform')
    parser.add('--quiet', action='store_true',
               default=False,
               help='in case of CLI output, display only failed checks')
    parser.add('--compact', action='store_true',
               default=False,
               help='in case of CLI output, do not display code blocks')
    parser.add('--framework',
               help='filter scan to run only on specific infrastructure code frameworks',
               choices=checkov_runners + ["all"],
               default=['all'],
               nargs="+")
    parser.add('--skip-framework',
               help='filter scan to skip specific infrastructure code frameworks. \n'
                    'will be included automatically for some frameworks if system dependencies '
                    'are missing.',
               choices=checkov_runners,
               default=None,
               nargs="+")
    parser.add('-c', '--check',
               help='Checks to run; any other checks will be skipped. Enter one or more items separated by commas. '
                    'Each item may be either a Checkov check ID (CKV_AWS_123), a BC check ID (BC_AWS_GENERAL_123), or '
                    'a severity (LOW, MEDIUM, HIGH, CRITICAL). If you use a severity, then all checks equal to or '
                    'above the lowest severity in the list will be included. This option can be combined with '
                    '--skip-check. If it is, priority is given to checks explicitly listed by ID or wildcard over '
                    'checks listed by severity. For example, if you use --check CKV_123 and --skip-check LOW, then '
                    'CKV_123 will run even if it is a LOW severity. In the case of a tie (e.g., --check MEDIUM and '
                    '--skip-check HIGH for a medium severity check), then the check will be skipped.',
               action='append', default=None,
               env_var='CKV_CHECK')
    parser.add('--skip-check',
               help='Checks to skip; any other checks will not be run. Enter one or more items separated by commas. '
                    'Each item may be either a Checkov check ID (CKV_AWS_123), a BC check ID (BC_AWS_GENERAL_123), or '
                    'a severity (LOW, MEDIUM, HIGH, CRITICAL). If you use a severity, then all checks equal to or '
                    'below the highest severity in the list will be skipped. This option can be combined with --check. '
                    'If it is, priority is given to checks explicitly listed by ID or wildcard over checks listed by '
                    'severity. For example, if you use --skip-check CKV_123 and --check HIGH, then CKV_123 will be '
                    'skipped even if it is a HIGH severity. In the case of a tie (e.g., --check MEDIUM and '
                    '--skip-check HIGH for a medium severity check), then the check will be skipped.',
               action='append', default=None,
               env_var='CKV_SKIP_CHECK')
    parser.add('--run-all-external-checks', action='store_true',
               help='Run all external checks (loaded via --external-checks options) even if the checks are not present '
                    'in the --check list. This allows you to always ensure that new checks present in the external '
                    'source are used. If an external check is included in --skip-check, it will still be skipped.')
<<<<<<< HEAD
    parser.add('-s', '--soft-fail',
               help='Runs checks but always returns a 0 exit code. Using either --soft-fail-on and / or --hard-fail-on '
                    'overrides this option, except for the case when a result does not match either of the soft fail '
                    'or hard fail criteria, in which case this flag determines the result.', action='store_true')
    parser.add('--soft-fail-on',
                        help='Exits with a 0 exit code if only the specified items fail. Enter one or more items '
                             'separated by commas. Each item may be either a Checkov check ID (CKV_AWS_123), a BC '
                             'check ID (BC_AWS_GENERAL_123), or a severity (LOW, MEDIUM, HIGH, CRITICAL). If you use '
                             'a severity, then any severity equal to or less than the highest severity in the list '
                             'will result in a soft fail. This option may be used with --hard-fail-on, using the same '
                             'priority logic described in --check and --skip-check options above, with --hard-fail-on '
                             'taking precedence in a tie. If a given result does not meet the --soft-fail-on nor '
                             'the --hard-fail-on criteria, then the default is to hard fail',
                        action='append',
                        default=None)
    parser.add('--hard-fail-on',
                        help='Exits with a non-zero exit code for specified checks. Enter one or more items '
                             'separated by commas. Each item may be either a Checkov check ID (CKV_AWS_123), a BC '
                             'check ID (BC_AWS_GENERAL_123), or a severity (LOW, MEDIUM, HIGH, CRITICAL). If you use a '
                             'severity, then any severity equal to or greater than the lowest severity in the list will '
                             'result in a hard fail. This option can be used with --soft-fail-on, using the same '
                             'priority logic described in --check and --skip-check options above, with --hard-fail-on '
                             'taking precedence in a tie.',
                        action='append',
                        default=None)
    parser.add('--bc-api-key', help='Bridgecrew API key', env_var='BC_API_KEY', sanitize=True)
=======
    parser.add('--bc-api-key', env_var='BC_API_KEY', sanitize=True,
               help='Bridgecrew API key')
    parser.add('--prisma-api-url', env_var='PRISMA_API_URL', default=None,
               help='The Prisma Cloud API URL (see: https://prisma.pan.dev/api/cloud/api-urls). '
                    'Requires --bc-api-key to be a Prisma Cloud Access Key in the following format: <access_key_id>::<secret_key>')
>>>>>>> ee84c65c
    parser.add('--docker-image', help='Scan docker images by name or ID. Only works with --bc-api-key flag')
    parser.add('--dockerfile-path', help='Path to the Dockerfile of the scanned docker image')
    parser.add('--repo-id',
               help='Identity string of the repository, with form <repo_owner>/<repo_name>')
    parser.add('-b', '--branch',
               help="Selected branch of the persisted repository. Only has effect when using the --bc-api-key flag",
               default='master')
    parser.add('--skip-download',
               help='Do not download any data from Bridgecrew. This will omit doc links, severities, etc., as well as '
                    'custom policies and suppressions if using an API token. Note: it will prevent BC platform IDs from '
                    'being available in Checkov.',
               action='store_true')
    parser.add('--no-guide', action='store_true',
               default=False,
               help='Deprecated - use --skip-download')
    parser.add('--skip-suppressions',
               help='Deprecated - use --skip-download',
               action='store_true')
    parser.add('--skip-policy-download',
               help='Deprecated - use --skip-download',
               action='store_true')
    parser.add('--skip-fixes',
               help='Do not download fixed resource templates from Bridgecrew. Only has effect when using the API key.',
               action='store_true')
    parser.add('--download-external-modules',
               help="download external terraform modules from public git repositories and terraform registry",
               default=os.environ.get('DOWNLOAD_EXTERNAL_MODULES', False), env_var='DOWNLOAD_EXTERNAL_MODULES')
    parser.add('--var-file', action='append',
               help='Variable files to load in addition to the default files (see '
                    'https://www.terraform.io/docs/language/values/variables.html#variable-definitions-tfvars-files).'
                    'Currently only supported for source Terraform (.tf file), and Helm chart scans.' 
                    'Requires using --directory, not --file.')
    parser.add('--external-modules-download-path',
               help="set the path for the download external terraform modules",
               default=DEFAULT_EXTERNAL_MODULES_DIR, env_var='EXTERNAL_MODULES_DIR')
    parser.add('--evaluate-variables',
               help="evaluate the values of variables and locals",
               default=True)
    parser.add('-ca', '--ca-certificate',
               help='Custom CA certificate (bundle) file', default=None, env_var='BC_CA_BUNDLE')
    parser.add('--repo-root-for-plan-enrichment',
               help='Directory containing the hcl code used to generate a given plan file. Use with -f.',
               dest="repo_root_for_plan_enrichment", action='append')
    parser.add('--config-file', help='path to the Checkov configuration YAML file', is_config_file=True, default=None)
    parser.add('--create-config', help='takes the current command line args and writes them out to a config file at '
                                       'the given path', is_write_out_config_file_arg=True, default=None)
    parser.add('--show-config', help='prints all args and config settings and where they came from '
                                     '(eg. commandline, config file, environment variable or default)',
               action='store_true', default=None)
    parser.add('--create-baseline', help='Alongside outputting the findings, save all results to .checkov.baseline file'
                                         ' so future runs will not re-flag the same noise. Works only with `--directory` flag',
               action='store_true', default=False)
    parser.add(
        '--baseline',
        help=(
            "Use a .checkov.baseline file to compare current results with a known baseline. "
            "Report will include only failed checks that are new with respect to the provided baseline"
        ),
        default=None,
    )
    parser.add('--skip-cve-package',
               help='filter scan to run on all packages but a specific package identifier (denylist), You can '
                    'specify this argument multiple times to skip multiple packages', action='append', default=None)


def get_external_checks_dir(config: Any) -> Any:
    external_checks_dir = config.external_checks_dir
    if config.external_checks_git:
        git_getter = GitGetter(config.external_checks_git[0])
        external_checks_dir = [git_getter.get()]
        atexit.register(shutil.rmtree, str(Path(external_checks_dir[0]).parent))
    return external_checks_dir


def normalize_config(config: Namespace) -> None:
    if config.no_guide:
        logger.warning('--no-guide is deprecated and will be removed in a future release. Use --skip-download instead')
        config.skip_download = True
    if config.skip_suppressions:
        logger.warning('--skip-suppressions is deprecated and will be removed in a future release. Use --skip-download instead')
        config.skip_download = True
    if config.skip_policy_download:
        logger.warning('--skip-policy-download is deprecated and will be removed in a future release. Use --skip-download instead')
        config.skip_download = True


if __name__ == '__main__':
    sys.exit(run())<|MERGE_RESOLUTION|>--- conflicted
+++ resolved
@@ -14,11 +14,6 @@
 from configargparse import Namespace
 from urllib3.exceptions import MaxRetryError
 
-<<<<<<< HEAD
-signal.signal(signal.SIGINT, lambda x, y: sys.exit(''))
-
-=======
->>>>>>> ee84c65c
 from checkov.arm.runner import Runner as arm_runner
 from checkov.cloudformation.runner import Runner as cfn_runner
 from checkov.common.bridgecrew.bc_source import SourceTypes, BCSourceType, get_source_type
@@ -35,7 +30,6 @@
 from checkov.common.util.banner import banner as checkov_banner
 from checkov.common.util.config_utils import get_default_config_paths
 from checkov.common.util.consts import DEFAULT_EXTERNAL_MODULES_DIR
-from checkov.common.util.data_structures_utils import SEVERITY_RANKING
 from checkov.common.util.docs_generator import print_checks
 from checkov.common.util.ext_argument_parser import ExtArgumentParser
 from configargparse import ArgumentParser
@@ -171,20 +165,13 @@
             bc_integration.bc_api_key = config.bc_api_key
             bc_integration.setup_bridgecrew_credentials(repo_id=config.repo_id,
                                                         skip_fixes=config.skip_fixes,
-<<<<<<< HEAD
                                                         skip_download=config.skip_download,
                                                         source=source,
                                                         source_version=source_version,
-                                                        repo_branch=config.branch)
-=======
-                                                        skip_suppressions=config.skip_suppressions,
-                                                        skip_policy_download=config.skip_policy_download,
-                                                        source=source, source_version=source_version,
                                                         repo_branch=config.branch,
                                                         prisma_api_url=config.prisma_api_url)
             platform_excluded_paths = bc_integration.get_excluded_paths() or []
             runner_filter.excluded_paths = runner_filter.excluded_paths + platform_excluded_paths
->>>>>>> ee84c65c
         except MaxRetryError:
             return None
         except Exception:
@@ -371,7 +358,6 @@
                help='Run all external checks (loaded via --external-checks options) even if the checks are not present '
                     'in the --check list. This allows you to always ensure that new checks present in the external '
                     'source are used. If an external check is included in --skip-check, it will still be skipped.')
-<<<<<<< HEAD
     parser.add('-s', '--soft-fail',
                help='Runs checks but always returns a 0 exit code. Using either --soft-fail-on and / or --hard-fail-on '
                     'overrides this option, except for the case when a result does not match either of the soft fail '
@@ -397,14 +383,11 @@
                              'taking precedence in a tie.',
                         action='append',
                         default=None)
-    parser.add('--bc-api-key', help='Bridgecrew API key', env_var='BC_API_KEY', sanitize=True)
-=======
     parser.add('--bc-api-key', env_var='BC_API_KEY', sanitize=True,
-               help='Bridgecrew API key')
+               help='Bridgecrew API key or Prisma access key / secret (see --prisma-api-url)')
     parser.add('--prisma-api-url', env_var='PRISMA_API_URL', default=None,
                help='The Prisma Cloud API URL (see: https://prisma.pan.dev/api/cloud/api-urls). '
                     'Requires --bc-api-key to be a Prisma Cloud Access Key in the following format: <access_key_id>::<secret_key>')
->>>>>>> ee84c65c
     parser.add('--docker-image', help='Scan docker images by name or ID. Only works with --bc-api-key flag')
     parser.add('--dockerfile-path', help='Path to the Dockerfile of the scanned docker image')
     parser.add('--repo-id',
