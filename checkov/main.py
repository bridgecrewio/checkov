--- conflicted
+++ resolved
@@ -477,17 +477,14 @@
                         self.exit_run()
                     if baseline:
                         baseline.compare_and_reduce_reports(self.scan_reports)
-<<<<<<< HEAD
+
                     if bc_integration.is_integration_configured() \
                             and bc_integration.bc_source \
                             and bc_integration.bc_source.upload_results \
                             and not self.config.skip_results_upload:
-=======
-                    if bc_integration.is_integration_configured() and bc_integration.bc_source and bc_integration.bc_source.upload_results:
                         included_paths = [self.config.external_modules_download_path]
                         for r in runner_registry.runners:
                             included_paths.extend(r.included_paths())
->>>>>>> 1e127c81
                         self.upload_results(
                             root_folder=root_folder,
                             excluded_paths=runner_filter.excluded_paths,
@@ -536,27 +533,19 @@
                     logger.error(f"SCA image runner returned {len(self.scan_reports)} reports; expected 1")
 
                 integration_feature_registry.run_post_runner(self.scan_reports[0])
-<<<<<<< HEAD
+
                 if not self.config.skip_results_upload:
                     bc_integration.persist_repository(os.path.dirname(self.config.dockerfile_path), files=files)
                     bc_integration.persist_scan_results(self.scan_reports)
                     bc_integration.persist_image_scan_results(runner.raw_report, self.config.dockerfile_path,
                                                               self.config.docker_image,
                                                               self.config.branch)
+
                     bc_integration.persist_run_metadata(self.run_metadata)
+                    if bc_integration.enable_persist_graphs:
+                        bc_integration.persist_graphs(self.graphs)
                     self.url = self.commit_repository()
-=======
-                bc_integration.persist_repository(os.path.dirname(self.config.dockerfile_path), files=files)
-                bc_integration.persist_scan_results(self.scan_reports)
-                bc_integration.persist_image_scan_results(runner.raw_report, self.config.dockerfile_path,
-                                                          self.config.docker_image,
-                                                          self.config.branch)
-
-                bc_integration.persist_run_metadata(self.run_metadata)
-                if bc_integration.enable_persist_graphs:
-                    bc_integration.persist_graphs(self.graphs)
-                self.url = self.commit_repository()
->>>>>>> 1e127c81
+
                 exit_code = self.print_results(runner_registry=runner_registry, url=self.url)
                 return exit_code
             elif self.config.file:
