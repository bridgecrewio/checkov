#!/usr/bin/env python
from __future__ import annotations

import atexit
import json
import logging
import os
import shutil
import signal
import sys
import platform
from collections import defaultdict
from pathlib import Path
from typing import TYPE_CHECKING

import argcomplete  # type:ignore[import]
import configargparse
from urllib3.exceptions import MaxRetryError

import checkov.logging_init  # noqa  # should be imported before the others to ensure correct logging setup
<<<<<<< HEAD
=======

from checkov.ansible.runner import Runner as ansible_runner
>>>>>>> 65d9085b
from checkov.argo_workflows.runner import Runner as argo_workflows_runner
from checkov.arm.runner import Runner as arm_runner
from checkov.azure_pipelines.runner import Runner as azure_pipelines_runner
from checkov.bitbucket.runner import Runner as bitbucket_configuration_runner
from checkov.bitbucket_pipelines.runner import Runner as bitbucket_pipelines_runner
from checkov.cloudformation.runner import Runner as cfn_runner
from checkov.common.bridgecrew.bc_source import SourceTypes, BCSourceType, get_source_type
from checkov.common.bridgecrew.integration_features.features.policy_metadata_integration import \
    integration as policy_metadata_integration
from checkov.common.bridgecrew.integration_features.features.repo_config_integration import \
    integration as repo_config_integration
from checkov.common.bridgecrew.integration_features.features.suppressions_integration import \
    integration as suppressions_integration
from checkov.common.bridgecrew.integration_features.features.custom_policies_integration import \
    integration as custom_policies_integration
from checkov.common.bridgecrew.integration_features.integration_feature_registry import integration_feature_registry
from checkov.common.bridgecrew.platform_integration import bc_integration
from checkov.common.bridgecrew.integration_features.features.licensing_integration import \
    integration as licensing_integration
from checkov.common.goget.github.get_git import GitGetter
from checkov.common.output.baseline import Baseline
from checkov.common.bridgecrew.check_type import checkov_runners
from checkov.common.runners.runner_registry import RunnerRegistry
from checkov.common.util import prompt
from checkov.common.util.banner import banner as checkov_banner
from checkov.common.util.config_utils import get_default_config_paths
from checkov.common.util.consts import CHECKOV_RUN_SCA_PACKAGE_SCAN_V2
from checkov.common.util.docs_generator import print_checks
from checkov.common.util.ext_argument_parser import ExtArgumentParser
from checkov.common.util.runner_dependency_handler import RunnerDependencyHandler
from checkov.common.util.type_forcers import convert_str_to_bool
from checkov.contributor_metrics import report_contributor_metrics
from checkov.dockerfile.runner import Runner as dockerfile_runner
from checkov.github.runner import Runner as github_configuration_runner
from checkov.github_actions.runner import Runner as github_actions_runner
from checkov.gitlab.runner import Runner as gitlab_configuration_runner
from checkov.gitlab_ci.runner import Runner as gitlab_ci_runner
from checkov.helm.runner import Runner as helm_runner
from checkov.json_doc.runner import Runner as json_runner
from checkov.kubernetes.runner import Runner as k8_runner
from checkov.kustomize.runner import Runner as kustomize_runner
from checkov.runner_filter import RunnerFilter
from checkov.sca_image.runner import Runner as sca_image_runner
from checkov.sca_package.runner import Runner as sca_package_runner
from checkov.sca_package_2.runner import Runner as sca_package_runner_2
from checkov.secrets.runner import Runner as secrets_runner
from checkov.serverless.runner import Runner as sls_runner
from checkov.terraform.plan_runner import Runner as tf_plan_runner
from checkov.terraform.runner import Runner as tf_graph_runner
from checkov.version import version
from checkov.yaml_doc.runner import Runner as yaml_runner
from checkov.bicep.runner import Runner as bicep_runner
from checkov.openapi.runner import Runner as openapi_runner
from checkov.circleci_pipelines.runner import Runner as circleci_pipelines_runner
from checkov.logging_init import log_stream

if TYPE_CHECKING:
    from checkov.common.output.report import Report
    from configargparse import Namespace
    from typing_extensions import Literal

signal.signal(signal.SIGINT, lambda x, y: sys.exit(''))

outer_registry = None

logger = logging.getLogger(__name__)

# sca package runner added during the run method
DEFAULT_RUNNERS = [
    tf_graph_runner(),
    cfn_runner(),
    k8_runner(),
    sls_runner(),
    arm_runner(),
    tf_plan_runner(),
    helm_runner(),
    dockerfile_runner(),
    secrets_runner(),
    json_runner(),
    yaml_runner(),
    github_configuration_runner(),
    gitlab_configuration_runner(),
    gitlab_ci_runner(),
    bitbucket_configuration_runner(),
    bitbucket_pipelines_runner(),
    kustomize_runner(),
    github_actions_runner(),
    bicep_runner(),
    openapi_runner(),
    sca_image_runner(),
    argo_workflows_runner(),
    circleci_pipelines_runner(),
    azure_pipelines_runner(),
    ansible_runner(),
]


def exit_run(no_fail_on_crash: bool) -> None:
    exit(0) if no_fail_on_crash else exit(2)


def commit_repository(config: Namespace) -> str | None:
    try:
        return bc_integration.commit_repository(config.branch)
    except Exception:
        logging.debug("commit_repository failed, exiting", exc_info=True)
        exit_run(config.no_fail_on_crash)
        return ""


def run(banner: str = checkov_banner, argv: list[str] = sys.argv[1:]) -> int | None:
    default_config_paths = get_default_config_paths(sys.argv[1:])
    parser = ExtArgumentParser(description='Infrastructure as code static analysis',
                               default_config_files=default_config_paths,
                               config_file_parser_class=configargparse.YAMLConfigFileParser,
                               add_env_var_help=True)
    parser.add_parser_args()
    argcomplete.autocomplete(parser)
    config = parser.parse_args(argv)

    normalize_config(config, parser)

    run_metadata: dict[str, str | list[str]] = {
        "checkov_version": version,
        "python_executable": sys.executable,
        "python_version": sys.version,
        "checkov_executable": sys.argv[0],
        "args": parser.format_values(sanitize=True).split('\n'),
        "OS_system_info": platform.platform(),
        "CPU_architecture": platform.processor(),
        "Python_implementation": platform.python_implementation()

    }

    logger.debug(f'Run metadata: {json.dumps(run_metadata, indent=2)}')

    if config.add_check:
        resp = prompt.Prompt()
        check = prompt.Check(resp.responses)
        check.action()
        return None

    # Check if --output value is None. If so, replace with ['cli'] for default cli output.
    if config.output is None:
        config.output = ['cli']

    if config.bc_api_key and not config.include_all_checkov_policies:
        if config.skip_download and not config.external_checks_dir:
            print('You are using an API key along with --skip-download but not --include-all-checkov-policies or --external-checks-dir. '
                  'With these arguments, Checkov cannot fetch metadata to determine what is a local Checkov-only '
                  'policy and what is a platform policy, so no policies will be evaluated. Please re-run Checkov '
                  'and either remove the --skip-download option, or use the --include-all-checkov-policies and / or '
                  '--external-checks-dir options.',
                  file=sys.stderr)
            exit_run(config.no_fail_on_crash)
        elif config.skip_download:
            print('You are using an API key along with --skip-download but not --include-all-checkov-policies. '
                  'With these arguments, Checkov cannot fetch metadata to determine what is a local Checkov-only '
                  'policy and what is a platform policy, so only local custom policies loaded with --external-checks-dir '
                  'will be evaluated.',
                  file=sys.stderr)
        else:
            logger.debug('Using API key and not --include-all-checkov-policies - only running platform policies '
                         '(this is the default behavior, and this message is just for debugging purposes)')

    # bridgecrew uses both the urllib3 and requests libraries, while checkov uses the requests library.
    # Allow the user to specify a CA bundle to be used by both libraries.
    bc_integration.setup_http_manager(config.ca_certificate)

    # if a repo is passed in it'll save it.  Otherwise a default will be created based on the file or dir
    config.repo_id = bc_integration.persist_repo_id(config)
    # if a bc_api_key is passed it'll save it.  Otherwise it will check ~/.bridgecrew/credentials
    config.bc_api_key = bc_integration.persist_bc_api_key(config)

    excluded_paths = config.skip_path or []

    if config.var_file:
        config.var_file = [os.path.abspath(f) for f in config.var_file]

    runner_filter = RunnerFilter(framework=config.framework, skip_framework=config.skip_framework, checks=config.check,
                                 skip_checks=config.skip_check, include_all_checkov_policies=config.include_all_checkov_policies,
                                 download_external_modules=bool(convert_str_to_bool(config.download_external_modules)),
                                 external_modules_download_path=config.external_modules_download_path,
                                 evaluate_variables=bool(convert_str_to_bool(config.evaluate_variables)),
                                 runners=checkov_runners, excluded_paths=excluded_paths,
                                 all_external=config.run_all_external_checks, var_files=config.var_file,
                                 skip_cve_package=config.skip_cve_package, show_progress_bar=not config.quiet,
                                 use_enforcement_rules=config.use_enforcement_rules,
                                 enable_secret_scan_all_files=bool(convert_str_to_bool(config.enable_secret_scan_all_files)),
                                 block_list_secret_scan=config.block_list_secret_scan,
                                 deep_analysis=config.deep_analysis,
                                 repo_root_for_plan_enrichment=config.repo_root_for_plan_enrichment)

    source_env_val = os.getenv('BC_SOURCE', 'cli')
    source = get_source_type(source_env_val)
    if source == SourceTypes[BCSourceType.DISABLED]:
        logger.warning(
            f'Received unexpected value for BC_SOURCE: {source_env_val}; Should be one of {{{",".join(SourceTypes.keys())}}} setting source to DISABLED')
    source_version = os.getenv('BC_SOURCE_VERSION', version)
    logger.debug(f'BC_SOURCE = {source.name}, version = {source_version}')

    if config.list:
        # This speeds up execution by not setting up upload credentials (since we won't upload anything anyways)
        logger.debug('Using --list; setting source to DISABLED')
        source = SourceTypes[BCSourceType.DISABLED]

    if CHECKOV_RUN_SCA_PACKAGE_SCAN_V2 and source.upload_results:
        DEFAULT_RUNNERS.append(sca_package_runner_2())
    else:
        DEFAULT_RUNNERS.append(sca_package_runner())

    if outer_registry:
        runner_registry = outer_registry
        runner_registry.runner_filter = runner_filter
        runner_registry.filter_runner_framework()
    else:
        runner_registry = RunnerRegistry(banner, runner_filter, *DEFAULT_RUNNERS)

    runnerDependencyHandler = RunnerDependencyHandler(runner_registry)
    runnerDependencyHandler.validate_runner_deps()

    if config.show_config:
        print(parser.format_values(sanitize=True))
        return None

    if config.bc_api_key == '':
        parser.error('The --bc-api-key flag was specified but the value was blank. If this value was passed as a '
                     'secret, you may need to double check the mapping.')
    elif config.bc_api_key:
        logger.debug(f'Using API key ending with {config.bc_api_key[-8:]}')

        if not bc_integration.is_token_valid(config.bc_api_key):
            raise Exception('The provided API key does not appear to be a valid Bridgecrew API key or Prisma Cloud '
                            'access key and secret key. For Prisma, the value must be in the form '
                            'ACCESS_KEY::SECRET_KEY. For Bridgecrew, make sure to copy the token value from when you '
                            'created it, not the token ID visible later on. If you are using environment variables, '
                            'make sure they are properly set and exported.')

        if config.repo_id is None and not config.list:
            # if you are only listing policies, then the API key will be used to fetch policies, but that's it,
            # so the repo is not required
            parser.error("--repo-id argument is required when using --bc-api-key")
        elif config.repo_id:
            repo_id_sections = config.repo_id.split('/')
            if len(repo_id_sections) < 2 or any(len(section) == 0 for section in repo_id_sections):
                parser.error("--repo-id argument format should be 'organization/repository_name' E.g "
                             "bridgecrewio/checkov")

        try:
            bc_integration.bc_api_key = config.bc_api_key
            bc_integration.setup_bridgecrew_credentials(repo_id=config.repo_id,
                                                        skip_fixes=config.skip_fixes,
                                                        skip_download=config.skip_download,
                                                        source=source,
                                                        source_version=source_version,
                                                        repo_branch=config.branch,
                                                        prisma_api_url=config.prisma_api_url)

            should_run_contributor_metrics = source.report_contributor_metrics and config.repo_id and config.prisma_api_url
            logger.debug(f"Should run contributor metrics report: {should_run_contributor_metrics}")
            if should_run_contributor_metrics:
                try:  # collect contributor info and upload
                    report_contributor_metrics(config.repo_id, source.name, bc_integration)
                except Exception as e:
                    logger.warning(f"Unable to report contributor metrics due to: {e}")

        except MaxRetryError:
            exit_run(config.no_fail_on_crash)
        except Exception:
            if bc_integration.prisma_api_url:
                message = 'An error occurred setting up the Prisma Cloud platform integration. ' \
                          'Please check your Prisma Cloud API token and URL and try again.'
            else:
                message = 'An error occurred setting up the Bridgecrew platform integration. ' \
                          'Please check your API token and try again.'
            if logger.isEnabledFor(logging.DEBUG):
                logger.debug(message, exc_info=True)
            else:
                logger.error(message)
                logger.error('Please try setting the environment variable LOG_LEVEL=DEBUG and re-running the command, and provide the output to support', exc_info=True)
            exit_run(config.no_fail_on_crash)
    else:
        logger.debug('No API key found. Scanning locally only.')
        config.include_all_checkov_policies = True

    if config.check and config.skip_check:
        if any(item in runner_filter.checks for item in runner_filter.skip_checks):
            parser.error("The check ids specified for '--check' and '--skip-check' must be mutually exclusive.")
            return None

    BC_SKIP_MAPPING = os.getenv("BC_SKIP_MAPPING", "FALSE")
    if config.skip_download or BC_SKIP_MAPPING.upper() == "TRUE":
        bc_integration.skip_download = True

    try:
        bc_integration.get_platform_run_config()
    except Exception:
        if not config.include_all_checkov_policies:
            # stack trace gets printed in the exception handlers above
            # include_all_checkov_policies will always be set when there is no API key, so we don't need to worry about it here
            print('An error occurred getting data from the platform, including policy metadata. Because --include-all-checkov-policies '
                  'was not used, Checkov cannot differentiate Checkov-only policies from platform policies, and no '
                  'policies will get evaluated. Please resolve the error above or re-run with the --include-all-checkov-policies argument '
                  '(but note that this will not include any custom platform configurations or policy metadata).',
                  file=sys.stderr)
            exit_run(config.no_fail_on_crash)

    bc_integration.get_prisma_build_policies(config.policy_metadata_filter)

    integration_feature_registry.run_pre_scan()

    runner_filter.run_image_referencer = licensing_integration.should_run_image_referencer()

    runner_filter.filtered_policy_ids = policy_metadata_integration.filtered_policy_ids
    logger.debug(f"Filtered list of policies: {runner_filter.filtered_policy_ids}")

    runner_filter.excluded_paths = runner_filter.excluded_paths + list(repo_config_integration.skip_paths)
    policy_level_suppression = suppressions_integration.get_policy_level_suppressions()
    bc_cloned_checks = custom_policies_integration.bc_cloned_checks
    runner_filter.bc_cloned_checks = bc_cloned_checks
    custom_policies_integration.policy_level_suppression = policy_level_suppression
    runner_filter.set_suppressed_policies(policy_level_suppression)

    if config.use_enforcement_rules:
        runner_filter.apply_enforcement_rules(repo_config_integration.code_category_configs)

    if config.list:
        print_checks(frameworks=config.framework, use_bc_ids=config.output_bc_ids,
                     include_all_checkov_policies=config.include_all_checkov_policies, filtered_policy_ids=runner_filter.filtered_policy_ids)
        return None

    baseline = None
    if config.baseline:
        baseline = Baseline(config.output_baseline_as_skipped)
        baseline.from_json(config.baseline)

    external_checks_dir = get_external_checks_dir(config)
    url = None
    created_baseline_path = None

    default_github_dir_path = os.getcwd() + '/' + os.getenv('CKV_GITLAB_CONF_DIR_NAME', 'github_conf')
    git_configuration_folders = [os.getenv("CKV_GITHUB_CONF_DIR_PATH", default_github_dir_path),
                                 os.getcwd() + '/' + os.getenv('CKV_GITLAB_CONF_DIR_NAME', 'gitlab_conf')]

    if config.directory:
        exit_codes = []
        for root_folder in config.directory:
            if not os.path.exists(root_folder):
                logger.error(f'Directory {root_folder} does not exist; skipping it')
                continue
            file = config.file
            scan_reports = runner_registry.run(root_folder=root_folder, external_checks_dir=external_checks_dir,
                                               files=file)
            if runner_registry.is_error_in_reports(scan_reports):
                exit_run(config.no_fail_on_crash)
            if baseline:
                baseline.compare_and_reduce_reports(scan_reports)
            if bc_integration.is_integration_configured():
                bc_integration.persist_repository(root_folder, excluded_paths=runner_filter.excluded_paths, included_paths=[config.external_modules_download_path])
                bc_integration.persist_git_configuration(os.getcwd(), git_configuration_folders)
                bc_integration.persist_scan_results(scan_reports)
                bc_integration.persist_run_metadata(run_metadata)
                url = commit_repository(config)

            if config.create_baseline:
                overall_baseline = Baseline()
                for report in scan_reports:
                    overall_baseline.add_findings_from_report(report)
                created_baseline_path = os.path.join(os.path.abspath(root_folder), '.checkov.baseline')
                with open(created_baseline_path, 'w') as f:
                    json.dump(overall_baseline.to_dict(), f, indent=4)
            exit_codes.append(runner_registry.print_reports(scan_reports, config, url=url,
                                                            created_baseline_path=created_baseline_path,
                                                            baseline=baseline))
        exit_code = 1 if 1 in exit_codes else 0
        return exit_code
    elif config.docker_image:
        if config.bc_api_key is None:
            parser.error("--bc-api-key argument is required when using --docker-image or --image")
            return None
        if config.dockerfile_path is None:
            parser.error("--dockerfile-path argument is required when using --docker-image or --image")
            return None
        if config.branch is None:
            parser.error("--branch argument is required when using --docker-image or --image")
            return None
        files = [os.path.abspath(config.dockerfile_path)]
        runner = sca_image_runner()
        result = runner.run(
            root_folder='',
            image_id=config.docker_image,
            dockerfile_path=config.dockerfile_path,
            runner_filter=runner_filter,
        )
        results = result if isinstance(result, list) else [result]
        if runner_registry.is_error_in_reports(results):
            exit_run(config.no_fail_on_crash)
        if len(results) > 1:
            # this shouldn't happen, but if it happens, then it is intended or something is broke
            logger.error(f"SCA image runner returned {len(results)} reports; expected 1")

        integration_feature_registry.run_post_runner(results[0])
        bc_integration.persist_repository(os.path.dirname(config.dockerfile_path), files=files)
        bc_integration.persist_scan_results(results)
        bc_integration.persist_image_scan_results(runner.raw_report, config.dockerfile_path, config.docker_image,
                                                  config.branch)
        bc_integration.persist_run_metadata(run_metadata)
        url = commit_repository(config)
        exit_code = runner_registry.print_reports(results, config, url=url)
        return exit_code
    elif config.file:
        runner_registry.filter_runners_for_files(config.file)
        scan_reports = runner_registry.run(external_checks_dir=external_checks_dir, files=config.file,
                                           repo_root_for_plan_enrichment=config.repo_root_for_plan_enrichment)
        if runner_registry.is_error_in_reports(scan_reports):
            exit_run(config.no_fail_on_crash)
        if baseline:
            baseline.compare_and_reduce_reports(scan_reports)
        if config.create_baseline:
            overall_baseline = Baseline()
            for report in scan_reports:
                overall_baseline.add_findings_from_report(report)
            created_baseline_path = os.path.join(os.path.abspath(os.path.commonprefix(config.file)),
                                                 '.checkov.baseline')
            with open(created_baseline_path, 'w') as f:
                json.dump(overall_baseline.to_dict(), f, indent=4)

        if bc_integration.is_integration_configured():
            files = [os.path.abspath(file) for file in config.file]
            root_folder = os.path.split(os.path.commonprefix(files))[0]
            bc_integration.persist_repository(root_folder, files, excluded_paths=runner_filter.excluded_paths)
            bc_integration.persist_git_configuration(os.getcwd(), git_configuration_folders)
            bc_integration.persist_scan_results(scan_reports)
            bc_integration.persist_run_metadata(run_metadata)
            url = commit_repository(config)
        exit_code = runner_registry.print_reports(scan_reports, config, url=url, created_baseline_path=created_baseline_path, baseline=baseline)
        return exit_code
    elif not config.quiet:
        print(f"{banner}")

        bc_integration.onboarding()
    return None


def get_external_checks_dir(config: Namespace) -> list[str]:
    external_checks_dir: "list[str]" = config.external_checks_dir
    if config.external_checks_git:
        git_getter = GitGetter(config.external_checks_git[0])
        external_checks_dir = [git_getter.get()]
        atexit.register(shutil.rmtree, str(Path(external_checks_dir[0]).parent))
    return external_checks_dir


def normalize_config(config: Namespace, parser: ExtArgumentParser) -> None:
    if config.no_guide:
        logger.warning('--no-guide is deprecated and will be removed in a future release. Use --skip-download instead')
        config.skip_download = True
    if config.skip_suppressions:
        logger.warning('--skip-suppressions is deprecated and will be removed in a future release. Use --skip-download instead')
        config.skip_download = True
    if config.skip_policy_download:
        logger.warning('--skip-policy-download is deprecated and will be removed in a future release. Use --skip-download instead')
        config.skip_download = True

    elif not config.bc_api_key and not config.include_all_checkov_policies:
        # makes it easier to pick out policies later if we can just always rely on this flag without other context
        logger.debug('No API key present; setting include_all_checkov_policies to True')
        config.include_all_checkov_policies = True

    if config.use_enforcement_rules and not config.bc_api_key:
        parser.error('Must specify an API key with --use-enforcement-rules')

    if config.policy_metadata_filter and not (config.bc_api_key and config.prisma_api_url):
        logger.warning('--policy-metadata-filter flag was used without a Prisma Cloud API key. Policy filtering will be skipped.')


class Checkov:
    def __init__(self, argv: list[str] = sys.argv[1:]) -> None:
        self.config: "Namespace"  # set in 'parse_config()'
        self.parser: "ExtArgumentParser"  # set in 'parse_config()'
        self.runners = DEFAULT_RUNNERS
        self.scan_reports: "list[Report]" = []
        self.run_metadata: dict[str, str | list[str]] = {}
        self.url: str | None = None

        self.parse_config(argv=argv)

    def _parse_mask_to_resource_attributes_to_omit(self) -> None:
        resource_attributes_to_omit = defaultdict(lambda: set())
        for entry in self.config.mask:
            splitted_entry = entry.split(':')
            # if we have 2 entries, this is resource & variable to mask
            splitted_entry_len = len(splitted_entry)
            if 2 == splitted_entry_len:
                resource = splitted_entry[0]
                variables_to_mask = splitted_entry[1].split(',')
                resource_attributes_to_omit[resource].update(variables_to_mask)
            # ToDo: Uncomment if we want to support universal masking
            # elif 1 == splitted_entry_len:
            #     variables_to_mask = splitted_entry[0].split(',')
            #     resource_attributes_to_omit[RESOURCE_ATTRIBUTES_TO_OMIT_UNIVERSAL_MASK].update(variables_to_mask)

        self.config.mask = resource_attributes_to_omit

    def parse_config(self, argv: list[str] = sys.argv[1:]) -> None:
        """Parses the user defined config via CLI flags"""

        default_config_paths = get_default_config_paths(sys.argv[1:])
        self.parser = ExtArgumentParser(
            description='Infrastructure as code static analysis',
            default_config_files=default_config_paths,
            config_file_parser_class=configargparse.YAMLConfigFileParser,
            add_env_var_help=True,
        )
        self.parser.add_parser_args()
        argcomplete.autocomplete(self.parser)

        self.config = self.parser.parse_args(argv)
        self.normalize_config()

    def normalize_config(self) -> None:
        if self.config.no_guide:
            logger.warning(
                '--no-guide is deprecated and will be removed in a future release. Use --skip-download instead'
            )
            self.config.skip_download = True
        if self.config.skip_suppressions:
            logger.warning(
                '--skip-suppressions is deprecated and will be removed in a future release. Use --skip-download instead'
            )
            self.config.skip_download = True
        if self.config.skip_policy_download:
            logger.warning(
                '--skip-policy-download is deprecated and will be removed in a future release. Use --skip-download instead'
            )
            self.config.skip_download = True

        elif not self.config.bc_api_key and not self.config.include_all_checkov_policies:
            # makes it easier to pick out policies later if we can just always rely on this flag without other context
            logger.debug('No API key present; setting include_all_checkov_policies to True')
            self.config.include_all_checkov_policies = True

        if self.config.use_enforcement_rules and not self.config.bc_api_key:
            self.parser.error('Must specify an API key with --use-enforcement-rules')

        if self.config.policy_metadata_filter and not (self.config.bc_api_key and self.config.prisma_api_url):
            logger.warning(
                '--policy-metadata-filter flag was used without a Prisma Cloud API key. Policy filtering will be skipped.'
            )

        # Parse mask into json with default dict. If self.config.mask is empty list, default dict will be assigned
        self._parse_mask_to_resource_attributes_to_omit()

    def run(self, banner: str = checkov_banner) -> int | None:

        self.run_metadata = {
            "checkov_version": version,
            "python_executable": sys.executable,
            "python_version": sys.version,
            "checkov_executable": sys.argv[0],
            "args": self.parser.format_values(sanitize=True).split('\n'),
            "OS_system_info": platform.platform(),
            "CPU_architecture": platform.processor(),
            "Python_implementation": platform.python_implementation()
        }

        logger.debug(f'Run metadata: {json.dumps(self.run_metadata, indent=2)}')
        try:
            if self.config.add_check:
                resp = prompt.Prompt()
                check = prompt.Check(resp.responses)
                check.action()
                return None

            # Check if --output value is None. If so, replace with ['cli'] for default cli output.
            if self.config.output is None:
                self.config.output = ['cli']



            if self.config.bc_api_key and not self.config.include_all_checkov_policies:
                if self.config.skip_download and not self.config.external_checks_dir:
                    print(
                        'You are using an API key along with --skip-download but not --include-all-checkov-policies or --external-checks-dir. '
                        'With these arguments, Checkov cannot fetch metadata to determine what is a local Checkov-only '
                        'policy and what is a platform policy, so no policies will be evaluated. Please re-run Checkov '
                        'and either remove the --skip-download option, or use the --include-all-checkov-policies and / or '
                        '--external-checks-dir options.',
                        file=sys.stderr)
                    self.exit_run()
                elif self.config.skip_download:
                    print('You are using an API key along with --skip-download but not --include-all-checkov-policies. '
                          'With these arguments, Checkov cannot fetch metadata to determine what is a local Checkov-only '
                          'policy and what is a platform policy, so only local custom policies loaded with --external-checks-dir '
                          'will be evaluated.',
                          file=sys.stderr)
                else:
                    logger.debug('Using API key and not --include-all-checkov-policies - only running platform policies '
                                 '(this is the default behavior, and this message is just for debugging purposes)')

            # bridgecrew uses both the urllib3 and requests libraries, while checkov uses the requests library.
            # Allow the user to specify a CA bundle to be used by both libraries.
            bc_integration.setup_http_manager(self.config.ca_certificate)

            # if a repo is passed in it'll save it.  Otherwise a default will be created based on the file or dir
            self.config.repo_id = bc_integration.persist_repo_id(self.config)
            # if a bc_api_key is passed it'll save it.  Otherwise it will check ~/.bridgecrew/credentials
            self.config.bc_api_key = bc_integration.persist_bc_api_key(self.config)

            excluded_paths = self.config.skip_path or []

            if self.config.var_file:
                self.config.var_file = [os.path.abspath(f) for f in self.config.var_file]

            runner_filter = RunnerFilter(
                framework=self.config.framework,
                skip_framework=self.config.skip_framework,
                checks=self.config.check,
                skip_checks=self.config.skip_check,
                include_all_checkov_policies=self.config.include_all_checkov_policies,
                download_external_modules=bool(convert_str_to_bool(self.config.download_external_modules)),
                external_modules_download_path=self.config.external_modules_download_path,
                evaluate_variables=bool(convert_str_to_bool(self.config.evaluate_variables)),
                runners=checkov_runners,
                excluded_paths=excluded_paths,
                all_external=self.config.run_all_external_checks,
                var_files=self.config.var_file,
                skip_cve_package=self.config.skip_cve_package,
                show_progress_bar=not self.config.quiet,
                use_enforcement_rules=self.config.use_enforcement_rules,
                enable_secret_scan_all_files=bool(convert_str_to_bool(self.config.enable_secret_scan_all_files)),
                block_list_secret_scan=self.config.block_list_secret_scan,
                deep_analysis=self.config.deep_analysis,
                repo_root_for_plan_enrichment=self.config.repo_root_for_plan_enrichment,
                resource_attr_to_omit=self.config.mask
            )

            source_env_val = os.getenv('BC_SOURCE', 'cli')
            source = get_source_type(source_env_val)
            if source == SourceTypes[BCSourceType.DISABLED]:
                logger.warning(
                    f'Received unexpected value for BC_SOURCE: {source_env_val}; Should be one of {{{",".join(SourceTypes.keys())}}} setting source to DISABLED')
            source_version = os.getenv('BC_SOURCE_VERSION', version)
            logger.debug(f'BC_SOURCE = {source.name}, version = {source_version}')

            if self.config.list:
                # This speeds up execution by not setting up upload credentials (since we won't upload anything anyways)
                logger.debug('Using --list; setting source to DISABLED')
                source = SourceTypes[BCSourceType.DISABLED]

            if CHECKOV_RUN_SCA_PACKAGE_SCAN_V2 and source.upload_results:
                self.runners.append(sca_package_runner_2())
            else:
                self.runners.append(sca_package_runner())

            if outer_registry:
                runner_registry = outer_registry
                runner_registry.runner_filter = runner_filter
                runner_registry.filter_runner_framework()
            else:
                runner_registry = RunnerRegistry(banner, runner_filter, *self.runners)

            runnerDependencyHandler = RunnerDependencyHandler(runner_registry)
            runnerDependencyHandler.validate_runner_deps()

            if self.config.show_config:
                print(self.parser.format_values(sanitize=True))
                return None

<<<<<<< HEAD
            if self.config.bc_api_key == '':
                self.parser.error(
                    'The --bc-api-key flag was specified but the value was blank. If this value was passed as a '
                    'secret, you may need to double check the mapping.'
                )
            elif self.config.bc_api_key:
                logger.debug(f'Using API key ending with {self.config.bc_api_key[-8:]}')

                if not bc_integration.is_token_valid(self.config.bc_api_key):
                    raise Exception('The provided API key does not appear to be a valid Bridgecrew API key or Prisma Cloud '
                                    'access key and secret key. For Prisma, the value must be in the form '
                                    'ACCESS_KEY::SECRET_KEY. For Bridgecrew, make sure to copy the token value from when you '
                                    'created it, not the token ID visible later on. If you are using environment variables, '
                                    'make sure they are properly set and exported.')

                if self.config.repo_id is None and not self.config.list:
                    # if you are only listing policies, then the API key will be used to fetch policies, but that's it,
                    # so the repo is not required
                    self.parser.error("--repo-id argument is required when using --bc-api-key")
                elif self.config.repo_id:
=======
        if self.config.bc_api_key == '':
            self.parser.error(
                'The --bc-api-key flag was specified but the value was blank. If this value was passed as a '
                'secret, you may need to double check the mapping.'
            )
        elif self.config.bc_api_key:
            logger.debug(f'Using API key ending with {self.config.bc_api_key[-8:]}')

            if not bc_integration.is_token_valid(self.config.bc_api_key):
                raise Exception('The provided API key does not appear to be a valid Bridgecrew API key or Prisma Cloud '
                                'access key and secret key. For Prisma, the value must be in the form '
                                'ACCESS_KEY::SECRET_KEY. For Bridgecrew, make sure to copy the token value from when you '
                                'created it, not the token ID visible later on. If you are using environment variables, '
                                'make sure they are properly set and exported.')

            if not self.config.list:
                # if you are only listing policies, then the API key will be used to fetch policies, but that's it,
                # so the repo is not required and ignored
                if self.config.repo_id is None:
                    self.parser.error("--repo-id argument is required when using --bc-api-key")
                else:
>>>>>>> 65d9085b
                    repo_id_sections = self.config.repo_id.split('/')
                    if len(repo_id_sections) < 2 or any(len(section) == 0 for section in repo_id_sections):
                        self.parser.error(
                            "--repo-id argument format should be 'organization/repository_name' E.g "
                            "bridgecrewio/checkov"
                        )
<<<<<<< HEAD

                try:
                    bc_integration.bc_api_key = self.config.bc_api_key
                    bc_integration.setup_bridgecrew_credentials(repo_id=self.config.repo_id,
                                                                skip_fixes=self.config.skip_fixes,
                                                                skip_download=self.config.skip_download,
                                                                source=source,
                                                                source_version=source_version,
                                                                repo_branch=self.config.branch,
                                                                prisma_api_url=self.config.prisma_api_url)

                    should_run_contributor_metrics = source.report_contributor_metrics and self.config.repo_id and self.config.prisma_api_url
                    logger.debug(f"Should run contributor metrics report: {should_run_contributor_metrics}")
                    if should_run_contributor_metrics:
                        try:  # collect contributor info and upload
                            report_contributor_metrics(self.config.repo_id, source.name, bc_integration)
                        except Exception as e:
                            logger.warning(f"Unable to report contributor metrics due to: {e}")

                except MaxRetryError:
                    self.exit_run()
                except Exception:
                    if bc_integration.prisma_api_url:
                        message = 'An error occurred setting up the Prisma Cloud platform integration. ' \
                                  'Please check your Prisma Cloud API token and URL and try again.'
                    else:
                        message = 'An error occurred setting up the Bridgecrew platform integration. ' \
                                  'Please check your API token and try again.'
                    if logger.isEnabledFor(logging.DEBUG):
                        logger.debug(message, exc_info=True)
                    else:
                        logger.error(message)
                        logger.error(
                            'Please try setting the environment variable LOG_LEVEL=DEBUG and re-running the command, and provide the output to support',
                            exc_info=True)
                    self.exit_run()
            else:
                logger.debug('No API key found. Scanning locally only.')
                self.config.include_all_checkov_policies = True

            if self.config.check and self.config.skip_check:
                if any(item in runner_filter.checks for item in runner_filter.skip_checks):
                    self.parser.error(
                        "The check ids specified for '--check' and '--skip-check' must be mutually exclusive.")
                    return None

            BC_SKIP_MAPPING = os.getenv("BC_SKIP_MAPPING", "FALSE")
            if self.config.skip_download or BC_SKIP_MAPPING.upper() == "TRUE":
                bc_integration.skip_download = True
=======
>>>>>>> 65d9085b

            try:
                bc_integration.get_platform_run_config()
            except Exception:
                if not self.config.include_all_checkov_policies:
                    # stack trace gets printed in the exception handlers above
                    # include_all_checkov_policies will always be set when there is no API key, so we don't need to worry about it here
                    print(
                        'An error occurred getting data from the platform, including policy metadata. Because --include-all-checkov-policies '
                        'was not used, Checkov cannot differentiate Checkov-only policies from platform policies, and no '
                        'policies will get evaluated. Please resolve the error above or re-run with the --include-all-checkov-policies argument '
                        '(but note that this will not include any custom platform configurations or policy metadata).',
                        file=sys.stderr)
                    self.exit_run()

            bc_integration.get_prisma_build_policies(self.config.policy_metadata_filter)

<<<<<<< HEAD
            integration_feature_registry.run_pre_scan()

            runner_filter.run_image_referencer = licensing_integration.should_run_image_referencer()

            runner_filter.filtered_policy_ids = policy_metadata_integration.filtered_policy_ids
            logger.debug(f"Filtered list of policies: {runner_filter.filtered_policy_ids}")

            runner_filter.excluded_paths = runner_filter.excluded_paths + list(repo_config_integration.skip_paths)

            runner_filter.set_suppressed_policies(suppressions_integration.get_policy_level_suppressions())
=======
        integration_feature_registry.run_pre_scan()
        policy_level_suppression = suppressions_integration.get_policy_level_suppressions()
        bc_cloned_checks = custom_policies_integration.bc_cloned_checks
        runner_filter.bc_cloned_checks = bc_cloned_checks
        custom_policies_integration.policy_level_suppression = policy_level_suppression
        runner_filter.run_image_referencer = licensing_integration.should_run_image_referencer()
        runner_filter.filtered_policy_ids = policy_metadata_integration.filtered_policy_ids
        logger.debug(f"Filtered list of policies: {runner_filter.filtered_policy_ids}")

        runner_filter.excluded_paths = runner_filter.excluded_paths + list(repo_config_integration.skip_paths)
        policy_level_suppression = suppressions_integration.get_policy_level_suppressions()
        bc_cloned_checks = custom_policies_integration.bc_cloned_checks
        runner_filter.bc_cloned_checks = bc_cloned_checks
        custom_policies_integration.policy_level_suppression = policy_level_suppression
        runner_filter.set_suppressed_policies(policy_level_suppression)
>>>>>>> 65d9085b

            if self.config.use_enforcement_rules:
                runner_filter.apply_enforcement_rules(repo_config_integration.code_category_configs)

            if self.config.list:
                print_checks(frameworks=self.config.framework, use_bc_ids=self.config.output_bc_ids,
                             include_all_checkov_policies=self.config.include_all_checkov_policies,
                             filtered_policy_ids=runner_filter.filtered_policy_ids)
                return None

            baseline = None
            if self.config.baseline:
                baseline = Baseline(self.config.output_baseline_as_skipped)
                baseline.from_json(self.config.baseline)

            external_checks_dir = self.get_external_checks_dir()
            created_baseline_path = None

            default_github_dir_path = os.getcwd() + '/' + os.getenv('CKV_GITLAB_CONF_DIR_NAME', 'github_conf')
            git_configuration_folders = [os.getenv("CKV_GITHUB_CONF_DIR_PATH", default_github_dir_path),
                                         os.getcwd() + '/' + os.getenv('CKV_GITLAB_CONF_DIR_NAME', 'gitlab_conf')]

            if self.config.directory:
                exit_codes = []
                for root_folder in self.config.directory:
                    if not os.path.exists(root_folder):
                        logger.error(f'Directory {root_folder} does not exist; skipping it')
                        continue
                    file = self.config.file
                    self.scan_reports = runner_registry.run(
                        root_folder=root_folder,
                        external_checks_dir=external_checks_dir,
                        files=file,
                    )
                    if runner_registry.is_error_in_reports(self.scan_reports):
                        self.exit_run()
                    if baseline:
                        baseline.compare_and_reduce_reports(self.scan_reports)
                    if bc_integration.is_integration_configured():
                        self.upload_results(
                            root_folder=root_folder,
                            excluded_paths=runner_filter.excluded_paths,
                            included_paths=[self.config.external_modules_download_path],
                            git_configuration_folders=git_configuration_folders,
                        )

                    if self.config.create_baseline:
                        overall_baseline = Baseline()
                        for report in self.scan_reports:
                            overall_baseline.add_findings_from_report(report)
                        created_baseline_path = os.path.join(os.path.abspath(root_folder), '.checkov.baseline')
                        with open(created_baseline_path, 'w') as f:
                            json.dump(overall_baseline.to_dict(), f, indent=4)
                    exit_codes.append(self.print_results(
                        runner_registry=runner_registry,
                        url=self.url,
                        created_baseline_path=created_baseline_path,
                        baseline=baseline,
                    ))
                exit_code = 1 if 1 in exit_codes else 0
                return exit_code
            elif self.config.docker_image:
                if self.config.bc_api_key is None:
                    self.parser.error("--bc-api-key argument is required when using --docker-image")
                    return None
                if self.config.dockerfile_path is None:
                    self.parser.error("--dockerfile-path argument is required when using --docker-image")
                    return None
                if self.config.branch is None:
                    self.parser.error("--branch argument is required when using --docker-image")
                    return None
                files = [os.path.abspath(self.config.dockerfile_path)]
                runner = sca_image_runner()
                result = runner.run(
                    root_folder='',
                    image_id=self.config.docker_image,
                    dockerfile_path=self.config.dockerfile_path,
                    runner_filter=runner_filter,
                )
                self.scan_reports = result if isinstance(result, list) else [result]
                if runner_registry.is_error_in_reports(self.scan_reports):
                    self.exit_run()
                if len(self.scan_reports) > 1:
                    # this shouldn't happen, but if it happens, then it is intended or something is broke
                    logger.error(f"SCA image runner returned {len(self.scan_reports)} reports; expected 1")

                integration_feature_registry.run_post_runner(self.scan_reports[0])
                bc_integration.persist_repository(os.path.dirname(self.config.dockerfile_path), files=files)
                bc_integration.persist_scan_results(self.scan_reports)
                bc_integration.persist_image_scan_results(runner.raw_report, self.config.dockerfile_path,
                                                          self.config.docker_image,
                                                          self.config.branch)

                bc_integration.persist_run_metadata(self.run_metadata)
                self.url = self.commit_repository()
                exit_code = self.print_results(runner_registry=runner_registry, url=self.url)
                return exit_code
            elif self.config.file:
                runner_registry.filter_runners_for_files(self.config.file)
                self.scan_reports = runner_registry.run(
                    external_checks_dir=external_checks_dir,
                    files=self.config.file,
                    repo_root_for_plan_enrichment=self.config.repo_root_for_plan_enrichment,
                )
                if runner_registry.is_error_in_reports(self.scan_reports):
                    self.exit_run()
                if baseline:
                    baseline.compare_and_reduce_reports(self.scan_reports)
                if self.config.create_baseline:
                    overall_baseline = Baseline()
                    for report in self.scan_reports:
                        overall_baseline.add_findings_from_report(report)
                    created_baseline_path = os.path.join(os.path.abspath(os.path.commonprefix(self.config.file)),
                                                         '.checkov.baseline')
                    with open(created_baseline_path, 'w') as f:
                        json.dump(overall_baseline.to_dict(), f, indent=4)

                if bc_integration.is_integration_configured():
                    files = [os.path.abspath(file) for file in self.config.file]
                    root_folder = os.path.split(os.path.commonprefix(files))[0]

                    self.upload_results(
                        root_folder=root_folder,
                        files=files,
                        excluded_paths=runner_filter.excluded_paths,
                        git_configuration_folders=git_configuration_folders,
                    )
                exit_code = self.print_results(
                    runner_registry=runner_registry,
                    url=self.url,
                    created_baseline_path=created_baseline_path,
                    baseline=baseline,
<<<<<<< HEAD
=======
                ))
            exit_code = 1 if 1 in exit_codes else 0
            return exit_code
        elif self.config.docker_image:
            if self.config.bc_api_key is None:
                self.parser.error("--bc-api-key argument is required when using --docker-image or --image")
                return None
            if self.config.dockerfile_path is None:
                self.parser.error("--dockerfile-path argument is required when using --docker-image or --image")
                return None
            if self.config.branch is None:
                self.parser.error("--branch argument is required when using --docker-image or --image")
                return None
            files = [os.path.abspath(self.config.dockerfile_path)]
            runner = sca_image_runner()
            result = runner.run(
                root_folder='',
                image_id=self.config.docker_image,
                dockerfile_path=self.config.dockerfile_path,
                runner_filter=runner_filter,
            )
            self.scan_reports = result if isinstance(result, list) else [result]
            if runner_registry.is_error_in_reports(self.scan_reports):
                self.exit_run()
            if len(self.scan_reports) > 1:
                # this shouldn't happen, but if it happens, then it is intended or something is broke
                logger.error(f"SCA image runner returned {len(self.scan_reports)} reports; expected 1")

            integration_feature_registry.run_post_runner(self.scan_reports[0])
            bc_integration.persist_repository(os.path.dirname(self.config.dockerfile_path), files=files)
            bc_integration.persist_scan_results(self.scan_reports)
            bc_integration.persist_image_scan_results(runner.raw_report, self.config.dockerfile_path, self.config.docker_image,
                                                      self.config.branch)
            bc_integration.persist_run_metadata(self.run_metadata)
            self.url = self.commit_repository()
            exit_code = self.print_results(runner_registry=runner_registry, url=self.url)
            return exit_code
        elif self.config.file:
            runner_registry.filter_runners_for_files(self.config.file)
            self.scan_reports = runner_registry.run(
                external_checks_dir=external_checks_dir,
                files=self.config.file,
                repo_root_for_plan_enrichment=self.config.repo_root_for_plan_enrichment,
            )
            if runner_registry.is_error_in_reports(self.scan_reports):
                self.exit_run()
            if baseline:
                baseline.compare_and_reduce_reports(self.scan_reports)
            if self.config.create_baseline:
                overall_baseline = Baseline()
                for report in self.scan_reports:
                    overall_baseline.add_findings_from_report(report)
                created_baseline_path = os.path.join(os.path.abspath(os.path.commonprefix(self.config.file)),
                                                     '.checkov.baseline')
                with open(created_baseline_path, 'w') as f:
                    json.dump(overall_baseline.to_dict(), f, indent=4)

            if bc_integration.is_integration_configured():
                files = [os.path.abspath(file) for file in self.config.file]
                root_folder = os.path.split(os.path.commonprefix(files))[0]

                self.upload_results(
                    root_folder=root_folder,
                    files=files,
                    excluded_paths=runner_filter.excluded_paths,
                    git_configuration_folders=git_configuration_folders,
>>>>>>> 65d9085b
                )
                return exit_code
            elif not self.config.quiet:
                print(f"{banner}")

                bc_integration.onboarding()
            return None
        finally:
            if self.config.support:
                bc_integration.persist_run_metadata(log_stream.getvalue())

    def exit_run(self) -> None:
        exit(0) if self.config.no_fail_on_crash else exit(2)

    def commit_repository(self) -> str | None:
        try:
            return bc_integration.commit_repository(self.config.branch)
        except Exception:
            logging.debug("commit_repository failed, exiting", exc_info=True)
            self.exit_run()
            return ""

    def get_external_checks_dir(self) -> list[str]:
        external_checks_dir: "list[str]" = self.config.external_checks_dir
        if self.config.external_checks_git:
            git_getter = GitGetter(self.config.external_checks_git[0])
            external_checks_dir = [git_getter.get()]
            atexit.register(shutil.rmtree, str(Path(external_checks_dir[0]).parent))
        return external_checks_dir

    def upload_results(
        self,
        root_folder: str,
        files: list[str] | None = None,
        excluded_paths: list[str] | None = None,
        included_paths: list[str] | None = None,
        git_configuration_folders: list[str] | None = None,
    ) -> None:
        """Upload scan results and other relevant files"""

        bc_integration.persist_repository(
            root_dir=root_folder,
            files=files,
            excluded_paths=excluded_paths,
            included_paths=included_paths,
        )
        if git_configuration_folders:
            bc_integration.persist_git_configuration(os.getcwd(), git_configuration_folders)
        bc_integration.persist_scan_results(self.scan_reports)
        bc_integration.persist_run_metadata(self.run_metadata)
        self.url = self.commit_repository()

    def print_results(
        self,
        runner_registry: RunnerRegistry,
        url: str | None = None,
        created_baseline_path: str | None = None,
        baseline: Baseline | None = None,
    ) -> Literal[0, 1]:
        """Print scan results to stdout"""

        return runner_registry.print_reports(
            scan_reports=self.scan_reports,
            config=self.config,
            url=url,
            created_baseline_path=created_baseline_path,
            baseline=baseline,
        )


# the flag/arg parsing moved to checkov/common/util/ext_argument_parser.py


if __name__ == '__main__':
    ckv = Checkov()
    sys.exit(ckv.run())<|MERGE_RESOLUTION|>--- conflicted
+++ resolved
@@ -8,7 +8,6 @@
 import shutil
 import signal
 import sys
-import platform
 from collections import defaultdict
 from pathlib import Path
 from typing import TYPE_CHECKING
@@ -18,11 +17,8 @@
 from urllib3.exceptions import MaxRetryError
 
 import checkov.logging_init  # noqa  # should be imported before the others to ensure correct logging setup
-<<<<<<< HEAD
-=======
 
 from checkov.ansible.runner import Runner as ansible_runner
->>>>>>> 65d9085b
 from checkov.argo_workflows.runner import Runner as argo_workflows_runner
 from checkov.arm.runner import Runner as arm_runner
 from checkov.azure_pipelines.runner import Runner as azure_pipelines_runner
@@ -40,8 +36,7 @@
     integration as custom_policies_integration
 from checkov.common.bridgecrew.integration_features.integration_feature_registry import integration_feature_registry
 from checkov.common.bridgecrew.platform_integration import bc_integration
-from checkov.common.bridgecrew.integration_features.features.licensing_integration import \
-    integration as licensing_integration
+from checkov.common.bridgecrew.integration_features.features.licensing_integration import integration as licensing_integration
 from checkov.common.goget.github.get_git import GitGetter
 from checkov.common.output.baseline import Baseline
 from checkov.common.bridgecrew.check_type import checkov_runners
@@ -77,7 +72,6 @@
 from checkov.bicep.runner import Runner as bicep_runner
 from checkov.openapi.runner import Runner as openapi_runner
 from checkov.circleci_pipelines.runner import Runner as circleci_pipelines_runner
-from checkov.logging_init import log_stream
 
 if TYPE_CHECKING:
     from checkov.common.output.report import Report
@@ -150,11 +144,7 @@
         "python_executable": sys.executable,
         "python_version": sys.version,
         "checkov_executable": sys.argv[0],
-        "args": parser.format_values(sanitize=True).split('\n'),
-        "OS_system_info": platform.platform(),
-        "CPU_architecture": platform.processor(),
-        "Python_implementation": platform.python_implementation()
-
+        "args": parser.format_values(sanitize=True).split('\n')
     }
 
     logger.debug(f'Run metadata: {json.dumps(run_metadata, indent=2)}')
@@ -284,7 +274,7 @@
             should_run_contributor_metrics = source.report_contributor_metrics and config.repo_id and config.prisma_api_url
             logger.debug(f"Should run contributor metrics report: {should_run_contributor_metrics}")
             if should_run_contributor_metrics:
-                try:  # collect contributor info and upload
+                try:        # collect contributor info and upload
                     report_contributor_metrics(config.repo_id, source.name, bc_integration)
                 except Exception as e:
                     logger.warning(f"Unable to report contributor metrics due to: {e}")
@@ -577,143 +567,114 @@
         self._parse_mask_to_resource_attributes_to_omit()
 
     def run(self, banner: str = checkov_banner) -> int | None:
-
         self.run_metadata = {
             "checkov_version": version,
             "python_executable": sys.executable,
             "python_version": sys.version,
             "checkov_executable": sys.argv[0],
-            "args": self.parser.format_values(sanitize=True).split('\n'),
-            "OS_system_info": platform.platform(),
-            "CPU_architecture": platform.processor(),
-            "Python_implementation": platform.python_implementation()
+            "args": self.parser.format_values(sanitize=True).split('\n')
         }
 
         logger.debug(f'Run metadata: {json.dumps(self.run_metadata, indent=2)}')
-        try:
-            if self.config.add_check:
-                resp = prompt.Prompt()
-                check = prompt.Check(resp.responses)
-                check.action()
-                return None
-
-            # Check if --output value is None. If so, replace with ['cli'] for default cli output.
-            if self.config.output is None:
-                self.config.output = ['cli']
-
-
-
-            if self.config.bc_api_key and not self.config.include_all_checkov_policies:
-                if self.config.skip_download and not self.config.external_checks_dir:
-                    print(
-                        'You are using an API key along with --skip-download but not --include-all-checkov-policies or --external-checks-dir. '
-                        'With these arguments, Checkov cannot fetch metadata to determine what is a local Checkov-only '
-                        'policy and what is a platform policy, so no policies will be evaluated. Please re-run Checkov '
-                        'and either remove the --skip-download option, or use the --include-all-checkov-policies and / or '
-                        '--external-checks-dir options.',
-                        file=sys.stderr)
-                    self.exit_run()
-                elif self.config.skip_download:
-                    print('You are using an API key along with --skip-download but not --include-all-checkov-policies. '
-                          'With these arguments, Checkov cannot fetch metadata to determine what is a local Checkov-only '
-                          'policy and what is a platform policy, so only local custom policies loaded with --external-checks-dir '
-                          'will be evaluated.',
-                          file=sys.stderr)
-                else:
-                    logger.debug('Using API key and not --include-all-checkov-policies - only running platform policies '
-                                 '(this is the default behavior, and this message is just for debugging purposes)')
-
-            # bridgecrew uses both the urllib3 and requests libraries, while checkov uses the requests library.
-            # Allow the user to specify a CA bundle to be used by both libraries.
-            bc_integration.setup_http_manager(self.config.ca_certificate)
-
-            # if a repo is passed in it'll save it.  Otherwise a default will be created based on the file or dir
-            self.config.repo_id = bc_integration.persist_repo_id(self.config)
-            # if a bc_api_key is passed it'll save it.  Otherwise it will check ~/.bridgecrew/credentials
-            self.config.bc_api_key = bc_integration.persist_bc_api_key(self.config)
-
-            excluded_paths = self.config.skip_path or []
-
-            if self.config.var_file:
-                self.config.var_file = [os.path.abspath(f) for f in self.config.var_file]
-
-            runner_filter = RunnerFilter(
-                framework=self.config.framework,
-                skip_framework=self.config.skip_framework,
-                checks=self.config.check,
-                skip_checks=self.config.skip_check,
-                include_all_checkov_policies=self.config.include_all_checkov_policies,
-                download_external_modules=bool(convert_str_to_bool(self.config.download_external_modules)),
-                external_modules_download_path=self.config.external_modules_download_path,
-                evaluate_variables=bool(convert_str_to_bool(self.config.evaluate_variables)),
-                runners=checkov_runners,
-                excluded_paths=excluded_paths,
-                all_external=self.config.run_all_external_checks,
-                var_files=self.config.var_file,
-                skip_cve_package=self.config.skip_cve_package,
-                show_progress_bar=not self.config.quiet,
-                use_enforcement_rules=self.config.use_enforcement_rules,
-                enable_secret_scan_all_files=bool(convert_str_to_bool(self.config.enable_secret_scan_all_files)),
-                block_list_secret_scan=self.config.block_list_secret_scan,
-                deep_analysis=self.config.deep_analysis,
-                repo_root_for_plan_enrichment=self.config.repo_root_for_plan_enrichment,
-                resource_attr_to_omit=self.config.mask
-            )
-
-            source_env_val = os.getenv('BC_SOURCE', 'cli')
-            source = get_source_type(source_env_val)
-            if source == SourceTypes[BCSourceType.DISABLED]:
-                logger.warning(
-                    f'Received unexpected value for BC_SOURCE: {source_env_val}; Should be one of {{{",".join(SourceTypes.keys())}}} setting source to DISABLED')
-            source_version = os.getenv('BC_SOURCE_VERSION', version)
-            logger.debug(f'BC_SOURCE = {source.name}, version = {source_version}')
-
-            if self.config.list:
-                # This speeds up execution by not setting up upload credentials (since we won't upload anything anyways)
-                logger.debug('Using --list; setting source to DISABLED')
-                source = SourceTypes[BCSourceType.DISABLED]
-
-            if CHECKOV_RUN_SCA_PACKAGE_SCAN_V2 and source.upload_results:
-                self.runners.append(sca_package_runner_2())
+
+        if self.config.add_check:
+            resp = prompt.Prompt()
+            check = prompt.Check(resp.responses)
+            check.action()
+            return None
+
+        # Check if --output value is None. If so, replace with ['cli'] for default cli output.
+        if self.config.output is None:
+            self.config.output = ['cli']
+
+        if self.config.bc_api_key and not self.config.include_all_checkov_policies:
+            if self.config.skip_download and not self.config.external_checks_dir:
+                print('You are using an API key along with --skip-download but not --include-all-checkov-policies or --external-checks-dir. '
+                      'With these arguments, Checkov cannot fetch metadata to determine what is a local Checkov-only '
+                      'policy and what is a platform policy, so no policies will be evaluated. Please re-run Checkov '
+                      'and either remove the --skip-download option, or use the --include-all-checkov-policies and / or '
+                      '--external-checks-dir options.',
+                      file=sys.stderr)
+                self.exit_run()
+            elif self.config.skip_download:
+                print('You are using an API key along with --skip-download but not --include-all-checkov-policies. '
+                      'With these arguments, Checkov cannot fetch metadata to determine what is a local Checkov-only '
+                      'policy and what is a platform policy, so only local custom policies loaded with --external-checks-dir '
+                      'will be evaluated.',
+                      file=sys.stderr)
             else:
-                self.runners.append(sca_package_runner())
-
-            if outer_registry:
-                runner_registry = outer_registry
-                runner_registry.runner_filter = runner_filter
-                runner_registry.filter_runner_framework()
-            else:
-                runner_registry = RunnerRegistry(banner, runner_filter, *self.runners)
-
-            runnerDependencyHandler = RunnerDependencyHandler(runner_registry)
-            runnerDependencyHandler.validate_runner_deps()
-
-            if self.config.show_config:
-                print(self.parser.format_values(sanitize=True))
-                return None
-
-<<<<<<< HEAD
-            if self.config.bc_api_key == '':
-                self.parser.error(
-                    'The --bc-api-key flag was specified but the value was blank. If this value was passed as a '
-                    'secret, you may need to double check the mapping.'
-                )
-            elif self.config.bc_api_key:
-                logger.debug(f'Using API key ending with {self.config.bc_api_key[-8:]}')
-
-                if not bc_integration.is_token_valid(self.config.bc_api_key):
-                    raise Exception('The provided API key does not appear to be a valid Bridgecrew API key or Prisma Cloud '
-                                    'access key and secret key. For Prisma, the value must be in the form '
-                                    'ACCESS_KEY::SECRET_KEY. For Bridgecrew, make sure to copy the token value from when you '
-                                    'created it, not the token ID visible later on. If you are using environment variables, '
-                                    'make sure they are properly set and exported.')
-
-                if self.config.repo_id is None and not self.config.list:
-                    # if you are only listing policies, then the API key will be used to fetch policies, but that's it,
-                    # so the repo is not required
-                    self.parser.error("--repo-id argument is required when using --bc-api-key")
-                elif self.config.repo_id:
-=======
+                logger.debug('Using API key and not --include-all-checkov-policies - only running platform policies '
+                             '(this is the default behavior, and this message is just for debugging purposes)')
+
+        # bridgecrew uses both the urllib3 and requests libraries, while checkov uses the requests library.
+        # Allow the user to specify a CA bundle to be used by both libraries.
+        bc_integration.setup_http_manager(self.config.ca_certificate)
+
+        # if a repo is passed in it'll save it.  Otherwise a default will be created based on the file or dir
+        self.config.repo_id = bc_integration.persist_repo_id(self.config)
+        # if a bc_api_key is passed it'll save it.  Otherwise it will check ~/.bridgecrew/credentials
+        self.config.bc_api_key = bc_integration.persist_bc_api_key(self.config)
+
+        excluded_paths = self.config.skip_path or []
+
+        if self.config.var_file:
+            self.config.var_file = [os.path.abspath(f) for f in self.config.var_file]
+
+        runner_filter = RunnerFilter(
+            framework=self.config.framework,
+            skip_framework=self.config.skip_framework,
+            checks=self.config.check,
+            skip_checks=self.config.skip_check,
+            include_all_checkov_policies=self.config.include_all_checkov_policies,
+            download_external_modules=bool(convert_str_to_bool(self.config.download_external_modules)),
+            external_modules_download_path=self.config.external_modules_download_path,
+            evaluate_variables=bool(convert_str_to_bool(self.config.evaluate_variables)),
+            runners=checkov_runners,
+            excluded_paths=excluded_paths,
+            all_external=self.config.run_all_external_checks,
+            var_files=self.config.var_file,
+            skip_cve_package=self.config.skip_cve_package,
+            show_progress_bar=not self.config.quiet,
+            use_enforcement_rules=self.config.use_enforcement_rules,
+            enable_secret_scan_all_files=bool(convert_str_to_bool(self.config.enable_secret_scan_all_files)),
+            block_list_secret_scan=self.config.block_list_secret_scan,
+            deep_analysis=self.config.deep_analysis,
+            repo_root_for_plan_enrichment=self.config.repo_root_for_plan_enrichment,
+            resource_attr_to_omit=self.config.mask
+        )
+
+        source_env_val = os.getenv('BC_SOURCE', 'cli')
+        source = get_source_type(source_env_val)
+        if source == SourceTypes[BCSourceType.DISABLED]:
+            logger.warning(
+                f'Received unexpected value for BC_SOURCE: {source_env_val}; Should be one of {{{",".join(SourceTypes.keys())}}} setting source to DISABLED')
+        source_version = os.getenv('BC_SOURCE_VERSION', version)
+        logger.debug(f'BC_SOURCE = {source.name}, version = {source_version}')
+
+        if self.config.list:
+            # This speeds up execution by not setting up upload credentials (since we won't upload anything anyways)
+            logger.debug('Using --list; setting source to DISABLED')
+            source = SourceTypes[BCSourceType.DISABLED]
+
+        if CHECKOV_RUN_SCA_PACKAGE_SCAN_V2 and source.upload_results:
+            self.runners.append(sca_package_runner_2())
+        else:
+            self.runners.append(sca_package_runner())
+
+        if outer_registry:
+            runner_registry = outer_registry
+            runner_registry.runner_filter = runner_filter
+            runner_registry.filter_runner_framework()
+        else:
+            runner_registry = RunnerRegistry(banner, runner_filter, *self.runners)
+
+        runnerDependencyHandler = RunnerDependencyHandler(runner_registry)
+        runnerDependencyHandler.validate_runner_deps()
+
+        if self.config.show_config:
+            print(self.parser.format_values(sanitize=True))
+            return None
+
         if self.config.bc_api_key == '':
             self.parser.error(
                 'The --bc-api-key flag was specified but the value was blank. If this value was passed as a '
@@ -735,94 +696,74 @@
                 if self.config.repo_id is None:
                     self.parser.error("--repo-id argument is required when using --bc-api-key")
                 else:
->>>>>>> 65d9085b
                     repo_id_sections = self.config.repo_id.split('/')
                     if len(repo_id_sections) < 2 or any(len(section) == 0 for section in repo_id_sections):
                         self.parser.error(
                             "--repo-id argument format should be 'organization/repository_name' E.g "
                             "bridgecrewio/checkov"
                         )
-<<<<<<< HEAD
-
-                try:
-                    bc_integration.bc_api_key = self.config.bc_api_key
-                    bc_integration.setup_bridgecrew_credentials(repo_id=self.config.repo_id,
-                                                                skip_fixes=self.config.skip_fixes,
-                                                                skip_download=self.config.skip_download,
-                                                                source=source,
-                                                                source_version=source_version,
-                                                                repo_branch=self.config.branch,
-                                                                prisma_api_url=self.config.prisma_api_url)
-
-                    should_run_contributor_metrics = source.report_contributor_metrics and self.config.repo_id and self.config.prisma_api_url
-                    logger.debug(f"Should run contributor metrics report: {should_run_contributor_metrics}")
-                    if should_run_contributor_metrics:
-                        try:  # collect contributor info and upload
-                            report_contributor_metrics(self.config.repo_id, source.name, bc_integration)
-                        except Exception as e:
-                            logger.warning(f"Unable to report contributor metrics due to: {e}")
-
-                except MaxRetryError:
-                    self.exit_run()
-                except Exception:
-                    if bc_integration.prisma_api_url:
-                        message = 'An error occurred setting up the Prisma Cloud platform integration. ' \
-                                  'Please check your Prisma Cloud API token and URL and try again.'
-                    else:
-                        message = 'An error occurred setting up the Bridgecrew platform integration. ' \
-                                  'Please check your API token and try again.'
-                    if logger.isEnabledFor(logging.DEBUG):
-                        logger.debug(message, exc_info=True)
-                    else:
-                        logger.error(message)
-                        logger.error(
-                            'Please try setting the environment variable LOG_LEVEL=DEBUG and re-running the command, and provide the output to support',
-                            exc_info=True)
-                    self.exit_run()
-            else:
-                logger.debug('No API key found. Scanning locally only.')
-                self.config.include_all_checkov_policies = True
-
-            if self.config.check and self.config.skip_check:
-                if any(item in runner_filter.checks for item in runner_filter.skip_checks):
-                    self.parser.error(
-                        "The check ids specified for '--check' and '--skip-check' must be mutually exclusive.")
-                    return None
-
-            BC_SKIP_MAPPING = os.getenv("BC_SKIP_MAPPING", "FALSE")
-            if self.config.skip_download or BC_SKIP_MAPPING.upper() == "TRUE":
-                bc_integration.skip_download = True
-=======
->>>>>>> 65d9085b
 
             try:
-                bc_integration.get_platform_run_config()
+                bc_integration.bc_api_key = self.config.bc_api_key
+                bc_integration.setup_bridgecrew_credentials(repo_id=self.config.repo_id,
+                                                            skip_fixes=self.config.skip_fixes,
+                                                            skip_download=self.config.skip_download,
+                                                            source=source,
+                                                            source_version=source_version,
+                                                            repo_branch=self.config.branch,
+                                                            prisma_api_url=self.config.prisma_api_url)
+
+                should_run_contributor_metrics = source.report_contributor_metrics and self.config.repo_id and self.config.prisma_api_url
+                logger.debug(f"Should run contributor metrics report: {should_run_contributor_metrics}")
+                if should_run_contributor_metrics:
+                    try:        # collect contributor info and upload
+                        report_contributor_metrics(self.config.repo_id, source.name, bc_integration)
+                    except Exception as e:
+                        logger.warning(f"Unable to report contributor metrics due to: {e}")
+
+            except MaxRetryError:
+                self.exit_run()
             except Exception:
-                if not self.config.include_all_checkov_policies:
-                    # stack trace gets printed in the exception handlers above
-                    # include_all_checkov_policies will always be set when there is no API key, so we don't need to worry about it here
-                    print(
-                        'An error occurred getting data from the platform, including policy metadata. Because --include-all-checkov-policies '
-                        'was not used, Checkov cannot differentiate Checkov-only policies from platform policies, and no '
-                        'policies will get evaluated. Please resolve the error above or re-run with the --include-all-checkov-policies argument '
-                        '(but note that this will not include any custom platform configurations or policy metadata).',
-                        file=sys.stderr)
-                    self.exit_run()
-
-            bc_integration.get_prisma_build_policies(self.config.policy_metadata_filter)
-
-<<<<<<< HEAD
-            integration_feature_registry.run_pre_scan()
-
-            runner_filter.run_image_referencer = licensing_integration.should_run_image_referencer()
-
-            runner_filter.filtered_policy_ids = policy_metadata_integration.filtered_policy_ids
-            logger.debug(f"Filtered list of policies: {runner_filter.filtered_policy_ids}")
-
-            runner_filter.excluded_paths = runner_filter.excluded_paths + list(repo_config_integration.skip_paths)
-
-            runner_filter.set_suppressed_policies(suppressions_integration.get_policy_level_suppressions())
-=======
+                if bc_integration.prisma_api_url:
+                    message = 'An error occurred setting up the Prisma Cloud platform integration. ' \
+                              'Please check your Prisma Cloud API token and URL and try again.'
+                else:
+                    message = 'An error occurred setting up the Bridgecrew platform integration. ' \
+                              'Please check your API token and try again.'
+                if logger.isEnabledFor(logging.DEBUG):
+                    logger.debug(message, exc_info=True)
+                else:
+                    logger.error(message)
+                    logger.error('Please try setting the environment variable LOG_LEVEL=DEBUG and re-running the command, and provide the output to support', exc_info=True)
+                self.exit_run()
+        else:
+            logger.debug('No API key found. Scanning locally only.')
+            self.config.include_all_checkov_policies = True
+
+        if self.config.check and self.config.skip_check:
+            if any(item in runner_filter.checks for item in runner_filter.skip_checks):
+                self.parser.error("The check ids specified for '--check' and '--skip-check' must be mutually exclusive.")
+                return None
+
+        BC_SKIP_MAPPING = os.getenv("BC_SKIP_MAPPING", "FALSE")
+        if self.config.skip_download or BC_SKIP_MAPPING.upper() == "TRUE":
+            bc_integration.skip_download = True
+
+        try:
+            bc_integration.get_platform_run_config()
+        except Exception:
+            if not self.config.include_all_checkov_policies:
+                # stack trace gets printed in the exception handlers above
+                # include_all_checkov_policies will always be set when there is no API key, so we don't need to worry about it here
+                print('An error occurred getting data from the platform, including policy metadata. Because --include-all-checkov-policies '
+                      'was not used, Checkov cannot differentiate Checkov-only policies from platform policies, and no '
+                      'policies will get evaluated. Please resolve the error above or re-run with the --include-all-checkov-policies argument '
+                      '(but note that this will not include any custom platform configurations or policy metadata).',
+                      file=sys.stderr)
+                self.exit_run()
+
+        bc_integration.get_prisma_build_policies(self.config.policy_metadata_filter)
+
         integration_feature_registry.run_pre_scan()
         policy_level_suppression = suppressions_integration.get_policy_level_suppressions()
         bc_cloned_checks = custom_policies_integration.bc_cloned_checks
@@ -838,141 +779,63 @@
         runner_filter.bc_cloned_checks = bc_cloned_checks
         custom_policies_integration.policy_level_suppression = policy_level_suppression
         runner_filter.set_suppressed_policies(policy_level_suppression)
->>>>>>> 65d9085b
-
-            if self.config.use_enforcement_rules:
-                runner_filter.apply_enforcement_rules(repo_config_integration.code_category_configs)
-
-            if self.config.list:
-                print_checks(frameworks=self.config.framework, use_bc_ids=self.config.output_bc_ids,
-                             include_all_checkov_policies=self.config.include_all_checkov_policies,
-                             filtered_policy_ids=runner_filter.filtered_policy_ids)
-                return None
-
-            baseline = None
-            if self.config.baseline:
-                baseline = Baseline(self.config.output_baseline_as_skipped)
-                baseline.from_json(self.config.baseline)
-
-            external_checks_dir = self.get_external_checks_dir()
-            created_baseline_path = None
-
-            default_github_dir_path = os.getcwd() + '/' + os.getenv('CKV_GITLAB_CONF_DIR_NAME', 'github_conf')
-            git_configuration_folders = [os.getenv("CKV_GITHUB_CONF_DIR_PATH", default_github_dir_path),
-                                         os.getcwd() + '/' + os.getenv('CKV_GITLAB_CONF_DIR_NAME', 'gitlab_conf')]
-
-            if self.config.directory:
-                exit_codes = []
-                for root_folder in self.config.directory:
-                    if not os.path.exists(root_folder):
-                        logger.error(f'Directory {root_folder} does not exist; skipping it')
-                        continue
-                    file = self.config.file
-                    self.scan_reports = runner_registry.run(
-                        root_folder=root_folder,
-                        external_checks_dir=external_checks_dir,
-                        files=file,
-                    )
-                    if runner_registry.is_error_in_reports(self.scan_reports):
-                        self.exit_run()
-                    if baseline:
-                        baseline.compare_and_reduce_reports(self.scan_reports)
-                    if bc_integration.is_integration_configured():
-                        self.upload_results(
-                            root_folder=root_folder,
-                            excluded_paths=runner_filter.excluded_paths,
-                            included_paths=[self.config.external_modules_download_path],
-                            git_configuration_folders=git_configuration_folders,
-                        )
-
-                    if self.config.create_baseline:
-                        overall_baseline = Baseline()
-                        for report in self.scan_reports:
-                            overall_baseline.add_findings_from_report(report)
-                        created_baseline_path = os.path.join(os.path.abspath(root_folder), '.checkov.baseline')
-                        with open(created_baseline_path, 'w') as f:
-                            json.dump(overall_baseline.to_dict(), f, indent=4)
-                    exit_codes.append(self.print_results(
-                        runner_registry=runner_registry,
-                        url=self.url,
-                        created_baseline_path=created_baseline_path,
-                        baseline=baseline,
-                    ))
-                exit_code = 1 if 1 in exit_codes else 0
-                return exit_code
-            elif self.config.docker_image:
-                if self.config.bc_api_key is None:
-                    self.parser.error("--bc-api-key argument is required when using --docker-image")
-                    return None
-                if self.config.dockerfile_path is None:
-                    self.parser.error("--dockerfile-path argument is required when using --docker-image")
-                    return None
-                if self.config.branch is None:
-                    self.parser.error("--branch argument is required when using --docker-image")
-                    return None
-                files = [os.path.abspath(self.config.dockerfile_path)]
-                runner = sca_image_runner()
-                result = runner.run(
-                    root_folder='',
-                    image_id=self.config.docker_image,
-                    dockerfile_path=self.config.dockerfile_path,
-                    runner_filter=runner_filter,
-                )
-                self.scan_reports = result if isinstance(result, list) else [result]
-                if runner_registry.is_error_in_reports(self.scan_reports):
-                    self.exit_run()
-                if len(self.scan_reports) > 1:
-                    # this shouldn't happen, but if it happens, then it is intended or something is broke
-                    logger.error(f"SCA image runner returned {len(self.scan_reports)} reports; expected 1")
-
-                integration_feature_registry.run_post_runner(self.scan_reports[0])
-                bc_integration.persist_repository(os.path.dirname(self.config.dockerfile_path), files=files)
-                bc_integration.persist_scan_results(self.scan_reports)
-                bc_integration.persist_image_scan_results(runner.raw_report, self.config.dockerfile_path,
-                                                          self.config.docker_image,
-                                                          self.config.branch)
-
-                bc_integration.persist_run_metadata(self.run_metadata)
-                self.url = self.commit_repository()
-                exit_code = self.print_results(runner_registry=runner_registry, url=self.url)
-                return exit_code
-            elif self.config.file:
-                runner_registry.filter_runners_for_files(self.config.file)
+
+        if self.config.use_enforcement_rules:
+            runner_filter.apply_enforcement_rules(repo_config_integration.code_category_configs)
+
+        if self.config.list:
+            print_checks(frameworks=self.config.framework, use_bc_ids=self.config.output_bc_ids,
+                         include_all_checkov_policies=self.config.include_all_checkov_policies, filtered_policy_ids=runner_filter.filtered_policy_ids)
+            return None
+
+        baseline = None
+        if self.config.baseline:
+            baseline = Baseline(self.config.output_baseline_as_skipped)
+            baseline.from_json(self.config.baseline)
+
+        external_checks_dir = self.get_external_checks_dir()
+        created_baseline_path = None
+
+        default_github_dir_path = os.getcwd() + '/' + os.getenv('CKV_GITLAB_CONF_DIR_NAME', 'github_conf')
+        git_configuration_folders = [os.getenv("CKV_GITHUB_CONF_DIR_PATH", default_github_dir_path),
+                                     os.getcwd() + '/' + os.getenv('CKV_GITLAB_CONF_DIR_NAME', 'gitlab_conf')]
+
+        if self.config.directory:
+            exit_codes = []
+            for root_folder in self.config.directory:
+                if not os.path.exists(root_folder):
+                    logger.error(f'Directory {root_folder} does not exist; skipping it')
+                    continue
+                file = self.config.file
                 self.scan_reports = runner_registry.run(
+                    root_folder=root_folder,
                     external_checks_dir=external_checks_dir,
-                    files=self.config.file,
-                    repo_root_for_plan_enrichment=self.config.repo_root_for_plan_enrichment,
+                    files=file,
                 )
                 if runner_registry.is_error_in_reports(self.scan_reports):
                     self.exit_run()
                 if baseline:
                     baseline.compare_and_reduce_reports(self.scan_reports)
+                if bc_integration.is_integration_configured():
+                    self.upload_results(
+                        root_folder=root_folder,
+                        excluded_paths=runner_filter.excluded_paths,
+                        included_paths=[self.config.external_modules_download_path],
+                        git_configuration_folders=git_configuration_folders,
+                    )
+
                 if self.config.create_baseline:
                     overall_baseline = Baseline()
                     for report in self.scan_reports:
                         overall_baseline.add_findings_from_report(report)
-                    created_baseline_path = os.path.join(os.path.abspath(os.path.commonprefix(self.config.file)),
-                                                         '.checkov.baseline')
+                    created_baseline_path = os.path.join(os.path.abspath(root_folder), '.checkov.baseline')
                     with open(created_baseline_path, 'w') as f:
                         json.dump(overall_baseline.to_dict(), f, indent=4)
-
-                if bc_integration.is_integration_configured():
-                    files = [os.path.abspath(file) for file in self.config.file]
-                    root_folder = os.path.split(os.path.commonprefix(files))[0]
-
-                    self.upload_results(
-                        root_folder=root_folder,
-                        files=files,
-                        excluded_paths=runner_filter.excluded_paths,
-                        git_configuration_folders=git_configuration_folders,
-                    )
-                exit_code = self.print_results(
+                exit_codes.append(self.print_results(
                     runner_registry=runner_registry,
                     url=self.url,
                     created_baseline_path=created_baseline_path,
                     baseline=baseline,
-<<<<<<< HEAD
-=======
                 ))
             exit_code = 1 if 1 in exit_codes else 0
             return exit_code
@@ -1039,17 +902,19 @@
                     files=files,
                     excluded_paths=runner_filter.excluded_paths,
                     git_configuration_folders=git_configuration_folders,
->>>>>>> 65d9085b
                 )
-                return exit_code
-            elif not self.config.quiet:
-                print(f"{banner}")
-
-                bc_integration.onboarding()
-            return None
-        finally:
-            if self.config.support:
-                bc_integration.persist_run_metadata(log_stream.getvalue())
+            exit_code = self.print_results(
+                runner_registry=runner_registry,
+                url=self.url,
+                created_baseline_path=created_baseline_path,
+                baseline=baseline,
+            )
+            return exit_code
+        elif not self.config.quiet:
+            print(f"{banner}")
+
+            bc_integration.onboarding()
+        return None
 
     def exit_run(self) -> None:
         exit(0) if self.config.no_fail_on_crash else exit(2)
