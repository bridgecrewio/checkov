#!/usr/bin/env python
import atexit
import json
import logging
import os
import shutil
import sys
from pathlib import Path

import configargparse

from checkov.arm.runner import Runner as arm_runner
from checkov.cloudformation.runner import Runner as cfn_runner
from checkov.common.bridgecrew.image_scanning.image_scanner import image_scanner
from checkov.common.bridgecrew.platform_integration import bc_integration
from checkov.common.goget.github.get_git import GitGetter
from checkov.common.output.baseline import Baseline
from checkov.common.runners.runner_registry import RunnerRegistry, OUTPUT_CHOICES
from checkov.common.util.banner import banner as checkov_banner
from checkov.common.util.config_utils import get_default_config_paths
from checkov.common.util.consts import DEFAULT_EXTERNAL_MODULES_DIR
from checkov.common.util.docs_generator import print_checks
from checkov.common.util.ext_argument_parser import ExtArgumentParser
from checkov.common.util.runner_dependency_handler import RunnerDependencyHandler
from checkov.common.util.type_forcers import convert_str_to_bool
from checkov.dockerfile.runner import Runner as dockerfile_runner
from checkov.helm.runner import Runner as helm_runner
from checkov.kubernetes.runner import Runner as k8_runner
from checkov.logging_init import init as logging_init
from checkov.runner_filter import RunnerFilter
from checkov.secrets.runner import Runner as secrets_runner
from checkov.serverless.runner import Runner as sls_runner
from checkov.terraform.plan_runner import Runner as tf_plan_runner
from checkov.terraform.runner import Runner as tf_graph_runner
from checkov.version import version

outer_registry = None

logging_init()
logger = logging.getLogger(__name__)
checkov_runners = ['cloudformation', 'terraform', 'kubernetes', 'serverless', 'arm', 'terraform_plan', 'helm',
                   'dockerfile', 'secrets']

USE_SECRETS_RUNNER = os.environ.get("CHECKOV_USE_DETECT_SECRETS", "FALSE")
DEFAULT_RUNNERS = (tf_graph_runner(), cfn_runner(), k8_runner(),
                   sls_runner(), arm_runner(), tf_plan_runner(), helm_runner(),
                   dockerfile_runner())


def run(banner=checkov_banner, argv=sys.argv[1:]):
    default_config_paths = get_default_config_paths(sys.argv[1:])
    parser = ExtArgumentParser(description='Infrastructure as code static analysis',
                               default_config_files=default_config_paths,
                               config_file_parser_class=configargparse.YAMLConfigFileParser,
                               add_env_var_help=True)
    add_parser_args(parser)
    config = parser.parse_args(argv)
    # bridgecrew uses both the urllib3 and requests libraries, while checkov uses the requests library.
    # Allow the user to specify a CA bundle to be used by both libraries.
    bc_integration.setup_http_manager(config.ca_certificate)

    # if a repo is passed in it'll save it.  Otherwise a default will be created based on the file or dir
    config.repo_id = bc_integration.persist_repo_id(config)
    # if a bc_api_key is passed it'll save it.  Otherwise it will check ~/.bridgecrew/credentials
    config.bc_api_key = bc_integration.persist_bc_api_key(config)

    excluded_paths = config.skip_path or []

    runner_filter = RunnerFilter(framework=config.framework, skip_framework=config.skip_framework, checks=config.check,
                                 skip_checks=config.skip_check,
                                 download_external_modules=convert_str_to_bool(config.download_external_modules),
                                 external_modules_download_path=config.external_modules_download_path,
                                 evaluate_variables=convert_str_to_bool(config.evaluate_variables),
                                 runners=checkov_runners, excluded_paths=excluded_paths)
    if outer_registry:
        runner_registry = outer_registry
        runner_registry.runner_filter = runner_filter
    else:
        if USE_SECRETS_RUNNER.upper() == "FALSE":
            runner_registry = RunnerRegistry(banner, runner_filter, *DEFAULT_RUNNERS)
        else:
            runner_registry = RunnerRegistry(banner, runner_filter, *DEFAULT_RUNNERS, secrets_runner())

    runnerDependencyHandler = RunnerDependencyHandler(runner_registry)
    runnerDependencyHandler.validate_runner_deps()

    if config.show_config:
        print(parser.format_values())
        return

    if config.bc_api_key == '':
        parser.error(
            'The --bc-api-key flag was specified but the value was blank. If this value was passed as a secret, '
            'you may need to double check the mapping.')
    elif config.bc_api_key:
        logger.debug(f'Using API key ending with {config.bc_api_key[-8:]}')

        if config.repo_id is None:
            parser.error("--repo-id argument is required when using --bc-api-key")
        if len(config.repo_id.split('/')) != 2:
            parser.error("--repo-id argument format should be 'organization/repository_name' E.g "
                         "bridgecrewio/checkov")

        source = os.getenv('BC_SOURCE', 'cli')
        source_version = os.getenv('BC_SOURCE_VERSION', version)
        logger.debug(f'BC_SOURCE = {source}, version = {source_version}')
        try:
            bc_integration.setup_bridgecrew_credentials(bc_api_key=config.bc_api_key, repo_id=config.repo_id,
                                                        skip_fixes=config.skip_fixes,
                                                        skip_suppressions=config.skip_suppressions,
                                                        source=source, source_version=source_version, repo_branch=config.branch)
            platform_excluded_paths = bc_integration.get_excluded_paths() or []
            runner_filter.excluded_paths = runner_filter.excluded_paths + platform_excluded_paths
        except Exception as e:
            logger.error('An error occurred setting up the Bridgecrew platform integration. Please check your API token'
                         ' and try again.', exc_info=True)
            return
    else:
        logger.debug('No API key found. Scanning locally only.')

    guidelines = {}
    if not config.no_guide:
        guidelines = bc_integration.get_guidelines()

    if config.check and config.skip_check:
        if any(item in runner_filter.checks for item in runner_filter.skip_checks):
            parser.error("The check ids specified for '--check' and '--skip-check' must be mutually exclusive.")
            return

    if config.list:
        print_checks(framework=config.framework)
        return

    baseline = None
    if config.baseline:
        baseline = Baseline()
        baseline.from_json(config.baseline)

    external_checks_dir = get_external_checks_dir(config)
    url = None
<<<<<<< HEAD

    if config.soft_fail_on and config.hard_fail_on:
        parser.error("'--soft-fail-on' and '--hard-fail-on' cannot be used together.")
        return

=======
    created_baseline_path = None
>>>>>>> 71e11093
    if config.directory:
        exit_codes = []
        for root_folder in config.directory:
            file = config.file
            scan_reports = runner_registry.run(root_folder=root_folder, external_checks_dir=external_checks_dir,
                                               files=file, guidelines=guidelines)
            if baseline:
                baseline.compare_and_reduce_reports(scan_reports)
            if bc_integration.is_integration_configured():
                bc_integration.persist_repository(root_folder, excluded_paths=runner_filter.excluded_paths)
                bc_integration.persist_scan_results(scan_reports)
                url = bc_integration.commit_repository(config.branch)

            if config.create_baseline:
                overall_baseline = Baseline()
                for report in scan_reports:
                    overall_baseline.add_findings_from_report(report)
                created_baseline_path = os.path.join(os.path.abspath(root_folder), '.checkov.baseline')
                with open(created_baseline_path, 'w') as f:
                    json.dump(overall_baseline.to_dict(), f, indent=4)
            exit_codes.append(runner_registry.print_reports(scan_reports, config, url=url, created_baseline_path=created_baseline_path, baseline=baseline))
        exit_code = 1 if 1 in exit_codes else 0
        return exit_code
    elif config.file:
        scan_reports = runner_registry.run(external_checks_dir=external_checks_dir, files=config.file,
                                           guidelines=guidelines,
                                           repo_root_for_plan_enrichment=config.repo_root_for_plan_enrichment)
        if baseline:
            baseline.compare_and_reduce_reports(scan_reports)
        if config.create_baseline:
            overall_baseline = Baseline()
            for report in scan_reports:
                overall_baseline.add_findings_from_report(report)
            created_baseline_path = os.path.join(os.path.abspath(os.path.commonprefix(config.file)), '.checkov.baseline')
            with open(created_baseline_path, 'w') as f:
                json.dump(overall_baseline.to_dict(), f, indent=4)

        if bc_integration.is_integration_configured():
            files = [os.path.abspath(file) for file in config.file]
            root_folder = os.path.split(os.path.commonprefix(files))[0]
            bc_integration.persist_repository(root_folder, files, excluded_paths=runner_filter.excluded_paths)
            bc_integration.persist_scan_results(scan_reports)
            url = bc_integration.commit_repository(config.branch)
        return runner_registry.print_reports(scan_reports, config, url=url, created_baseline_path=created_baseline_path,
                                             baseline=baseline)
    elif config.docker_image:
        if config.bc_api_key is None:
            parser.error("--bc-api-key argument is required when using --docker-image")
            return
        if config.dockerfile_path is None:
            parser.error("--dockerfile-path argument is required when using --docker-image")
            return
        if config.branch is None:
            parser.error("--branch argument is required when using --docker-image")
            return
        image_scanner.scan(config.docker_image, config.dockerfile_path)
    else:
        print(f"{banner}")

        bc_integration.onboarding()


def add_parser_args(parser):
    parser.add('-v', '--version',
               help='version', action='version', version=version)
    parser.add('-d', '--directory', action='append',
               help='IaC root directory (can not be used together with --file).')
    parser.add('-f', '--file', action='append',
               help='IaC file(can not be used together with --directory)')
    parser.add('--skip-path', action='append',
               help='Path (file or directory) to skip, using regular expression logic, relative to current '
                    'working directory. Word boundaries are not implicit; i.e., specifying "dir1" will skip any '
                    'directory or subdirectory named "dir1". Ignored with -f. Can be specified multiple times.')
    parser.add('--external-checks-dir', action='append',
               help='Directory for custom checks to be loaded. Can be repeated')
    parser.add('--external-checks-git', action='append',
               help='Github url of external checks to be added. \n you can specify a subdirectory after a '
                    'double-slash //. \n cannot be used together with --external-checks-dir')
    parser.add('-l', '--list', help='List checks', action='store_true')
    parser.add('-o', '--output', nargs='?', choices=OUTPUT_CHOICES,
               default='cli',
               help='Report output format')
    parser.add('--no-guide', action='store_true',
               default=False,
               help='do not fetch bridgecrew guide in checkov output report')
    parser.add('--quiet', action='store_true',
               default=False,
               help='in case of CLI output, display only failed checks')
    parser.add('--compact', action='store_true',
               default=False,
               help='in case of CLI output, do not display code blocks')
    parser.add('--framework', help='filter scan to run only on a specific infrastructure code frameworks',
               choices=checkov_runners + ["all"],
               default='all')
    parser.add('--skip-framework', help='filter scan to skip specific infrastructure code frameworks. \n'
                                        'will be included automatically for some frameworks if system dependencies '
                                        'are missing.',
               choices=checkov_runners,
               default=None)
    parser.add('-c', '--check',
               help='filter scan to run only on a specific check identifier(allowlist), You can '
                    'specify multiple checks separated by comma delimiter', action='append', default=None)
    parser.add('--skip-check',
               help='filter scan to run on all check but a specific check identifier(denylist), You can '
                    'specify multiple checks separated by comma delimiter', action='append', default=None)
    parser.add('-s', '--soft-fail',
               help='Runs checks but suppresses error code', action='store_true')
    parser.add('--soft-fail-on',
               help='Exits with a 0 exit status for specified checks.You can '
                    'specify multiple checks separated by comma delimiter', action='append', default=None)
    parser.add('--hard-fail-on',
               help='Exits with a non-zero exit status for specified checks.You can '
                    'specify multiple checks separated by comma delimiter', action='append', default=None)
    parser.add('--bc-api-key', help='Bridgecrew API key', env_var='BC_API_KEY')
    parser.add('--docker-image', help='Scan docker images by name or ID. Only works with --bc-api-key flag')
    parser.add('--dockerfile-path', help='Path to the Dockerfile of the scanned docker image')
    parser.add('--repo-id',
               help='Identity string of the repository, with form <repo_owner>/<repo_name>')
    parser.add('-b', '--branch',
               help="Selected branch of the persisted repository. Only has effect when using the --bc-api-key flag",
               default='master')
    parser.add('--skip-fixes',
               help='Do not download fixed resource templates from Bridgecrew. Only has effect when using the '
                    '--bc-api-key flag',
               action='store_true')
    parser.add('--skip-suppressions',
               help='Do not download preconfigured suppressions from the Bridgecrew platform. Code comment '
                    'suppressions will still be honored. '
                    'Only has effect when using the --bc-api-key flag',
               action='store_true')
    parser.add('--download-external-modules',
               help="download external terraform modules from public git repositories and terraform registry",
               default=os.environ.get('DOWNLOAD_EXTERNAL_MODULES', False), env_var='DOWNLOAD_EXTERNAL_MODULES')
    parser.add('--external-modules-download-path',
               help="set the path for the download external terraform modules",
               default=DEFAULT_EXTERNAL_MODULES_DIR, env_var='EXTERNAL_MODULES_DIR')
    parser.add('--evaluate-variables',
               help="evaluate the values of variables and locals",
               default=True)
    parser.add('-ca', '--ca-certificate',
               help='custom CA (bundle) file', default=None, env_var='CA_CERTIFICATE')
    parser.add('--repo-root-for-plan-enrichment',
               help='Directory containing the hcl code used to generate a given plan file. Use with -f.',
               dest="repo_root_for_plan_enrichment")
    parser.add('--config-file', help='path to the Checkov configuration YAML file', is_config_file=True, default=None)
    parser.add('--create-config', help='takes the current command line args and writes them out to a config file at '
                                       'the given path', is_write_out_config_file_arg=True, default=None)
    parser.add('--show-config', help='prints all args and config settings and where they came from '
                                     '(eg. commandline, config file, environment variable or default)',
               action='store_true', default=None)
    parser.add('--create-baseline', help='Alongside outputting the findings, save all results to .checkov.baseline file'
                                         ' so future runs will not re-flag the same noise. Works only with `--directory` flag',
               action='store_true', default=False)
    parser.add('--baseline', help='Use a .checkov.baseline file to compare current results with a known baseline. Report will include only failed checks that are new'
                                  'with respect to the provided baseline', default=None)


def get_external_checks_dir(config):
    external_checks_dir = config.external_checks_dir
    if config.external_checks_git:
        git_getter = GitGetter(config.external_checks_git[0])
        external_checks_dir = [git_getter.get()]
        atexit.register(shutil.rmtree, str(Path(external_checks_dir[0]).parent))
    return external_checks_dir


if __name__ == '__main__':
    exit(run())<|MERGE_RESOLUTION|>--- conflicted
+++ resolved
@@ -138,15 +138,12 @@
 
     external_checks_dir = get_external_checks_dir(config)
     url = None
-<<<<<<< HEAD
+    created_baseline_path = None
 
     if config.soft_fail_on and config.hard_fail_on:
         parser.error("'--soft-fail-on' and '--hard-fail-on' cannot be used together.")
         return
 
-=======
-    created_baseline_path = None
->>>>>>> 71e11093
     if config.directory:
         exit_codes = []
         for root_folder in config.directory:
