--- conflicted
+++ resolved
@@ -12,8 +12,6 @@
 import configargparse
 from urllib3.exceptions import MaxRetryError
 
-from checkov.common.output.report import CheckType
-
 signal.signal(signal.SIGINT, lambda x, y: sys.exit(''))
 
 from checkov.arm.runner import Runner as arm_runner
@@ -24,6 +22,7 @@
 from checkov.common.bridgecrew.platform_integration import bc_integration
 from checkov.common.goget.github.get_git import GitGetter
 from checkov.common.output.baseline import Baseline
+from checkov.common.output.report import CheckType
 from checkov.common.runners.runner_registry import RunnerRegistry, OUTPUT_CHOICES
 from checkov.common.checks.base_check_registry import BaseCheckRegistry
 from checkov.common.util.banner import banner as checkov_banner
@@ -47,10 +46,7 @@
 from checkov.github.runner import Runner as github_configuration_runner
 from checkov.kustomize.runner import Runner as kustomize_runner
 from checkov.gitlab.runner import Runner as gitlab_configuration_runner
-<<<<<<< HEAD
 from checkov.sca_package.runner import Runner as sca_package_runner
-=======
->>>>>>> 4ff6e069
 
 from checkov.version import version
 
@@ -58,21 +54,12 @@
 
 logging_init()
 logger = logging.getLogger(__name__)
-<<<<<<< HEAD
 checkov_runners = [value for attr, value in CheckType.__dict__.items() if not attr.startswith("__")]
 
 DEFAULT_RUNNERS = (tf_graph_runner(), cfn_runner(), k8_runner(),
                    sls_runner(), arm_runner(), tf_plan_runner(), helm_runner(),
                    dockerfile_runner(), secrets_runner(), json_runner(), github_configuration_runner(),
-                   gitlab_configuration_runner(), sca_package_runner())
-=======
-checkov_runners = ['cloudformation', 'terraform', 'kubernetes', 'serverless', 'arm', 'terraform_plan', 'helm',
-                   'dockerfile', 'secrets', 'json', 'github_configuration', 'gitlab_configuration', 'kustomize']
-
-DEFAULT_RUNNERS = (tf_graph_runner(), cfn_runner(), k8_runner(),
-                   sls_runner(), arm_runner(), tf_plan_runner(), helm_runner(),
-                   dockerfile_runner(), secrets_runner(), json_runner(), github_configuration_runner(), gitlab_configuration_runner(), kustomize_runner())
->>>>>>> 4ff6e069
+                   gitlab_configuration_runner(), kustomize_runner(), sca_package_runner())
 
 
 def run(banner=checkov_banner, argv=sys.argv[1:]):
