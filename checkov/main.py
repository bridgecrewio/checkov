#!/usr/bin/env python

import argparse
import logging
import os

from checkov.cloudformation.runner import Runner as cfn_runner
from checkov.common.bridgecrew.platform_integration import BcPlatformIntegration
from checkov.common.runners.runner_registry import RunnerRegistry
from checkov.common.util.banner import banner as checkov_banner
from checkov.common.util.docs_generator import print_checks
from checkov.runner_filter import RunnerFilter
from checkov.terraform.runner import Runner as tf_runner
from checkov.kubernetes.runner import Runner as k8_runner
from checkov.version import version

logging.basicConfig(level=logging.INFO)
# define a Handler which writes INFO messages or higher to the sys.stderr
console = logging.StreamHandler()
console.setLevel(logging.INFO)
# set a format which is simpler for console use
formatter = logging.Formatter("%(asctime)s - %(name)s - %(levelname)s - %(message)s")
# tell the handler to use this format
console.setFormatter(formatter)


def run(banner=checkov_banner):
    parser = argparse.ArgumentParser(description='Infrastructure as code static analysis')
    parser.add_argument('-v', '--version',
                        help='version', action='store_true')
    parser.add_argument('-d', '--directory', action='append',
                        help='IaC root directory (can not be used together with --file). Can be repeated')
    parser.add_argument('-f', '--file', action='append',
                        help='IaC file(can not be used together with --directory)')
    parser.add_argument('--external-checks-dir', action='append',
                        help='Directory for custom checks to be loaded. Can be repeated')
    parser.add_argument('-l', '--list', help='List checks', action='store_true')
<<<<<<< HEAD
    parser.add_argument('-o', '--output', nargs='?', choices=['cli', 'json', 'junitxml', 'github_failed_only'], default='cli',
=======
    parser.add_argument('-o', '--output', nargs='?', choices=['cli', 'json', 'junitxml', 'github_failed_only'],
                        default='cli',
>>>>>>> 6459f5d2
                        help='Report output format')
    parser.add_argument('--framework', help='filter scan to run only on a specific infrastructure code frameworks',
                        choices=['cloudformation', 'terraform', 'kubernetes', 'all'], default='all')
    parser.add_argument('-c', '--check',
                        help='filter scan to run only on a specific check identifier(whitelist), You can '
                             'specify multiple checks separated by comma delimiter')
    parser.add_argument('--skip-check',
                        help='filter scan to run on all check but a specific check identifier(blacklist), You can '
                             'specify multiple checks separated by comma delimiter', default=None)
    parser.add_argument('-s', '--soft-fail',
                        help='Runs checks but suppresses error code', action='store_true')
    parser.add_argument('--bc-api-key', help='Bridgecrew API key')
    parser.add_argument('--repo-id',
                        help='Identity string of the repository, with form <repo_owner>/<repo_name>')
    parser.add_argument('-b', '--branch',
                        help="Selected branch of the persisted repository. Only has effect when using the --bc-api-key flag",
                        default='master')
    args = parser.parse_args()
    bc_integration = BcPlatformIntegration()
<<<<<<< HEAD
    runner_filter = RunnerFilter(framework=args.framework, checks=args.check)
    runner_registry = RunnerRegistry(banner, runner_filter, tf_runner(), cfn_runner(), k8_runner())
=======
    runner_filter = RunnerFilter(framework=args.framework, checks=args.check,skip_checks=args.skip_check)
    runner_registry = RunnerRegistry(banner, runner_filter, tf_runner(), cfn_runner())
>>>>>>> 6459f5d2
    if args.version:
        print(version)
        return
    if args.bc_api_key:
        if args.repo_id is None:
            parser.error("--repo-id argument is required when using --bc-api-key")
            if len(args.repo_id.split('/')) != 2:
                parser.error("--repo-id argument format should be 'organization/repository_name' E.g "
                             "bridgecrewio/checkov")
        bc_integration.setup_bridgecrew_credentials(bc_api_key=args.bc_api_key, repo_id=args.repo_id)
    if args.checks and args.skip_checks:
        parser.error("--check and --skip-check can not be applied together. please use only one of them")
        return
    if args.list:
        print_checks()
        return
    if args.directory:
        for root_folder in args.directory:
            file = args.file
            scan_reports = runner_registry.run(root_folder=root_folder, external_checks_dir=args.external_checks_dir,
                                               files=file)
            if bc_integration.is_integration_configured():
                bc_integration.persist_repository(root_folder)
                bc_integration.persist_scan_results(scan_reports)
                bc_integration.commit_repository(args.branch)
            runner_registry.print_reports(scan_reports, args)
        return
    elif args.file:
        scan_reports = runner_registry.run(external_checks_dir=args.external_checks_dir, files=args.file)
        if bc_integration.is_integration_configured():
            files = [os.path.abspath(file) for file in args.file]
            root_folder = os.path.split(os.path.commonprefix(files))[0]
            bc_integration.persist_repository(root_folder)
            bc_integration.persist_scan_results(scan_reports)
            bc_integration.commit_repository(args.branch)
        runner_registry.print_reports(scan_reports, args)
    else:
        print("No argument given. Try ` --help` for further information")


if __name__ == '__main__':
    run()<|MERGE_RESOLUTION|>--- conflicted
+++ resolved
@@ -35,12 +35,8 @@
     parser.add_argument('--external-checks-dir', action='append',
                         help='Directory for custom checks to be loaded. Can be repeated')
     parser.add_argument('-l', '--list', help='List checks', action='store_true')
-<<<<<<< HEAD
-    parser.add_argument('-o', '--output', nargs='?', choices=['cli', 'json', 'junitxml', 'github_failed_only'], default='cli',
-=======
     parser.add_argument('-o', '--output', nargs='?', choices=['cli', 'json', 'junitxml', 'github_failed_only'],
                         default='cli',
->>>>>>> 6459f5d2
                         help='Report output format')
     parser.add_argument('--framework', help='filter scan to run only on a specific infrastructure code frameworks',
                         choices=['cloudformation', 'terraform', 'kubernetes', 'all'], default='all')
@@ -60,13 +56,8 @@
                         default='master')
     args = parser.parse_args()
     bc_integration = BcPlatformIntegration()
-<<<<<<< HEAD
-    runner_filter = RunnerFilter(framework=args.framework, checks=args.check)
-    runner_registry = RunnerRegistry(banner, runner_filter, tf_runner(), cfn_runner(), k8_runner())
-=======
-    runner_filter = RunnerFilter(framework=args.framework, checks=args.check,skip_checks=args.skip_check)
-    runner_registry = RunnerRegistry(banner, runner_filter, tf_runner(), cfn_runner())
->>>>>>> 6459f5d2
+    runner_filter = RunnerFilter(framework=args.framework,checks=args.check,skip_checks=args.skip_check)
+    runner_registry = RunnerRegistry(banner,runner_filter, tf_runner(), cfn_runner(),k8_runner())
     if args.version:
         print(version)
         return
