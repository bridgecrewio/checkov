#!/usr/bin/env python
import atexit
import json
import logging
import os
import shutil
import signal
import sys
from pathlib import Path

import argcomplete
import configargparse
from urllib3.exceptions import MaxRetryError

from checkov.common.util.data_structures_utils import SEVERITY_RANKING

signal.signal(signal.SIGINT, lambda x, y: sys.exit(''))

from checkov.arm.runner import Runner as arm_runner
from checkov.cloudformation.runner import Runner as cfn_runner
from checkov.common.bridgecrew.bc_source import SourceTypes, BCSourceType, get_source_type
from checkov.common.bridgecrew.vulnerability_scanning.image_scanner import image_scanner
from checkov.common.bridgecrew.integration_features.integration_feature_registry import integration_feature_registry
from checkov.common.bridgecrew.platform_integration import bc_integration
from checkov.common.goget.github.get_git import GitGetter
from checkov.common.output.baseline import Baseline
from checkov.common.output.report import CheckType
from checkov.common.runners.runner_registry import RunnerRegistry, OUTPUT_CHOICES
from checkov.common.checks.base_check_registry import BaseCheckRegistry
from checkov.common.util.banner import banner as checkov_banner
from checkov.common.util.config_utils import get_default_config_paths
from checkov.common.util.consts import DEFAULT_EXTERNAL_MODULES_DIR
from checkov.common.util.docs_generator import print_checks
from checkov.common.util.ext_argument_parser import ExtArgumentParser
from checkov.common.util import prompt
from checkov.common.util.runner_dependency_handler import RunnerDependencyHandler
from checkov.common.util.type_forcers import convert_str_to_bool
from checkov.dockerfile.runner import Runner as dockerfile_runner
from checkov.helm.runner import Runner as helm_runner
from checkov.kubernetes.runner import Runner as k8_runner
from checkov.logging_init import init as logging_init
from checkov.runner_filter import RunnerFilter
from checkov.secrets.runner import Runner as secrets_runner
from checkov.serverless.runner import Runner as sls_runner
from checkov.terraform.plan_runner import Runner as tf_plan_runner
from checkov.terraform.runner import Runner as tf_graph_runner
from checkov.json_doc.runner import Runner as json_runner
from checkov.github.runner import Runner as github_configuration_runner
from checkov.kustomize.runner import Runner as kustomize_runner
from checkov.gitlab.runner import Runner as gitlab_configuration_runner
from checkov.sca_package.runner import Runner as sca_package_runner

from checkov.version import version

outer_registry = None

logging_init()
logger = logging.getLogger(__name__)
checkov_runners = [value for attr, value in CheckType.__dict__.items() if not attr.startswith("__")]

DEFAULT_RUNNERS = (tf_graph_runner(), cfn_runner(), k8_runner(),
                   sls_runner(), arm_runner(), tf_plan_runner(), helm_runner(),
                   dockerfile_runner(), secrets_runner(), json_runner(), github_configuration_runner(),
                   gitlab_configuration_runner(), kustomize_runner(), sca_package_runner())


def run(banner=checkov_banner, argv=sys.argv[1:]):
    default_config_paths = get_default_config_paths(sys.argv[1:])
    parser = ExtArgumentParser(description='Infrastructure as code static analysis',
                               default_config_files=default_config_paths,
                               config_file_parser_class=configargparse.YAMLConfigFileParser,
                               add_env_var_help=True)
    add_parser_args(parser)
    argcomplete.autocomplete(parser)
    config = parser.parse_args(argv)

    if config.add_check:
        resp = prompt.Prompt()
        check = prompt.Check(resp.responses)
        check.action()
        return

    # Check if --output value is None. If so, replace with ['cli'] for default cli output.
    if config.output is None:
        config.output = ['cli']

    logger.debug(f'Checkov version: {version}')
    logger.debug(f'Python executable: {sys.executable}')
    logger.debug(f'Python version: {sys.version}')
    logger.debug(f'Checkov executable (argv[0]): {sys.argv[0]}')
    logger.debug(parser.format_values(sanitize=True))

    # bridgecrew uses both the urllib3 and requests libraries, while checkov uses the requests library.
    # Allow the user to specify a CA bundle to be used by both libraries.
    bc_integration.setup_http_manager(config.ca_certificate)

    # if a repo is passed in it'll save it.  Otherwise a default will be created based on the file or dir
    config.repo_id = bc_integration.persist_repo_id(config)
    # if a bc_api_key is passed it'll save it.  Otherwise it will check ~/.bridgecrew/credentials
    config.bc_api_key = bc_integration.persist_bc_api_key(config)

    excluded_paths = config.skip_path or []

    if config.var_file:
        config.var_file = [os.path.abspath(f) for f in config.var_file]

    runner_filter = RunnerFilter(framework=config.framework, skip_framework=config.skip_framework, checks=config.check,
                                 skip_checks=config.skip_check,
                                 download_external_modules=convert_str_to_bool(config.download_external_modules),
                                 external_modules_download_path=config.external_modules_download_path,
                                 evaluate_variables=convert_str_to_bool(config.evaluate_variables),
                                 runners=checkov_runners, excluded_paths=excluded_paths,
                                 all_external=config.run_all_external_checks, var_files=config.var_file,
                                 min_cve_severity=config.min_cve_severity, skip_cve_package=config.skip_cve_package)
    if outer_registry:
        runner_registry = outer_registry
        runner_registry.runner_filter = runner_filter
    else:
        runner_registry = RunnerRegistry(banner, runner_filter, *DEFAULT_RUNNERS)

    runnerDependencyHandler = RunnerDependencyHandler(runner_registry)
    runnerDependencyHandler.validate_runner_deps()

    if config.show_config:
        print(parser.format_values())
        return

    if config.bc_api_key == '':
        parser.error('The --bc-api-key flag was specified but the value was blank. If this value was passed as a '
                     'secret, you may need to double check the mapping.')
    elif config.bc_api_key:
        logger.debug(f'Using API key ending with {config.bc_api_key[-8:]}')

        if config.repo_id is None and not config.list:
            # if you are only listing policies, then the API key will be used to fetch policies, but that's it,
            # so the repo is not required
            parser.error("--repo-id argument is required when using --bc-api-key")
        elif config.repo_id:
            repo_id_sections = config.repo_id.split('/')
            if len(repo_id_sections) < 2 or any(len(section) == 0 for section in repo_id_sections):
                parser.error("--repo-id argument format should be 'organization/repository_name' E.g "
                             "bridgecrewio/checkov")

        source_env_val = os.getenv('BC_SOURCE', 'cli')
        source = get_source_type(source_env_val)
        if source == SourceTypes[BCSourceType.DISABLED]:
            logger.warning(
                f'Received unexpected value for BC_SOURCE: {source_env_val}; Should be one of {{{",".join(SourceTypes.keys())}}} setting source to DISABLED')
        source_version = os.getenv('BC_SOURCE_VERSION', version)
        logger.debug(f'BC_SOURCE = {source.name}, version = {source_version}')

        if config.list:
            # This speeds up execution by not setting up upload credentials (since we won't upload anything anyways)
            logger.debug('Using --list; setting source to DISABLED')
            source = SourceTypes[BCSourceType.DISABLED]

        try:
            bc_integration.bc_api_key = config.bc_api_key
            bc_integration.setup_bridgecrew_credentials(repo_id=config.repo_id,
                                                        skip_fixes=config.skip_fixes,
                                                        skip_suppressions=config.skip_suppressions,
                                                        skip_policy_download=config.skip_policy_download,
                                                        source=source, source_version=source_version,
                                                        repo_branch=config.branch)
            platform_excluded_paths = bc_integration.get_excluded_paths() or []
            runner_filter.excluded_paths = runner_filter.excluded_paths + platform_excluded_paths
        except MaxRetryError:
            return
        except Exception:
            if bc_integration.prisma_url:
                message = 'An error occurred setting up the Bridgecrew platform integration. Please check your API ' \
                          'token and PRISMA_API_URL environment variable and try again. The PRISMA_API_URL value ' \
                          'should be similar to: `https://api0.prismacloud.io`'
            else:
                message = 'An error occurred setting up the Bridgecrew platform integration. Please check your API ' \
                          'token and try again.'
            if logger.isEnabledFor(logging.DEBUG):
                logger.debug(message, exc_info=True)
            else:
                logger.error(message)
                logger.error('Please try setting the environment variable LOG_LEVEL=DEBUG and re-running the command, and provide the output to support')
            return
    else:
        logger.debug('No API key found. Scanning locally only.')

    if config.check and config.skip_check:
        if any(item in runner_filter.checks for item in runner_filter.skip_checks):
            parser.error("The check ids specified for '--check' and '--skip-check' must be mutually exclusive.")
            return

    integration_feature_registry.run_pre_scan()

    guidelines = {}
    BC_SKIP_MAPPING = os.getenv("BC_SKIP_MAPPING", "FALSE")
    if config.no_guide or BC_SKIP_MAPPING.upper() == "TRUE":
        bc_integration.bc_skip_mapping = True
    else:
        guidelines = bc_integration.get_guidelines()

        ckv_to_bc_mapping = bc_integration.get_ckv_to_bc_id_mapping()
        if ckv_to_bc_mapping:
            all_checks = BaseCheckRegistry.get_all_registered_checks()
            for check in all_checks:
                check.bc_id = ckv_to_bc_mapping.get(check.id)

    if config.list:
        print_checks(frameworks=config.framework, use_bc_ids=config.output_bc_ids)
        return

    baseline = None
    if config.baseline:
        baseline = Baseline()
        baseline.from_json(config.baseline)

    external_checks_dir = get_external_checks_dir(config)
    url = None
    created_baseline_path = None

    git_configuration_folders = [os.getcwd() + '/' + os.getenv('CKV_GITHUB_CONF_DIR_NAME', 'github_conf'),
                                 os.getcwd() + '/' + os.getenv('CKV_GITLAB_CONF_DIR_NAME', 'gitlab_conf')]

    if config.directory:
        exit_codes = []
        for root_folder in config.directory:
            file = config.file
            scan_reports = runner_registry.run(root_folder=root_folder, external_checks_dir=external_checks_dir,
                                               files=file, guidelines=guidelines)
            if baseline:
                baseline.compare_and_reduce_reports(scan_reports)
            if bc_integration.is_integration_configured():
<<<<<<< HEAD
                bc_integration.persist_repository(root_folder, excluded_paths=runner_filter.excluded_paths)
                bc_integration.persist_git_configuration(os.getcwd(), git_configuration_folders)
=======
                bc_integration.persist_repository(root_folder, excluded_paths=runner_filter.excluded_paths, included_paths=[config.external_modules_download_path])
>>>>>>> e7747734
                bc_integration.persist_scan_results(scan_reports)
                url = bc_integration.commit_repository(config.branch)

            if config.create_baseline:
                overall_baseline = Baseline()
                for report in scan_reports:
                    overall_baseline.add_findings_from_report(report)
                created_baseline_path = os.path.join(os.path.abspath(root_folder), '.checkov.baseline')
                with open(created_baseline_path, 'w') as f:
                    json.dump(overall_baseline.to_dict(), f, indent=4)
            exit_codes.append(runner_registry.print_reports(scan_reports, config, url=url,
                                                            created_baseline_path=created_baseline_path,
                                                            baseline=baseline))
        exit_code = 1 if 1 in exit_codes else 0
        return exit_code
    elif config.file:
        scan_reports = runner_registry.run(external_checks_dir=external_checks_dir, files=config.file,
                                           guidelines=guidelines,
                                           repo_root_for_plan_enrichment=config.repo_root_for_plan_enrichment)
        if baseline:
            baseline.compare_and_reduce_reports(scan_reports)
        if config.create_baseline:
            overall_baseline = Baseline()
            for report in scan_reports:
                overall_baseline.add_findings_from_report(report)
            created_baseline_path = os.path.join(os.path.abspath(os.path.commonprefix(config.file)),
                                                 '.checkov.baseline')
            with open(created_baseline_path, 'w') as f:
                json.dump(overall_baseline.to_dict(), f, indent=4)

        if bc_integration.is_integration_configured():
            files = [os.path.abspath(file) for file in config.file]
            root_folder = os.path.split(os.path.commonprefix(files))[0]
            bc_integration.persist_repository(root_folder, files, excluded_paths=runner_filter.excluded_paths)
            bc_integration.persist_git_configuration(os.getcwd(), git_configuration_folders)
            bc_integration.persist_scan_results(scan_reports)
            url = bc_integration.commit_repository(config.branch)
        return runner_registry.print_reports(scan_reports, config, url=url, created_baseline_path=created_baseline_path,
                                             baseline=baseline)
    elif config.docker_image:
        if config.bc_api_key is None:
            parser.error("--bc-api-key argument is required when using --docker-image")
            return
        if config.dockerfile_path is None:
            parser.error("--dockerfile-path argument is required when using --docker-image")
            return
        if config.branch is None:
            parser.error("--branch argument is required when using --docker-image")
            return
        bc_integration.commit_repository(config.branch)
        image_scanner.scan(config.docker_image, config.dockerfile_path)
    elif not config.quiet:
        print(f"{banner}")

        bc_integration.onboarding()


def add_parser_args(parser):
    parser.add('-v', '--version',
               help='version', action='version', version=version)
    parser.add('-d', '--directory', action='append',
               help='IaC root directory (can not be used together with --file).')
    parser.add('--add-check', action='store_true', help="Generate a new check via CLI prompt")
    parser.add('-f', '--file', action='append',
               help='IaC file(can not be used together with --directory)')
    parser.add('--skip-path', action='append',
               help='Path (file or directory) to skip, using regular expression logic, relative to current '
                    'working directory. Word boundaries are not implicit; i.e., specifying "dir1" will skip any '
                    'directory or subdirectory named "dir1". Ignored with -f. Can be specified multiple times.')
    parser.add('--external-checks-dir', action='append',
               help='Directory for custom checks to be loaded. Can be repeated')
    parser.add('--external-checks-git', action='append',
               help='Github url of external checks to be added. \n you can specify a subdirectory after a '
                    'double-slash //. \n cannot be used together with --external-checks-dir')
    parser.add('-l', '--list', help='List checks', action='store_true')
    parser.add('-o', '--output', action='append', choices=OUTPUT_CHOICES,
               default=None,
               help='Report output format. Add multiple outputs by using the flag multiple times (-o sarif -o cli)')
    parser.add('--output-bc-ids', action='store_true',
               help='Print Bridgecrew platform IDs (BC...) instead of Checkov IDs (CKV...), if the check exists in the platform')
    parser.add('--no-guide', action='store_true',
               default=False,
               help='Do not fetch Bridgecrew platform IDs and guidelines for the checkov output report. Note: this '
                    'prevents Bridgecrew platform check IDs from being used anywhere in the CLI.')
    parser.add('--quiet', action='store_true',
               default=False,
               help='in case of CLI output, display only failed checks')
    parser.add('--compact', action='store_true',
               default=False,
               help='in case of CLI output, do not display code blocks')
    parser.add('--framework',
               help='filter scan to run only on specific infrastructure code frameworks',
               choices=checkov_runners + ["all"],
               default=['all'],
               nargs="+")
    parser.add('--skip-framework',
               help='filter scan to skip specific infrastructure code frameworks. \n'
                    'will be included automatically for some frameworks if system dependencies '
                'are missing.',
               choices=checkov_runners,
               default=None,
               nargs="+")
    parser.add('-c', '--check',
               help='filter scan to run only on a specific check identifier(allowlist), You can '
                    'specify multiple checks separated by comma delimiter', action='append', default=None,
               env_var='CKV_CHECK')
    parser.add('--skip-check',
               help='filter scan to run on all check but a specific check identifier(denylist), You can '
                    'specify multiple checks separated by comma delimiter', action='append', default=None,
               env_var='CKV_SKIP_CHECK')
    parser.add('--run-all-external-checks', action='store_true',
               help='Run all external checks (loaded via --external-checks options) even if the checks are not present '
                    'in the --check list. This allows you to always ensure that new checks present in the external '
                    'source are used. If an external check is included in --skip-check, it will still be skipped.')
    parser.add('--bc-api-key', help='Bridgecrew API key', env_var='BC_API_KEY', sanitize=True)
    parser.add('--docker-image', help='Scan docker images by name or ID. Only works with --bc-api-key flag')
    parser.add('--dockerfile-path', help='Path to the Dockerfile of the scanned docker image')
    parser.add('--repo-id',
               help='Identity string of the repository, with form <repo_owner>/<repo_name>')
    parser.add('-b', '--branch',
               help="Selected branch of the persisted repository. Only has effect when using the --bc-api-key flag",
               default='master')
    parser.add('--skip-fixes',
               help='Do not download fixed resource templates from Bridgecrew. Only has effect when using the '
                    '--bc-api-key flag',
               action='store_true')
    parser.add('--skip-suppressions',
               help='Do not download preconfigured suppressions from the Bridgecrew platform. Code comment '
                    'suppressions will still be honored. '
                    'Only has effect when using the --bc-api-key flag',
               action='store_true')
    parser.add('--skip-policy-download',
               help='Do not download custom policies configured in the Bridgecrew platform. '
                    'Only has effect when using the --bc-api-key flag',
               action='store_true')
    parser.add('--download-external-modules',
               help="download external terraform modules from public git repositories and terraform registry",
               default=os.environ.get('DOWNLOAD_EXTERNAL_MODULES', False), env_var='DOWNLOAD_EXTERNAL_MODULES')
    parser.add('--var-file', action='append',
               help='Variable files to load in addition to the default files (see '
                    'https://www.terraform.io/docs/language/values/variables.html#variable-definitions-tfvars-files).'
                    'Currently only supported for source Terraform (.tf file), and Helm chart scans.' 
                    'Requires using --directory, not --file.')
    parser.add('--external-modules-download-path',
               help="set the path for the download external terraform modules",
               default=DEFAULT_EXTERNAL_MODULES_DIR, env_var='EXTERNAL_MODULES_DIR')
    parser.add('--evaluate-variables',
               help="evaluate the values of variables and locals",
               default=True)
    parser.add('-ca', '--ca-certificate',
               help='Custom CA certificate (bundle) file', default=None, env_var='BC_CA_BUNDLE')
    parser.add('--repo-root-for-plan-enrichment',
               help='Directory containing the hcl code used to generate a given plan file. Use with -f.',
               dest="repo_root_for_plan_enrichment", action='append')
    parser.add('--config-file', help='path to the Checkov configuration YAML file', is_config_file=True, default=None)
    parser.add('--create-config', help='takes the current command line args and writes them out to a config file at '
                                       'the given path', is_write_out_config_file_arg=True, default=None)
    parser.add('--show-config', help='prints all args and config settings and where they came from '
                                     '(eg. commandline, config file, environment variable or default)',
               action='store_true', default=None)
    parser.add('--create-baseline', help='Alongside outputting the findings, save all results to .checkov.baseline file'
                                         ' so future runs will not re-flag the same noise. Works only with `--directory` flag',
               action='store_true', default=False)
    parser.add(
        '--baseline',
        help=(
            "Use a .checkov.baseline file to compare current results with a known baseline. "
            "Report will include only failed checks that are new with respect to the provided baseline"
        ),
        default=None,
    )
    parser.add('--min-cve-severity', help='Set minimum severity that will cause returning non-zero exit code',
               choices=SEVERITY_RANKING.keys(), default='none')
    parser.add('--skip-cve-package',
               help='filter scan to run on all packages but a specific package identifier (denylist), You can '
                    'specify this argument multiple times to skip multiple packages', action='append', default=None)
    # Add mutually exclusive groups of arguments
    exit_code_group = parser.add_mutually_exclusive_group()
    exit_code_group.add('-s', '--soft-fail', help='Runs checks but suppresses error code', action='store_true')
    exit_code_group.add('--soft-fail-on', help='Exits with a 0 exit code for specified checks. You can specify '
                                               'multiple checks separated by comma delimiter', action='append',
                        default=None)
    exit_code_group.add('--hard-fail-on', help='Exits with a non-zero exit code for specified checks. You can specify '
                                               'multiple checks separated by comma delimiter', action='append',
                        default=None)


def get_external_checks_dir(config):
    external_checks_dir = config.external_checks_dir
    if config.external_checks_git:
        git_getter = GitGetter(config.external_checks_git[0])
        external_checks_dir = [git_getter.get()]
        atexit.register(shutil.rmtree, str(Path(external_checks_dir[0]).parent))
    return external_checks_dir


if __name__ == '__main__':
    sys.exit(run())<|MERGE_RESOLUTION|>--- conflicted
+++ resolved
@@ -228,12 +228,8 @@
             if baseline:
                 baseline.compare_and_reduce_reports(scan_reports)
             if bc_integration.is_integration_configured():
-<<<<<<< HEAD
-                bc_integration.persist_repository(root_folder, excluded_paths=runner_filter.excluded_paths)
+                bc_integration.persist_repository(root_folder, excluded_paths=runner_filter.excluded_paths, included_paths=[config.external_modules_download_path])
                 bc_integration.persist_git_configuration(os.getcwd(), git_configuration_folders)
-=======
-                bc_integration.persist_repository(root_folder, excluded_paths=runner_filter.excluded_paths, included_paths=[config.external_modules_download_path])
->>>>>>> e7747734
                 bc_integration.persist_scan_results(scan_reports)
                 url = bc_integration.commit_repository(config.branch)
 
