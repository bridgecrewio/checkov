--- conflicted
+++ resolved
@@ -184,9 +184,6 @@
 
     def extract_entity_details(self, entity: dict[str, Any]) -> tuple[str, str, dict[str, Any]]:
         # not used, but is an abstractmethod
-<<<<<<< HEAD
-        return "", "", {}
-=======
         return "", "", {}
 
     @staticmethod
@@ -201,5 +198,4 @@
                     return entity_conf
                 entity_conf = reduced_conf
 
-        return entity_conf
->>>>>>> 2fb967da
+        return entity_conf