from __future__ import annotations

import datetime
import linecache
import logging
import os
import re
import tempfile
from pathlib import Path
from typing import TYPE_CHECKING, cast, Optional, Iterable, Any, List, Dict, Tuple, Callable
from collections import defaultdict

import requests
from detect_secrets.filters.heuristic import is_potential_uuid

from checkov.common.util.decorators import time_it
from checkov.common.util.type_forcers import convert_str_to_bool

from checkov.common.bridgecrew.platform_integration import bc_integration
from checkov.common.output.secrets_record import SecretsRecord
from checkov.common.util.http_utils import request_wrapper, DEFAULT_TIMEOUT
from detect_secrets import SecretsCollection
from detect_secrets.core import scan
from detect_secrets.core.potential_secret import PotentialSecret
from detect_secrets.settings import transient_settings

from checkov.common.bridgecrew.check_type import CheckType
from checkov.common.bridgecrew.integration_features.features.policy_metadata_integration import \
    integration as metadata_integration
from checkov.common.bridgecrew.severities import Severity
from checkov.common.comment.enum import COMMENT_REGEX
from checkov.common.models.consts import SUPPORTED_FILE_EXTENSIONS
from checkov.common.models.enums import CheckResult
from checkov.common.output.report import Report
from checkov.common.parallelizer.parallel_runner import parallel_runner
from checkov.common.runners.base_runner import BaseRunner, filter_ignored_paths
from checkov.common.typing import _CheckResult
from checkov.common.util.dockerfile import is_dockerfile
from checkov.common.util.secrets import omit_secret_value_from_line, GENERIC_OBFUSCATION_LENGTH
from checkov.runner_filter import RunnerFilter
from checkov.common.secrets.consts import ValidationStatus, VerifySecretsResult
from checkov.secrets.coordinator import EnrichedSecret, SecretsCoordinator
from checkov.secrets.plugins.load_detectors import get_runnable_plugins
from checkov.secrets.git_history_store import GitHistorySecretStore
from checkov.secrets.git_types import EnrichedPotentialSecret, PROHIBITED_FILES
from checkov.secrets.scan_git_history import GitHistoryScanner
from checkov.secrets.utils import filter_excluded_paths, EXCLUDED_PATHS

if TYPE_CHECKING:
    from checkov.common.util.tqdm_utils import ProgressBar

SOURCE_CODE_EXTENSION = ['.py', '.js', '.properties', '.pem', '.php', '.xml', '.ts', '.env', '.java', '.rb',
                         'go', 'cs', '.txt']
SECRET_TYPE_TO_ID = {
    'Artifactory Credentials': 'CKV_SECRET_1',
    'AWS Access Key': 'CKV_SECRET_2',
    'Azure Storage Account access key': 'CKV_SECRET_3',
    'Basic Auth Credentials': 'CKV_SECRET_4',
    'Cloudant Credentials': 'CKV_SECRET_5',
    'Base64 High Entropy String': 'CKV_SECRET_6',
    'IBM Cloud IAM Key': 'CKV_SECRET_7',
    'IBM COS HMAC Credentials': 'CKV_SECRET_8',
    'JSON Web Token': 'CKV_SECRET_9',
    'Secret Keyword': 'CKV_SECRET_10',
    'Mailchimp Access Key': 'CKV_SECRET_11',
    'NPM tokens': 'CKV_SECRET_12',
    'Private Key': 'CKV_SECRET_13',
    'Slack Token': 'CKV_SECRET_14',
    'SoftLayer Credentials': 'CKV_SECRET_15',
    'Square OAuth Secret': 'CKV_SECRET_16',
    'Stripe Access Key': 'CKV_SECRET_17',
    'Twilio API Key': 'CKV_SECRET_18',
    'Hex High Entropy String': 'CKV_SECRET_19'
}

ENTROPY_CHECK_IDS = {'CKV_SECRET_6', 'CKV_SECRET_19', 'CKV_SECRET_80'}
GENERIC_PRIVATE_KEY_CHECK_IDS = {'CKV_SECRET_4', 'CKV_SECRET_10', 'CKV_SECRET_13', 'CKV_SECRET_192'}

CHECK_ID_TO_SECRET_TYPE = {v: k for k, v in SECRET_TYPE_TO_ID.items()}

MAX_FILE_SIZE = int(os.getenv('CHECKOV_MAX_FILE_SIZE', '5000000'))  # 5 MB is default limit


def should_filter_vault_secret(secret_value: str, check_id: str) -> bool:
    return 'vault:' in secret_value.lower() and check_id in ENTROPY_CHECK_IDS


def _get_secret_suppressions_ids() -> List[str]:
    secret_suppressions_ids: list[str] = []
    if bc_integration.customer_run_config_response:
        suppressions = bc_integration.customer_run_config_response.get('suppressions', [])
        if suppressions:
            secret_suppressions_ids = [
                suppression['policyId'] for suppression in suppressions
                if suppression['suppressionType'] == 'SecretsPolicy' or suppression['suppressionType'] == 'Policy'
            ]
            logging.info(f'The secret_suppressions_ids are: {secret_suppressions_ids}')

    return secret_suppressions_ids


def _find_files_from_root_folder(root_folder: str, runner_filter: RunnerFilter) -> List[str]:
    files_to_scan: List[str] = []
    excluded_paths = (runner_filter.excluded_paths or []) + EXCLUDED_PATHS
    enable_secret_scan_all_files = runner_filter.enable_secret_scan_all_files
    block_list_secret_scan = runner_filter.block_list_secret_scan or []
    block_list_secret_scan_lower = [file_type.lower() for file_type in block_list_secret_scan]
    for root, d_names, f_names in os.walk(root_folder):
        if enable_secret_scan_all_files:
            # 'excluded_paths' shouldn't include the static paths from 'EXCLUDED_PATHS'
            # they are separately referenced inside the 'filter_excluded_paths' function
            filter_excluded_paths(
                root_dir=root, names=d_names, excluded_paths=runner_filter.excluded_paths)
            filter_excluded_paths(
                root_dir=root, names=f_names, excluded_paths=runner_filter.excluded_paths)
        else:
            filter_ignored_paths(root, d_names, excluded_paths)
            filter_ignored_paths(root, f_names, excluded_paths)
        for file in f_names:
            if enable_secret_scan_all_files:
                if is_dockerfile(file):
                    if 'dockerfile' not in block_list_secret_scan_lower:
                        files_to_scan.append(os.path.join(root, file))
                elif f".{file.split('.')[-1]}" not in block_list_secret_scan_lower and file not in block_list_secret_scan_lower:
                    files_to_scan.append(os.path.join(root, file))
            elif file not in PROHIBITED_FILES and f".{file.split('.')[-1]}" in SUPPORTED_FILE_EXTENSIONS or is_dockerfile(
                    file):
                files_to_scan.append(os.path.join(root, file))
    logging.info(f'Secrets scanning will scan {len(files_to_scan)} files')

    return files_to_scan


def _cleanup_plugin_files(
        work_path: str,
        amount: int,
        dir_obj: Optional[tempfile.TemporaryDirectory[Any]] = None
) -> None:
    if dir_obj is not None:
        logging.info(f"Cleanup the whole temp directory: {work_path}")
        dir_obj.cleanup()
        return
    for index in range(1, amount):
        try:
            os.remove(f"{work_path}/runnable_plugin_{index}.py")
            logging.info(f"Removed runnable plugin at index {index}")
        except Exception as e:
            logging.info(f"Failed removing file at index {index} due to: {e}")


class Runner(BaseRunner[None, None, None]):
    check_type = CheckType.SECRETS  # noqa: CCE003  # a static attribute

    def __init__(
            self,
            file_extensions: Iterable[str] | None = None,
            file_names: Iterable[str] | None = None,
            entropy_limit: Optional[float] = None):
        super().__init__(file_extensions, file_names)
        self.secrets_coordinator = SecretsCoordinator()
        self.history_secret_store = GitHistorySecretStore()
        self.entropy_limit = entropy_limit or float(os.getenv('CHECKOV_ENTROPY_KEYWORD_LIMIT', '3'))

    def set_history_secret_store(self, value: Dict[str, List[EnrichedPotentialSecret]]) -> None:
        self.history_secret_store.secrets_by_file_value_type = value

    def get_history_secret_store(self) -> Dict[str, List[EnrichedPotentialSecret]]:
        return self.history_secret_store.secrets_by_file_value_type

    def _get_plugins_used(self) -> Tuple[List[Dict[str, Any]], Callable[[], None]]:
        work_dir_obj = None
        work_path_optional = os.getenv('WORKDIR')
        if work_path_optional is None:
            work_dir_obj = tempfile.TemporaryDirectory()
            work_path = work_dir_obj.name
        else:
            work_path = work_path_optional

        # load runnable plugins
        current_dir = Path(__file__).parent
        plugins_used: List[Dict[str, Any]] = [
            {'name': 'AWSKeyDetector'},
            {'name': 'ArtifactoryDetector'},
            {'name': 'AzureStorageKeyDetector'},
            {'name': 'BasicAuthDetector'},
            {'name': 'CloudantDetector'},
            {'name': 'IbmCloudIamDetector'},
            {'name': 'IbmCosHmacDetector'},
            {'name': 'JwtTokenDetector'},
            {'name': 'MailchimpDetector'},
            {'name': 'NpmDetector'},
            {'name': 'PrivateKeyDetector'},
            {'name': 'SlackDetector'},
            {'name': 'SoftlayerDetector'},
            {'name': 'SquareOAuthDetector'},
            {'name': 'StripeDetector'},
            {'name': 'TwilioKeyDetector'},
            {'name': 'EntropyKeywordCombinator', 'path': f'file://{current_dir}/plugins/entropy_keyword_combinator.py',
             'entropy_limit': self.entropy_limit}
        ]
        plugins_index = 0
        if bc_integration.customer_run_config_response:
            policies_list = bc_integration.customer_run_config_response.get('secretsPolicies', [])
            if policies_list:
                runnable_plugins: dict[str, str] = get_runnable_plugins(policies_list)
                logging.debug(f"Found {len(runnable_plugins)} runnable plugins")
                if len(runnable_plugins) > 0:
                    plugins_index += 1
                for name, runnable_plugin in runnable_plugins.items():
                    f = open(f"{work_path}/runnable_plugin_{plugins_index}.py", "w")
                    f.write(runnable_plugin)
                    f.close()
                    plugins_used.append({
                        'name': name.replace(' ', ''),
                        'path': f'file://{work_path}/runnable_plugin_{plugins_index}.py'
                    })
                    plugins_index += 1
                    logging.debug(f"Loaded runnable plugin {name}")

        # load internal regex detectors
        detector_path = f"{current_dir}/plugins/custom_regex_detector.py"
        logging.info(f"Custom detector found at {detector_path}. Loading...")
        plugins_used.append({
            'name': 'CustomRegexDetector',
            'path': f'file://{detector_path}'
        })

        return plugins_used, lambda: _cleanup_plugin_files(work_path, plugins_index, work_dir_obj)

    def run(
            self,
            root_folder: str | None,
            external_checks_dir: list[str] | None = None,
            files: list[str] | None = None,
            runner_filter: RunnerFilter | None = None,
            collect_skip_comments: bool = True
    ) -> Report:
        runner_filter = runner_filter or RunnerFilter()
        secrets = SecretsCollection()

        plugins_used, cleanupFn = self._get_plugins_used()
        secret_suppressions_ids = _get_secret_suppressions_ids()
        report = Report(self.check_type)

        if not runner_filter.show_progress_bar:
            self.pbar.turn_off_progress_bar()

        # Implement non IaC files (including .terraform dir)
        files_to_scan = files or []
        self._add_custom_detectors_to_metadata_integration()

        with transient_settings({
            # Only run scans with only these plugins.
            'plugins_used': plugins_used
        }) as settings:
            if root_folder:
                if runner_filter.enable_git_history_secret_scan:
                    git_history_scanner = GitHistoryScanner(
                        root_folder, secrets, self.history_secret_store, runner_filter.git_history_timeout)
                    settings.disable_filters(*['detect_secrets.filters.common.is_invalid_file'])
                    git_history_scanner.scan_history(last_commit_scanned=runner_filter.git_history_last_commit_scanned)
                    logging.info(f'Secrets scanning git history for root folder {root_folder}')
                else:
                    files_to_scan += _find_files_from_root_folder(root_folder, runner_filter)

            settings.disable_filters(*['detect_secrets.filters.heuristic.is_indirect_reference'])
            settings.disable_filters(*['detect_secrets.filters.heuristic.is_potential_uuid'])

            if not runner_filter.enable_git_history_secret_scan:
                self.pbar.initiate(len(files_to_scan))
                self._scan_files(files_to_scan, secrets, self.pbar)
                self.pbar.close()

<<<<<<< HEAD
            secret_records: dict[str, SecretsRecord] = {}
            secrets_in_uuid_form = ['CKV_SECRET_116']
            for key, secret in secrets:
                check_id = secret.check_id if secret.check_id else SECRET_TYPE_TO_ID.get(secret.type)
                if not check_id:
                    logging.debug(f'Secret was filtered - no check_id for line_number {secret.line_number}')
                    continue
                if secret.secret_value and should_filter_vault_secret(secret.secret_value, check_id):
                    logging.debug(f'Secret was filtered - this is a vault reference: {secret.secret_value}')
                    continue
                secret_key = f'{key}_{secret.line_number}_{secret.secret_hash}'
                # secret history
                added_commit_hash, removed_commit_hash, code_line, added_by, removed_date, added_date = '', '', '', '', '', ''
                if runner_filter.enable_git_history_secret_scan:
                    enriched_potential_secret = git_history_scanner.\
                        history_store.get_added_and_removed_commit_hash(key, secret, root_folder)
                    added_commit_hash = enriched_potential_secret.get('added_commit_hash') or ''
                    removed_commit_hash = enriched_potential_secret.get('removed_commit_hash') or ''
                    code_line = enriched_potential_secret.get('code_line') or ''
                    added_by = enriched_potential_secret.get('added_by') or ''
                    removed_date = enriched_potential_secret.get('removed_date') or ''
                    added_date = enriched_potential_secret.get('added_date') or ''
                # run over secret key
                if isinstance(secret.secret_value, str) and secret.secret_value:
                    stripped = secret.secret_value.strip(',";\'')
                    if stripped != secret.secret_value:
                        secret_key = f'{key}_{secret.line_number}_{PotentialSecret.hash_secret(stripped)}'
                if secret.secret_value and is_potential_uuid(secret.secret_value) and secret.check_id not in secrets_in_uuid_form:
                    logging.info(
                        f"Removing secret due to UUID filtering: {PotentialSecret.hash_secret(secret.secret_value)}")
                    continue
                if secret_key in secret_records.keys():
                    is_prioritise = self._prioritise_secrets(secret_records, secret_key, check_id)
                    if not is_prioritise:
                        continue
                bc_check_id = metadata_integration.get_bc_id(check_id)
                if bc_check_id in secret_suppressions_id:
                    logging.debug(f'Secret was filtered - check {check_id} was suppressed')
                    continue
                severity = metadata_integration.get_severity(check_id)
                if not runner_filter.should_run_check(check_id=check_id, bc_check_id=bc_check_id, severity=severity,
                                                      report_type=CheckType.SECRETS):
                    logging.debug(
                        f'Check was suppress - should_run_check. check_id {check_id}')
                    continue
                result: _CheckResult = {'result': CheckResult.FAILED}
                try:
                    if runner_filter.enable_git_history_secret_scan and code_line is not None:
                        line_text = code_line
                    else:
                        line_text = linecache.getline(secret.filename, secret.line_number)
                except SyntaxError as e:
                    # If encoding is a problem, this is probably not human-readable source code
                    # hence there's no need in flagging this secret
                    logging.info(f'Failed to log secret {secret.type} for file {secret.filename} because of {e}')
                    continue
                if line_text and line_text.startswith('git_commit'):
=======
        secret_records: dict[str, SecretsRecord] = {}
        secrets_in_uuid_form = ['CKV_SECRET_116', 'CKV_SECRET_49', 'CKV_SECRET_48', 'CKV_SECRET_40', 'CKV_SECRET_30']

        secret_key_by_line_to_secrets = defaultdict(list)
        for key, secret in secrets:
            secret_key_by_line = f'{key}_{secret.line_number}'
            secret_key_by_line_to_secrets[secret_key_by_line].append(secret)

        for key, secret in secrets:
            check_id = secret.check_id if secret.check_id else SECRET_TYPE_TO_ID.get(secret.type)
            if not check_id:
                logging.debug(f'Secret was filtered - no check_id for line_number {secret.line_number}')
                continue
            if secret.secret_value and should_filter_vault_secret(secret.secret_value, check_id):
                logging.debug(f'Secret was filtered - this is a vault reference: {secret.secret_value}')
                continue
            secret_key = f'{key}_{secret.line_number}_{secret.secret_hash}'
            # secret history
            added_commit_hash, removed_commit_hash, code_line, added_by, removed_date, added_date = '', '', '', '', '', ''
            if runner_filter.enable_git_history_secret_scan:
                enriched_potential_secret = git_history_scanner. \
                    history_store.get_added_and_removed_commit_hash(key, secret, root_folder)
                added_commit_hash = enriched_potential_secret.get('added_commit_hash') or ''
                removed_commit_hash = enriched_potential_secret.get('removed_commit_hash') or ''
                code_line = enriched_potential_secret.get('code_line') or ''
                added_by = enriched_potential_secret.get('added_by') or ''
                removed_date = enriched_potential_secret.get('removed_date') or ''
                added_date = enriched_potential_secret.get('added_date') or ''
            # run over secret key
            if isinstance(secret.secret_value, str) and secret.secret_value:
                stripped = secret.secret_value.strip(',";\'')
                if stripped != secret.secret_value:
                    secret_key = f'{key}_{secret.line_number}_{PotentialSecret.hash_secret(stripped)}'
            if secret.secret_value and is_potential_uuid(
                    secret.secret_value) and secret.check_id not in secrets_in_uuid_form:
                logging.info(
                    f"Removing secret due to UUID filtering: {PotentialSecret.hash_secret(secret.secret_value)}")
                continue
            bc_check_id = metadata_integration.get_bc_id(check_id)
            if bc_check_id in secret_suppressions_ids:
                logging.debug(f'Secret was filtered - check {check_id} was suppressed')
                continue
            severity = metadata_integration.get_severity(check_id)
            if not runner_filter.should_run_check(check_id=check_id, bc_check_id=bc_check_id, severity=severity,
                                                  report_type=CheckType.SECRETS):
                logging.debug(
                    f'Check was suppress - should_run_check. check_id {check_id}')
                continue
            if secret_key in secret_records.keys():
                is_prioritise = self._prioritise_secrets(secret_records, secret_key, check_id)
                if not is_prioritise:
>>>>>>> b1a44b54
                    continue
            result: _CheckResult = {'result': CheckResult.FAILED}
            try:
                if runner_filter.enable_git_history_secret_scan and code_line is not None:
                    line_text = code_line
                else:
                    line_text = linecache.getline(secret.filename, secret.line_number)
            except SyntaxError as e:
                # If encoding is a problem, this is probably not human-readable source code
                # hence there's no need in flagging this secret
                logging.info(f'Failed to log secret {secret.type} for file {secret.filename} because of {e}')
                continue
            if line_text and line_text.startswith('git_commit'):
                continue
            result = self.search_for_suppression(
                check_id=check_id,
                bc_check_id=bc_check_id,
                severity=severity,
                secret=secret,
                runner_filter=runner_filter,
                root_folder=root_folder
            ) or result
            relative_file_path = f'/{os.path.relpath(secret.filename, root_folder)}'
            resource = f'{relative_file_path}:{added_commit_hash}:{secret.secret_hash}' if added_commit_hash else f'{relative_file_path}:{secret.secret_hash}'
            report.add_resource(resource)
            # 'secret.secret_value' can actually be 'None', but only when 'PotentialSecret' was created
            # via 'load_secret_from_dict'
            self.save_secret_to_coordinator(
                secret.secret_value, bc_check_id, check_id, resource, secret.line_number, result
            )

            secret_key_by_line = f'{key}_{secret.line_number}'
            line_text_censored = line_text
            for sec in secret_key_by_line_to_secrets[secret_key_by_line]:
                line_text_censored = omit_secret_value_from_line(cast(str, sec.secret_value), line_text_censored)

            secret_records[secret_key] = SecretsRecord(
                check_id=check_id,
                bc_check_id=bc_check_id,
                severity=severity,
                check_name=secret.type,
                check_result=result,
                code_block=[(secret.line_number, line_text_censored)],
                file_path=relative_file_path,
                file_line_range=[secret.line_number, secret.line_number + 1],
                resource=f'{added_commit_hash}:{secret.secret_hash}' if added_commit_hash else secret.secret_hash,
                check_class="",
                evaluations=None,
                file_abs_path=os.path.abspath(secret.filename),
                validation_status=ValidationStatus.UNAVAILABLE.value,
                added_commit_hash=added_commit_hash,
                removed_commit_hash=removed_commit_hash,
                added_by=added_by,
                removed_date=removed_date,
                added_date=added_date
            )
        for _, v in secret_records.items():
            report.add_record(v)

        enriched_secrets_s3_path = bc_integration.persist_enriched_secrets(self.secrets_coordinator.get_secrets())
        if enriched_secrets_s3_path:
            self.verify_secrets(report, enriched_secrets_s3_path)
        logging.debug(f'report fail checks len: {len(report.failed_checks)}')

        cleanupFn()
        if runner_filter.skip_invalid_secrets:
            self._modify_invalid_secrets_check_result_to_skipped(report)
        return report

    @staticmethod
    def _prioritise_secrets(secret_records: Dict[str, SecretsRecord], secret_key: str, check_id: str) -> bool:
        if secret_records[secret_key].check_id in ENTROPY_CHECK_IDS and check_id not in ENTROPY_CHECK_IDS:
            secret_records.pop(secret_key)
            return True
        if secret_records[secret_key].check_id in GENERIC_PRIVATE_KEY_CHECK_IDS:
            if check_id not in GENERIC_PRIVATE_KEY_CHECK_IDS | ENTROPY_CHECK_IDS:
                secret_records.pop(secret_key)
                return True
        return False

    @staticmethod
    def _scan_files(files_to_scan: list[str], secrets: SecretsCollection, pbar: ProgressBar) -> None:
        # implemented the scan function like secrets.scan_files
        base_path = secrets.root
        items = [
            (file, base_path)
            for file in files_to_scan
        ]
        results = parallel_runner.run_function(func=Runner._safe_scan, items=items)

        for filename, secrets_results in results:
            pbar.set_additional_data({'Current File Scanned': str(filename)})
            for secret in secrets_results:
                secrets[os.path.relpath(secret.filename, base_path)].add(secret)
            pbar.update()

    @staticmethod
    def _safe_scan(file_path: str, base_path: str) -> tuple[str, list[PotentialSecret]]:
        full_file_path = os.path.join(base_path, file_path)
        file_size = os.path.getsize(full_file_path)
        if file_size > MAX_FILE_SIZE > 0:
            logging.info(
                f'Skipping secret scanning on {full_file_path} due to file size. To scan this file for '
                'secrets, run this command again with the environment variable "CHECKOV_MAX_FILE_SIZE" '
                f'to 0 or {file_size + 1}'
            )
            return file_path, []
        try:
            start_time = datetime.datetime.now()
            file_results = [*scan.scan_file(full_file_path)]
            logging.debug(f'file {full_file_path} results len {len(file_results)}')
            end_time = datetime.datetime.now()
            run_time = end_time - start_time
            if run_time > datetime.timedelta(seconds=10):
                logging.info(f'Secret scanning for {full_file_path} took {run_time} seconds')
            return file_path, file_results
        except Exception as e:
            logging.warning(f"Secret scanning: could not process file {full_file_path}")
            logging.debug(e, exc_info=True)
            return file_path, []

    @staticmethod
    def search_for_suppression(
            check_id: str,
            bc_check_id: str,
            severity: Severity | None,
            secret: PotentialSecret,
            runner_filter: RunnerFilter,
            root_folder: str | None
    ) -> _CheckResult | None:
        if not runner_filter.should_run_check(
                check_id=check_id,
                bc_check_id=bc_check_id,
                severity=severity,
                report_type=CheckType.SECRETS,
                file_origin_paths=[secret.filename],
                root_folder=root_folder
        ) and check_id in CHECK_ID_TO_SECRET_TYPE.keys():
            return {
                "result": CheckResult.SKIPPED,
                "suppress_comment": f"Secret scan {check_id} is skipped"
            }

        # Check for suppression comment in the line before, the line of, and the line after the secret
        for line_number in [secret.line_number, secret.line_number - 1, secret.line_number + 1]:
            lt = linecache.getline(secret.filename, line_number)
            skip_search = re.search(COMMENT_REGEX, lt)
            if skip_search and (skip_search.group(2) == check_id or skip_search.group(2) == bc_check_id):
                comment: str = skip_search.group(3)[1:] if skip_search.group(3) else "No comment provided"
                return {
                    "result": CheckResult.SKIPPED,
                    "suppress_comment": comment
                }
        return None

    def save_secret_to_coordinator(
            self,
            secret_value: Optional[str],
            bc_check_id: str,
            check_id: str,
            resource: str,
            line_number: int,
            result: _CheckResult
    ) -> None:
        if result.get('result') == CheckResult.FAILED and secret_value is not None:
            enriched_secret = EnrichedSecret(
                original_secret=secret_value,
                bc_check_id=bc_check_id,
                check_id=check_id,
                resource=resource,
                line_number=line_number
            )
            self.secrets_coordinator.add_secret(enriched_secret=enriched_secret)

    @time_it
    def verify_secrets(self, report: Report, enriched_secrets_s3_path: str) -> VerifySecretsResult:
        if not bc_integration.bc_api_key:
            logging.debug('Secrets verification is available only with a valid API key')
            return VerifySecretsResult.INSUFFICIENT_PARAMS

        if bc_integration.skip_download:
            logging.debug('Skipping secrets verification as flag skip-download was specified')
            return VerifySecretsResult.INSUFFICIENT_PARAMS

        validate_secrets_tenant_config = None
        if bc_integration.customer_run_config_response is not None:
            validate_secrets_tenant_config = bc_integration.customer_run_config_response.get(
                'tenantConfig', {}).get('secretsValidate')

        if validate_secrets_tenant_config is None and not convert_str_to_bool(os.getenv("CKV_VALIDATE_SECRETS", False)):
            logging.debug('Secrets verification is off, enable it via code configuration screen')
            return VerifySecretsResult.INSUFFICIENT_PARAMS

        if validate_secrets_tenant_config is False:
            logging.debug('Secrets verification is off, enable it via code configuration screen')
            return VerifySecretsResult.INSUFFICIENT_PARAMS

        request_body = {
            "reportS3Path": enriched_secrets_s3_path
        }
        response = None
        try:
            response = request_wrapper(
                "POST", f"{bc_integration.api_url}/api/v1/secrets/reportVerification",
                headers=bc_integration.get_default_headers("POST"),
                json=request_body,
                should_call_raise_for_status=True,
                log_json_body=False
            )
        except Exception:
            logging.error('Failed to perform secrets verification', exc_info=True)

        if not response:
            return VerifySecretsResult.FAILURE

        verification_report_presigned_url = response.json().get('verificationReportSignedUrl')
        if not verification_report_presigned_url:
            logging.error("Response is missing verificationReportSignedUrl key, aborting")
            return VerifySecretsResult.FAILURE

        verification_report = self.get_json_verification_report(verification_report_presigned_url)

        if not verification_report:
            return VerifySecretsResult.FAILURE

        validation_status_by_check_id_and_resource = {}
        for validation_status_entity in verification_report:
            if not all(required_key in validation_status_entity.keys() for required_key in
                       ["violationId", "resourceId", "status"]):
                logging.debug(f"{validation_status_entity} does not have all required keys, skipping")
                continue

            key = f'{validation_status_entity["violationId"]}_{validation_status_entity["resourceId"]}'
            validation_status_by_check_id_and_resource[key] = validation_status_entity['status']

        logging.debug(
            f'secrets verification api returned with {len(validation_status_by_check_id_and_resource.keys())} unique entries')

        for secrets_record in report.failed_checks:
            if hasattr(secrets_record, "validation_status"):
                key = f'{secrets_record.bc_check_id}_{secrets_record.file_path}:{secrets_record.resource}'
                secrets_record.validation_status = validation_status_by_check_id_and_resource.get(key)

                if secrets_record.validation_status is None:
                    logging.debug(f'Failed to find verification status of {key}, setting by default to Unknown')
                    secrets_record.validation_status = ValidationStatus.UNAVAILABLE.value

        return VerifySecretsResult.SUCCESS

    @staticmethod
    def get_json_verification_report(presigned_url: str) -> list[dict[str, str]] | None:
        response = None
        try:
            response = requests.get(url=presigned_url, timeout=DEFAULT_TIMEOUT)
        except Exception:
            logging.error('Unable to download verification report')

        return response.json() if response else None

    @staticmethod
    def _add_custom_detectors_to_metadata_integration() -> None:
        customer_run_config_response = bc_integration.customer_run_config_response
        policies_list: List[dict[str, Any]] = []
        if customer_run_config_response:
            policies_list = customer_run_config_response.get('secretsPolicies', [])
        for policy in policies_list:
            if policy.get('isCustom', False):
                check_id = policy['incidentId']
                guideline = policy.get('guideline', '')
                severity = policy.get('severity', '')
                metadata_integration.check_metadata[check_id] = {'id': check_id,
                                                                 'guideline': guideline,
                                                                 'severity': severity}

    @staticmethod
    def _modify_invalid_secrets_check_result_to_skipped(report: Report) -> None:
        checks_indexes_moved_to_skipped: list[int] = []

        for check_index, check in enumerate(report.failed_checks):
            if hasattr(check, 'validation_status') and check.validation_status == ValidationStatus.INVALID.value:
                check.check_result["result"] = CheckResult.SKIPPED
                check.check_result["suppress_comment"] = "Skipped invalid secret"
                report.skipped_checks.append(check)
                checks_indexes_moved_to_skipped.append(check_index)

        for idx in sorted(checks_indexes_moved_to_skipped, reverse=True):
            try:
                del report.failed_checks[idx]
            except Exception:
                logging.error(f"Failed to remove suppressed secrets violations from failed_checks, report is corrupted."
                              f"Tried to delete entry {idx} from failed_checks of length {len(report.failed_checks)}",
                              exc_info=True)

    def mask_files(self, root_folder: str | None,
                   files: list[str] | None = None,
                   runner_filter: RunnerFilter | None = None) -> None:
        """
        get files or/and root_folder and masking and replace automatically all the secrets found there
        note: the changes are inplace
        """
        runner_filter = runner_filter or RunnerFilter()

        plugins_used, cleanupFn = self._get_plugins_used()

        files_to_scan = files or []
        if root_folder:
            files_to_scan += _find_files_from_root_folder(root_folder, runner_filter)

        self._add_custom_detectors_to_metadata_integration()
        secrets = SecretsCollection()
        with transient_settings({
            # Only run scans with only these plugins.
            'plugins_used': plugins_used
        }) as settings:

            settings.disable_filters(*['detect_secrets.filters.heuristic.is_indirect_reference'])
            settings.disable_filters(*['detect_secrets.filters.heuristic.is_potential_uuid'])

            self._scan_files(files_to_scan, secrets, self.pbar)

        for file in files_to_scan:
            with open(file, "r+") as f:
                content = f.read()
                f.seek(0)
                for _key, secret in secrets:
                    if not secret.secret_value:
                        continue
                    check_id = secret.check_id if secret.check_id else SECRET_TYPE_TO_ID.get(secret.type)
                    if not check_id:
                        logging.debug(f'Secret was filtered - no check_id for line_number {secret.line_number}')
                        continue
                    if secret.secret_value and should_filter_vault_secret(secret.secret_value, check_id):
                        logging.debug(f'Secret was filtered - this is a vault reference: {secret.secret_value}')
                        continue

                    content = content.replace(secret.secret_value, masking_value(secret.secret_value))
                f.write(content)
                f.truncate()

        logging.info(f"finish replacing {len(files_to_scan)} files")


def masking_value(secret: str) -> str:
    secret_len_to_expose = min(len(secret) // 4, 6)
    return f'{secret[:secret_len_to_expose]}{"*" * GENERIC_OBFUSCATION_LENGTH}'<|MERGE_RESOLUTION|>--- conflicted
+++ resolved
@@ -271,65 +271,6 @@
                 self._scan_files(files_to_scan, secrets, self.pbar)
                 self.pbar.close()
 
-<<<<<<< HEAD
-            secret_records: dict[str, SecretsRecord] = {}
-            secrets_in_uuid_form = ['CKV_SECRET_116']
-            for key, secret in secrets:
-                check_id = secret.check_id if secret.check_id else SECRET_TYPE_TO_ID.get(secret.type)
-                if not check_id:
-                    logging.debug(f'Secret was filtered - no check_id for line_number {secret.line_number}')
-                    continue
-                if secret.secret_value and should_filter_vault_secret(secret.secret_value, check_id):
-                    logging.debug(f'Secret was filtered - this is a vault reference: {secret.secret_value}')
-                    continue
-                secret_key = f'{key}_{secret.line_number}_{secret.secret_hash}'
-                # secret history
-                added_commit_hash, removed_commit_hash, code_line, added_by, removed_date, added_date = '', '', '', '', '', ''
-                if runner_filter.enable_git_history_secret_scan:
-                    enriched_potential_secret = git_history_scanner.\
-                        history_store.get_added_and_removed_commit_hash(key, secret, root_folder)
-                    added_commit_hash = enriched_potential_secret.get('added_commit_hash') or ''
-                    removed_commit_hash = enriched_potential_secret.get('removed_commit_hash') or ''
-                    code_line = enriched_potential_secret.get('code_line') or ''
-                    added_by = enriched_potential_secret.get('added_by') or ''
-                    removed_date = enriched_potential_secret.get('removed_date') or ''
-                    added_date = enriched_potential_secret.get('added_date') or ''
-                # run over secret key
-                if isinstance(secret.secret_value, str) and secret.secret_value:
-                    stripped = secret.secret_value.strip(',";\'')
-                    if stripped != secret.secret_value:
-                        secret_key = f'{key}_{secret.line_number}_{PotentialSecret.hash_secret(stripped)}'
-                if secret.secret_value and is_potential_uuid(secret.secret_value) and secret.check_id not in secrets_in_uuid_form:
-                    logging.info(
-                        f"Removing secret due to UUID filtering: {PotentialSecret.hash_secret(secret.secret_value)}")
-                    continue
-                if secret_key in secret_records.keys():
-                    is_prioritise = self._prioritise_secrets(secret_records, secret_key, check_id)
-                    if not is_prioritise:
-                        continue
-                bc_check_id = metadata_integration.get_bc_id(check_id)
-                if bc_check_id in secret_suppressions_id:
-                    logging.debug(f'Secret was filtered - check {check_id} was suppressed')
-                    continue
-                severity = metadata_integration.get_severity(check_id)
-                if not runner_filter.should_run_check(check_id=check_id, bc_check_id=bc_check_id, severity=severity,
-                                                      report_type=CheckType.SECRETS):
-                    logging.debug(
-                        f'Check was suppress - should_run_check. check_id {check_id}')
-                    continue
-                result: _CheckResult = {'result': CheckResult.FAILED}
-                try:
-                    if runner_filter.enable_git_history_secret_scan and code_line is not None:
-                        line_text = code_line
-                    else:
-                        line_text = linecache.getline(secret.filename, secret.line_number)
-                except SyntaxError as e:
-                    # If encoding is a problem, this is probably not human-readable source code
-                    # hence there's no need in flagging this secret
-                    logging.info(f'Failed to log secret {secret.type} for file {secret.filename} because of {e}')
-                    continue
-                if line_text and line_text.startswith('git_commit'):
-=======
         secret_records: dict[str, SecretsRecord] = {}
         secrets_in_uuid_form = ['CKV_SECRET_116', 'CKV_SECRET_49', 'CKV_SECRET_48', 'CKV_SECRET_40', 'CKV_SECRET_30']
 
@@ -381,7 +322,6 @@
             if secret_key in secret_records.keys():
                 is_prioritise = self._prioritise_secrets(secret_records, secret_key, check_id)
                 if not is_prioritise:
->>>>>>> b1a44b54
                     continue
             result: _CheckResult = {'result': CheckResult.FAILED}
             try:
