--- conflicted
+++ resolved
@@ -169,13 +169,7 @@
                     continue
                 bc_check_id = metadata_integration.get_bc_id(check_id)
                 severity = metadata_integration.get_severity(check_id)
-<<<<<<< HEAD
                 if runner_filter.checks and not runner_filter.should_run_check(check_id=check_id, bc_check_id=bc_check_id, severity=severity, report_type=CheckType.SECRETS):
-=======
-                if runner_filter.checks and not runner_filter.should_run_check(check_id=check_id,
-                                                                               bc_check_id=bc_check_id,
-                                                                               severity=severity):
->>>>>>> 453eb203
                     continue
                 result: _CheckResult = {'result': CheckResult.FAILED}
                 line_text = linecache.getline(secret.filename, secret.line_number)
@@ -249,24 +243,13 @@
 
     @staticmethod
     def search_for_suppression(
-<<<<<<< HEAD
-        check_id: str,
-        bc_check_id: str,
-        severity: Severity,
-        secret: PotentialSecret,
-        runner_filter: RunnerFilter
-    ) -> Optional[_CheckResult]:
-        if not runner_filter.should_run_check(check_id=check_id, bc_check_id=bc_check_id, severity=severity, report_type=CheckType.SECRETS) and check_id in CHECK_ID_TO_SECRET_TYPE.keys():
-=======
             check_id: str,
             bc_check_id: str,
             severity: Severity,
             secret: PotentialSecret,
             runner_filter: RunnerFilter
     ) -> _CheckResult | None:
-        if not runner_filter.should_run_check(check_id=check_id, bc_check_id=bc_check_id,
-                                              severity=severity) and check_id in CHECK_ID_TO_SECRET_TYPE.keys():
->>>>>>> 453eb203
+        if not runner_filter.should_run_check(check_id=check_id, bc_check_id=bc_check_id, severity=severity, report_type=CheckType.SECRETS) and check_id in CHECK_ID_TO_SECRET_TYPE.keys():
             return {
                 "result": CheckResult.SKIPPED,
                 "suppress_comment": f"Secret scan {check_id} is skipped"
