--- conflicted
+++ resolved
@@ -1,12 +1,7 @@
 from __future__ import annotations
 
 import logging
-<<<<<<< HEAD
-from typing import Set, Any, Generator, Pattern, Optional, Dict, Tuple, List
-=======
-from abc import ABC
 from typing import Set, Any, Generator, Pattern, Optional, Dict, Tuple, List, TYPE_CHECKING
->>>>>>> 51b02816
 
 import yaml
 from detect_secrets.constants import VerifiedResult
@@ -68,12 +63,11 @@
 
 class CustomRegexDetector(RegexBasedDetector):
     secret_type = "Regex Detector"
-
     denylist: Set[Pattern[str]] = set()
 
     def __init__(self) -> None:
         self.regex_to_metadata: dict[str, dict[str, Any]] = dict()
-        self.denylist: set[Pattern[str]] = set()
+        self.denylist = set()
         detectors = load_detectors()
 
         for detector in detectors:
