--- conflicted
+++ resolved
@@ -1,16 +1,11 @@
 from __future__ import annotations
 
 import logging
-<<<<<<< HEAD
+import os
 from typing import TYPE_CHECKING, Dict, Tuple
-=======
-import os
-from typing import TYPE_CHECKING, Dict
->>>>>>> 6a345155
 from detect_secrets.core import scan
 from detect_secrets.core.potential_secret import PotentialSecret
 
-from checkov.common.output.secrets_record import SecretsRecord
 
 if TYPE_CHECKING:
     from detect_secrets import SecretsCollection
@@ -33,7 +28,7 @@
     except Exception as e:
         logging.error(f"Folder {root_folder} is not a GIT project {e}")
         return commits_diff
-    commits = list(repo.iter_commits(repo.active_branch, max_count=2))
+    commits = list(repo.iter_commits(repo.active_branch))
     for previous_commit_idx in range(len(commits) - 1, 0, -1):
         current_commit_idx = previous_commit_idx - 1
         current_commit_hash = commits[current_commit_idx].hexsha
