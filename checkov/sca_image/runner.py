--- conflicted
+++ resolved
@@ -187,7 +187,6 @@
         # skip complete run, if flag '--check' was used without a CVE check ID
         if runner_filter.checks and all(not check.startswith("CKV_CVE") for check in runner_filter.checks):
             return report
-<<<<<<< HEAD
 
         cached_results: Dict[str, Any] = image_scanner.get_scan_results_from_cache(f"image:{image.name}")
         if cached_results:
@@ -207,6 +206,7 @@
                 rootless_file_path=f"{dockerfile_path} ({image.name} lines:{image.start_line}-{image.end_line} ({image_id}))",
                 runner_filter=runner_filter,
                 vulnerabilities=vulnerabilities,
+                packages=[],
                 file_abs_path=os.path.abspath(dockerfile_path),
             )
 
@@ -227,56 +227,26 @@
                 rootless_file_path=f"{dockerfile_path} ({image.name} lines:{image.start_line}-{image.end_line} ({image.image_id}))",
                 runner_filter=runner_filter,
                 vulnerabilities=vulnerabilities,
+                packages=[],
                 file_abs_path=os.path.abspath(dockerfile_path),
             )
         else:
             logging.info(f"No cache hit for image {image.name}")
 
-=======
+        return report
+
+    def get_image_id_report(self, dockerfile_path: str, image_id: str, runner_filter: RunnerFilter) -> Report:
+        """
+        THIS METHOD HANDLES CUSTOM IMAGE SCANNING THAT COMES DIRECTLY FROM CLI PARAMETERS
+        """
+        report = Report(self.check_type)
+
+        scan_result = self.scan(image_id, dockerfile_path, runner_filter)
+        if scan_result is None:
+            return report
         self.raw_report = scan_result
         result = scan_result.get('results', [{}])[0]
         vulnerabilities = result.get("vulnerabilities") or []
-        self.parse_vulns_to_records(
-            report=report,
-            result=result,
-            rootless_file_path=f"{dockerfile_path} ({image.name} lines:{image.start_line}-{image.end_line} ({image.image_id}))",
-            runner_filter=runner_filter,
-            vulnerabilities=vulnerabilities,
-            packages=[],
-            file_abs_path=os.path.abspath(dockerfile_path)
-        )
->>>>>>> 69bc3813
-        return report
-
-    def get_image_id_report(self, dockerfile_path: str, image_id: str, runner_filter: RunnerFilter) -> Report:
-        """
-        THIS METHOD HANDLES CUSTOM IMAGE SCANNING THAT COMES DIRECTLY FROM CLI PARAMETERS
-        """
-        report = Report(self.check_type)
-
-        scan_result = self.scan(image_id, dockerfile_path, runner_filter)
-        if scan_result is None:
-            return report
-        self.raw_report = scan_result
-        result = scan_result.get('results', [{}])[0]
-        vulnerabilities = result.get("vulnerabilities") or []
-<<<<<<< HEAD
-        self.parse_vulns_to_records(report, result, f"{dockerfile_path} ({image_id})", runner_filter, vulnerabilities,
-                                    file_abs_path=os.path.abspath(dockerfile_path))
-        return report
-
-    def extract_image_short_id(self, scan_result: dict[str, Any]) -> str:
-        """Extracts a shortened version of the image ID from the scan result"""
-
-        if "id" not in scan_result:
-            return "sha256:unknown"
-
-        image_id: str = scan_result["id"]
-
-        if image_id.startswith("sha256:"):
-            return image_id[:17]
-        return image_id[:10]
-=======
         self.parse_vulns_to_records(
             report=report,
             result=result,
@@ -287,4 +257,15 @@
             file_abs_path=os.path.abspath(dockerfile_path)
         )
         return report
->>>>>>> 69bc3813
+
+    def extract_image_short_id(self, scan_result: dict[str, Any]) -> str:
+        """Extracts a shortened version of the image ID from the scan result"""
+
+        if "id" not in scan_result:
+            return "sha256:unknown"
+
+        image_id: str = scan_result["id"]
+
+        if image_id.startswith("sha256:"):
+            return image_id[:17]
+        return image_id[:10]