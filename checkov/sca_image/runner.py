from __future__ import annotations

import asyncio
import json
import logging
import os.path
from collections.abc import Iterable
from pathlib import Path
from typing import Optional, Union, Dict, Any

from checkov.common.bridgecrew.platform_integration import bc_integration
from checkov.common.bridgecrew.platform_key import bridgecrew_dir
from checkov.common.bridgecrew.vulnerability_scanning.image_scanner import image_scanner, TWISTCLI_FILE_NAME
from checkov.common.bridgecrew.vulnerability_scanning.integrations.docker_image_scanning import \
    docker_image_scanning_integration
from checkov.common.images.image_referencer import ImageReferencer, Image
from checkov.common.output.report import Report, merge_reports
from checkov.common.bridgecrew.check_type import CheckType
from checkov.common.output.common import ImageDetails
from checkov.common.runners.base_runner import filter_ignored_paths, strtobool
from checkov.common.sca.commons import should_run_scan
from checkov.common.sca.output import add_to_report_sca_data, get_license_statuses
from checkov.common.util.file_utils import compress_file_gzip_base64
from checkov.common.util.dockerfile import is_docker_file
from checkov.common.util.http_utils import request_wrapper
from checkov.runner_filter import RunnerFilter
from checkov.sca_package.runner import Runner as PackageRunner


class Runner(PackageRunner):
    check_type = CheckType.SCA_IMAGE  # noqa: CCE003  # a static attribute

    def __init__(self) -> None:
        super().__init__(report_type=self.check_type)
        self._check_class: Optional[str] = None
        self._code_repo_path: Optional[Path] = None
        self._check_class = f"{image_scanner.__module__}.{image_scanner.__class__.__qualname__}"
        self.raw_report: Optional[Dict[str, Any]] = None
        self.base_url = bc_integration.api_url
        self.image_referencers: set[ImageReferencer] | None = None

    def should_scan_file(self, filename: str) -> bool:
        return is_docker_file(os.path.basename(filename))

    def scan(
            self,
            image_id: str,
            dockerfile_path: str,
            runner_filter: RunnerFilter | None = None,
    ) -> Dict[str, Any] | None:
        runner_filter = runner_filter or RunnerFilter()

        # skip complete run, if flag '--check' was used without a CVE check ID or the license policies
        if not should_run_scan(runner_filter.checks):
            return {}

        if not bc_integration.bc_api_key:
            logging.info("The --bc-api-key flag needs to be set to run SCA package scanning")
            return {}

        logging.info(f"SCA image scanning is scanning the image {image_id}")

        cached_results: Dict[str, Any] = image_scanner.get_scan_results_from_cache(image_id)
        if cached_results:
            logging.info(f"Found cached scan results of image {image_id}")
            return cached_results

        setup_status: bool = image_scanner.setup_scan(image_id, dockerfile_path, skip_extract_image_name=False)
        if not setup_status:
            return None
<<<<<<< HEAD
        output_path = Path(f'results-{image_id}.json')
        scan_result = asyncio.run(self.execute_scan(image_id, output_path))
        self.upload_results_to_cache(output_path, image_id)
        logging.info(f"SCA image scanning successfully scanned the image {image_id}")
        return scan_result
=======
        try:
            output_path = Path(f'results-{image_id}.json')
            scan_result = asyncio.run(self.execute_scan(image_id, output_path))
            self.upload_results_to_cache(output_path, image_id)
            logging.info(f"SCA image scanning successfully scanned the image {image_id}")
            return scan_result
        except Exception:
            raise
>>>>>>> 3808a0a0

    async def execute_scan(
            self,
            image_id: str,
            output_path: Path,
    ) -> Dict[str, Any]:
        command = f"{Path(bridgecrew_dir) / TWISTCLI_FILE_NAME} images scan --address {docker_image_scanning_integration.get_proxy_address()} --token {docker_image_scanning_integration.get_bc_api_key()} --details --output-file \"{output_path}\" {image_id}"
        process = await asyncio.create_subprocess_shell(
            command, stdout=asyncio.subprocess.PIPE, stderr=asyncio.subprocess.PIPE
        )

        stdout, stderr = await process.communicate()

        # log output for debugging
        try:
            logging.debug(stdout.decode())
        except UnicodeDecodeError:
            logging.error("error was caught when trying to decode the \'stdout\' from twistcli.\n"
                          f"file content is:\n{image_scanner.dockerfile_content}.\n"
                          f"twistcli command is \'{command}\'", exc_info=True)

        exit_code = await process.wait()

        if exit_code:
            logging.error(stderr.decode())
            return {}

        # read the report file
        scan_result: Dict[str, Any] = json.loads(output_path.read_text())

        return scan_result

    def upload_results_to_cache(self, output_path: Path, image_id: str) -> None:
        try:
            image_id_sha = f"sha256:{image_id}" if not image_id.startswith("sha256:") else image_id

            request_body = {
                "compressedResult": compress_file_gzip_base64(str(output_path)),
                "compressionMethod": "gzip",
                "id": image_id_sha
            }
            response = request_wrapper(
                "POST", f"{self.base_url}/api/v1/vulnerabilities/scan-results",
                headers=bc_integration.get_default_headers("POST"), data=json.dumps(request_body)
            )

            if response.ok:
                logging.info(f"Successfully uploaded scan results to cache with id={image_id}")
            else:
                logging.info(f"Failed to upload scan results to cache with id={image_id}")

            output_path.unlink()
        except Exception:
            logging.error(
                "Unexpected failure happened during uploading results to cache. details are below.\n"
                "Note that the scan is still running. if this is repeated, please report.", exc_info=True)

    def run(
            self,
            root_folder: str | Path | None,
            external_checks_dir: list[str] | None = None,
            files: list[str] | None = None,
            runner_filter: RunnerFilter | None = None,
            collect_skip_comments: bool = True,
            **kwargs: str
    ) -> Report | list[Report]:
        runner_filter = runner_filter or RunnerFilter()
        if not runner_filter.show_progress_bar:
            self.pbar.turn_off_progress_bar()

        self._code_repo_path = Path(root_folder) if root_folder else None

        if "dockerfile_path" in kwargs and "image_id" in kwargs:
            dockerfile_path = kwargs['dockerfile_path']
            image_id = kwargs['image_id']
            return self.get_image_id_report(dockerfile_path, image_id, runner_filter)
        report = Report(self.check_type)
        if not files and not root_folder:
            logging.debug("No resources to scan.")
            return report
        if files:
            self.pbar.initiate(len(files))
            # 'root_folder' should contain the common prefix so the absolute full path can be shortened later
            root_folder = os.path.split(os.path.commonprefix(files))[0]

            for file in files:
                self.pbar.set_additional_data({'Current File Scanned': os.path.relpath(file, root_folder)})
                self.iterate_image_files(file, report, runner_filter)
                self.pbar.update()
            self.pbar.close()
        if root_folder:
            for root, d_names, f_names in os.walk(root_folder):
                filter_ignored_paths(root, d_names, runner_filter.excluded_paths, included_paths=self.included_paths())
                filter_ignored_paths(root, f_names, runner_filter.excluded_paths, included_paths=self.included_paths())
                for file in f_names:
                    abs_fname = os.path.join(root, file)
                    self.iterate_image_files(abs_fname, report, runner_filter, root_folder)
        return report

    def iterate_image_files(self, abs_fname: str, report: Report, runner_filter: RunnerFilter,
                            root_folder: Union[str, Path, None] = None) -> None:
        """
        Get workflow file, and get the list of images from every relevant imagereferencer, and create a unified vulnrability report
        :param root_folder: for CLI scans - the directory in which checkov runs
        :param abs_fname: file path to inspect
        :param report: unified report object
        :param runner_filter: filter for report
        """
        if not self.image_referencers:
            return
        for image_referencer in self.image_referencers:
            if image_referencer.is_workflow_file(abs_fname):
                images = image_referencer.get_images(file_path=abs_fname)
                for image in images:
                    image_cached_result: Dict[str, Any] = image_scanner.get_scan_results_from_cache(
                        f"image:{image.name}")

                    image_cached_report: dict[str, Any] = self.get_image_cached_results(dockerfile_path=abs_fname,
                                                                                        image=image,
                                                                                        image_cached_result=image_cached_result,
                                                                                        root_folder=root_folder)
                    if image_cached_report:
                        report.image_cached_results.append(image_cached_report)

                    if strtobool(os.getenv('CHECKOV_CREATE_SCA_IMAGE_REPORTS_FOR_IR', "True")):
                        image_report = self.get_image_report(dockerfile_path=abs_fname, image=image,
                                                             runner_filter=runner_filter,
                                                             image_cached_result=image_cached_result)
                        merge_reports(report, image_report)

    def get_report_from_scan_result(self, result: Dict[str, Any], dockerfile_path: str, rootless_file_path: str,
                                    image_details: ImageDetails | None, runner_filter: RunnerFilter) -> Report:
        report = Report(self.check_type)
        vulnerabilities = result.get("vulnerabilities", [])
        packages = result.get("packages", [])
        license_statuses = get_license_statuses(packages)

        add_to_report_sca_data(
            report=report,
            check_class=self._check_class,
            scanned_file_path=os.path.abspath(dockerfile_path),
            rootless_file_path=rootless_file_path,
            runner_filter=runner_filter,
            vulnerabilities=vulnerabilities,
            packages=packages,
            license_statuses=license_statuses,
            sca_details=image_details,
            report_type=self.report_type
        )
        return report

    def get_image_cached_results(self, dockerfile_path: str, image: Image, image_cached_result: Dict[str, Any],
                                 root_folder: Union[str, Path, None] = None) -> dict[str, Any]:
        """
            :param image_cached_result: twistcli result for image as saved in cache
            :param root_folder: for CLI scans - the directory in which checkov runs
            :param dockerfile_path: path of a file that might contain a container image
            :param image: Image object
            :return: cached_results report
        """

        if not image_cached_result:
            # TODO: do we want to trigger a scan in this case?
            logging.info(
                f"No cache hit for image {image.name} when getting cached results for dockerfile {dockerfile_path}")
            return {}
        payload: dict[str, Any] = docker_image_scanning_integration.create_report(
            twistcli_scan_result=image_cached_result,
            bc_platform_integration=bc_integration,
            file_path=dockerfile_path,
            file_content=f'image: {image.name}',
            docker_image_name=image.name,
            related_resource_id=image.related_resource_id,
            root_folder=root_folder)
        return payload

    def get_image_report(self, dockerfile_path: str, image: Image, runner_filter: RunnerFilter, image_cached_result: Dict[str, Any]) -> Report:
        """

        :param dockerfile_path: path of a file that might contain a container image
        :param image: Image object
        :param runner_filter:
        :return: vulnerability report
        """
        # skip complete run, if flag '--check' was used without a CVE check ID
        if not should_run_scan(runner_filter.checks):
            return Report(self.check_type)

        if image_cached_result:
            logging.info(f"Found cached scan results of image {image.name}")
            self.raw_report = image_cached_result
            result = image_cached_result.get('results', [{}])[0]
            image_id = self.extract_image_short_id(result)
            image_details = self.get_image_details_from_twistcli_result(scan_result=result, image_id=image_id,
                                                                        image_name=image.name,
                                                                        related_resource_id=image.related_resource_id)
            if self._code_repo_path:
                try:
                    dockerfile_path = str(Path(dockerfile_path).relative_to(self._code_repo_path))
                except ValueError:
                    # Path.is_relative_to() was implemented in Python 3.9
                    pass
            rootless_file_path = dockerfile_path.replace(Path(dockerfile_path).anchor, "", 1)
            rootless_file_path_to_report = f"{rootless_file_path} ({image.name} lines:{image.start_line}-" \
                                           f"{image.end_line} ({image_id}))"
            return self.get_report_from_scan_result(result, dockerfile_path, rootless_file_path_to_report,
                                                    image_details, runner_filter)

        elif strtobool(os.getenv("CHECKOV_EXPERIMENTAL_IMAGE_REFERENCING", "False")):
            # experimental flag on running image referencers via local twistcli
            image_id = ImageReferencer.inspect(image.name)
            if not image_id:
                logging.info(f"Unable to extract image id from {image.name}")
                return Report(self.check_type)
            scan_result = self.scan(image_id, dockerfile_path, runner_filter)
            if scan_result is None:
                report = Report(self.check_type)
                report.set_error_status(2)
                return report

            self.raw_report = scan_result
            result = scan_result.get('results', [{}])[0]
            rootless_file_path_to_report = f"{dockerfile_path} ({image.name} lines:{image.start_line}-" \
                                           f"{image.end_line} ({image_id}))"
            return self.get_report_from_scan_result(result, dockerfile_path, rootless_file_path_to_report, None,
                                                    runner_filter)
        else:
            logging.info(f"No cache hit for image {image.name}")

        return Report(self.check_type)

    def get_image_id_report(self, dockerfile_path: str, image_id: str, runner_filter: RunnerFilter) -> Report:
        """
        THIS METHOD HANDLES CUSTOM IMAGE SCANNING THAT COMES DIRECTLY FROM CLI PARAMETERS
        """
        scan_result = self.scan(image_id, dockerfile_path, runner_filter)
        if scan_result is None:
            report = Report(self.check_type)
            report.set_error_status(2)
            return report
        self.raw_report = scan_result
        result = scan_result.get('results', [{}])[0]
        image_details = self.get_image_details_from_twistcli_result(scan_result=result, image_id=image_id)
        if self._code_repo_path:
            try:
                dockerfile_path = str(Path(dockerfile_path).relative_to(self._code_repo_path))
            except ValueError:
                # Path.is_relative_to() was implemented in Python 3.9
                pass
        rootless_file_path = dockerfile_path.replace(Path(dockerfile_path).anchor, "", 1)
        rootless_file_path_to_report = f"{rootless_file_path} ({image_id})"
        return self.get_report_from_scan_result(result, dockerfile_path, rootless_file_path_to_report, image_details,
                                                runner_filter)

    def extract_image_short_id(self, scan_result: dict[str, Any]) -> str:
        """Extracts a shortened version of the image ID from the scan result"""

        if "id" not in scan_result:
            return "sha256:unknown"

        image_id: str = scan_result["id"]

        if image_id.startswith("sha256:"):
            return image_id[:17]
        return image_id[:10]

    def get_image_details_from_twistcli_result(self, scan_result: dict[str, Any], image_id: str,
                                               image_name: str | None = None,
                                               related_resource_id: str | None = None) -> ImageDetails:
        image_packages = scan_result.get('packages', [])
        image_package_types = {
            f'{package["name"]}@{package["version"]}': package['type']
            for package in image_packages
        }
        return ImageDetails(
            distro=scan_result.get('distro', ''),
            distro_release=scan_result.get('distroRelease', ''),
            package_types=image_package_types,
            image_id=image_id,
            name=image_name,
            related_resource_id=related_resource_id
        )

    def included_paths(self) -> Iterable[str]:
        return ['.github', '.circleci']<|MERGE_RESOLUTION|>--- conflicted
+++ resolved
@@ -68,22 +68,13 @@
         setup_status: bool = image_scanner.setup_scan(image_id, dockerfile_path, skip_extract_image_name=False)
         if not setup_status:
             return None
-<<<<<<< HEAD
+        if not setup_status:
+            return None
         output_path = Path(f'results-{image_id}.json')
         scan_result = asyncio.run(self.execute_scan(image_id, output_path))
         self.upload_results_to_cache(output_path, image_id)
         logging.info(f"SCA image scanning successfully scanned the image {image_id}")
         return scan_result
-=======
-        try:
-            output_path = Path(f'results-{image_id}.json')
-            scan_result = asyncio.run(self.execute_scan(image_id, output_path))
-            self.upload_results_to_cache(output_path, image_id)
-            logging.info(f"SCA image scanning successfully scanned the image {image_id}")
-            return scan_result
-        except Exception:
-            raise
->>>>>>> 3808a0a0
 
     async def execute_scan(
             self,
