--- conflicted
+++ resolved
@@ -11,15 +11,10 @@
 from checkov.common.bridgecrew.vulnerability_scanning.image_scanner import image_scanner, TWISTCLI_FILE_NAME
 from checkov.common.bridgecrew.vulnerability_scanning.integrations.docker_image_scanning import \
     docker_image_scanning_integration
-<<<<<<< HEAD
-from checkov.common.output.report import Report, CheckType
-from checkov.common.util.data_structures_utils import merge_dicts
 from checkov.common.util.http_utils import get_default_get_headers
-=======
 from checkov.common.images.image_referencer import ImageReferencer
 from checkov.common.output.report import Report, CheckType, merge_reports
 from checkov.common.runners.base_runner import filter_ignored_paths, strtobool
->>>>>>> 4f89f544
 from checkov.runner_filter import RunnerFilter
 from checkov.sca_package.runner import Runner as PackageRunner
 from checkov.common.util.file_utils import compress_file_gzip_base64
@@ -33,15 +28,12 @@
         self._code_repo_path: Optional[Path] = None
         self._check_class = f"{image_scanner.__module__}.{image_scanner.__class__.__qualname__}"
         self.raw_report: Optional[Dict[str, Any]] = None
-<<<<<<< HEAD
         self.base_url = bc_integration.api_url
         self.headers = merge_dicts(
             get_default_get_headers(bc_integration.bc_source, bc_integration.bc_source_version),
             {"Authorization": bc_integration.get_auth_token()},
         )
-=======
         self.image_referencers: Optional[ImageReferencer] = None
->>>>>>> 4f89f544
 
     def scan(
             self,
