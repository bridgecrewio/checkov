--- conflicted
+++ resolved
@@ -8,25 +8,16 @@
 from checkov.arm.graph_builder.local_graph import ArmLocalGraph
 from checkov.arm.graph_manager import ArmGraphManager
 from checkov.arm.registry import arm_resource_registry, arm_parameter_registry
-<<<<<<< HEAD
-from checkov.arm.parser import parse
-=======
 from checkov.arm.utils import get_scannable_file_paths, get_files_definitions, ARM_POSSIBLE_ENDINGS, ArmElements
 from checkov.common.checks_infra.registry import get_graph_checks_registry
 from checkov.common.graph.graph_builder import CustomAttributes
 from checkov.common.graph.graph_builder.consts import GraphSource
->>>>>>> 2fb967da
 from checkov.common.output.extra_resource import ExtraResource
 from checkov.common.output.record import Record
 from checkov.common.output.report import Report
 from checkov.common.bridgecrew.check_type import CheckType
-<<<<<<< HEAD
-from checkov.common.parallelizer.parallel_runner import parallel_runner
-from checkov.common.runners.base_runner import BaseRunner, filter_ignored_paths
-=======
 from checkov.common.runners.base_runner import BaseRunner, CHECKOV_CREATE_GRAPH
 from checkov.common.util.consts import START_LINE, END_LINE
->>>>>>> 2fb967da
 from checkov.common.util.secrets import omit_secret_value_from_checks
 from checkov.runner_filter import RunnerFilter
 from checkov.arm.context_parser import ContextParser
@@ -38,12 +29,6 @@
     from checkov.common.typing import LibraryGraphConnector, _CheckResult
 
 
-<<<<<<< HEAD
-class Runner(BaseRunner):
-    check_type = CheckType.ARM  # noqa: CCE003  # a static attribute
-
-    def __init__(self) -> None:
-=======
 class Runner(BaseRunner[ArmGraphManager]):
     check_type = CheckType.ARM  # noqa: CCE003  # a static attribute
 
@@ -55,7 +40,6 @@
         graph_manager: ArmGraphManager | None = None,
         external_registries: list[BaseRegistry] | None = None,
     ) -> None:
->>>>>>> 2fb967da
         super().__init__(file_extensions=ARM_POSSIBLE_ENDINGS)
 
         db_connector = db_connector or self.db_connector
@@ -73,21 +57,12 @@
 
     def run(
         self,
-<<<<<<< HEAD
-        root_folder: str,
-        external_checks_dir: Optional[List[str]] = None,
-        files: Optional[List[str]] = None,
-        runner_filter: RunnerFilter | None = None,
-        collect_skip_comments: bool = True,
-    ) -> Report:
-=======
         root_folder: str | None = None,
         external_checks_dir: list[str] | None = None,
         files: list[str] | None = None,
         runner_filter: RunnerFilter | None = None,
         collect_skip_comments: bool = True,
     ) -> Report | list[Report]:
->>>>>>> 2fb967da
         runner_filter = runner_filter or RunnerFilter()
         if not runner_filter.show_progress_bar:
             self.pbar.turn_off_progress_bar()
@@ -129,12 +104,6 @@
         if CHECKOV_CREATE_GRAPH and self.graph_registry:
             self.add_graph_check_results(report=report, runner_filter=runner_filter)
 
-<<<<<<< HEAD
-        self.pbar.initiate(len(definitions))
-
-        for arm_file in definitions.keys():
-            self.pbar.set_additional_data({'Current File Scanned': os.path.relpath(arm_file, root_folder)})
-=======
         return report
 
     def add_python_check_results(self, report: Report, runner_filter: RunnerFilter, root_folder: str | None) -> None:
@@ -142,7 +111,6 @@
 
         for arm_file in self.definitions.keys():
             self.pbar.set_additional_data({"Current File Scanned": os.path.relpath(arm_file, root_folder)})
->>>>>>> 2fb967da
             # There are a few cases here. If -f was used, there could be a leading / because it's an absolute path,
             # or there will be no leading slash; root_folder will always be none.
             # If -d is used, root_folder will be the value given, and -f will start with a / (hardcoded above).
@@ -194,19 +162,6 @@
 
                             skipped_checks = ContextParser.collect_skip_comments(resource)
 
-<<<<<<< HEAD
-                            results = arm_resource_registry.scan(arm_file, {resource_name: resource}, skipped_checks,
-                                                                 runner_filter, report_type=CheckType.ARM)
-
-                            if results:
-                                for check, check_result in results.items():
-                                    record = Record(check_id=check.id, bc_check_id=check.bc_id, check_name=check.name, check_result=check_result,
-                                                    code_block=entity_code_lines, file_path=arm_file,
-                                                    file_line_range=entity_lines_range,
-                                                    resource=resource_id, evaluations=variable_evaluations,
-                                                    check_class=check.__class__.__module__, file_abs_path=file_abs_path,
-                                                    severity=check.severity)
-=======
                             results = arm_resource_registry.scan(
                                 arm_file,
                                 {resource_name: resource},
@@ -231,7 +186,6 @@
                                         file_abs_path=file_abs_path,
                                         severity=check.severity,
                                     )
->>>>>>> 2fb967da
                                     record.set_guideline(check.guideline)
                                     report.add_record(record=record)
                             else:
@@ -244,13 +198,8 @@
                                     )
                                 )
 
-<<<<<<< HEAD
-                if 'parameters' in definitions[arm_file].keys():
-                    parameters = definitions[arm_file]['parameters']
-=======
                 if ArmElements.PARAMETERS in self.definitions[arm_file]:
                     parameters = self.definitions[arm_file][ArmElements.PARAMETERS]
->>>>>>> 2fb967da
                     for parameter_name, parameter_details in parameters.items():
                         # TODO - Variable Eval Message!
                         variable_evaluations = {}
@@ -267,22 +216,6 @@
                                 arm_file, {resource_name: parameter_details}, skipped_checks, runner_filter
                             )
                             for check, check_result in results.items():
-<<<<<<< HEAD
-                                censored_code_lines = omit_secret_value_from_checks(check, check_result,
-                                                                                    entity_code_lines,
-                                                                                    parameter_details)
-                                record = Record(check_id=check.id, bc_check_id=check.bc_id, check_name=check.name, check_result=check_result,
-                                                code_block=censored_code_lines, file_path=arm_file,
-                                                file_line_range=entity_lines_range,
-                                                resource=resource_id, evaluations=variable_evaluations,
-                                                check_class=check.__class__.__module__, file_abs_path=file_abs_path,
-                                                severity=check.severity)
-                                record.set_guideline(check.guideline)
-                                report.add_record(record=record)
-            self.pbar.update()
-        self.pbar.close()
-        return report
-=======
                                 censored_code_lines = omit_secret_value_from_checks(
                                     check=check,
                                     check_result=check_result,
@@ -307,7 +240,6 @@
 
     def add_graph_check_results(self, report: Report, runner_filter: RunnerFilter) -> None:
         """Adds graph check results to given report"""
->>>>>>> 2fb967da
 
         graph_checks_results = self.run_graph_checks_results(runner_filter, self.check_type)
 
