--- conflicted
+++ resolved
@@ -6,15 +6,9 @@
 
 from checkov.arm.graph_builder.graph_components.block_types import BlockType
 from checkov.arm.graph_builder.graph_components.blocks import ArmBlock
-<<<<<<< HEAD
 from checkov.arm.utils import ArmElements, extract_resource_name_from_resource_id_func, extract_resource_name_from_reference_func
-from checkov.common.graph.graph_builder import CustomAttributes
-from checkov.common.graph.graph_builder.graph_components.edge import Edge
-=======
 from checkov.arm.graph_builder.variable_rendering.renderer import ArmVariableRenderer
-from checkov.arm.utils import ArmElements
 from checkov.common.graph.graph_builder import CustomAttributes, Edge
->>>>>>> 810856d7
 from checkov.common.graph.graph_builder.local_graph import LocalGraph
 from checkov.common.util.consts import START_LINE, END_LINE
 from checkov.common.util.data_structures_utils import pickle_deepcopy
@@ -55,8 +49,6 @@
 
             self.in_edges[i] = []
             self.out_edges[i] = []
-<<<<<<< HEAD
-=======
 
     def _create_variables_vertices(self, file_path: str, variables: dict[str, dict[str, Any]] | None) -> None:
         if not variables:
@@ -82,7 +74,6 @@
                     id=f"{BlockType.VARIABLE}.{name}",
                 )
             )
->>>>>>> 810856d7
 
     def _create_parameter_vertices(self, file_path: str, parameters: dict[str, dict[str, Any]] | None) -> None:
         if not parameters:
@@ -135,7 +126,6 @@
             )
 
     def _create_edges(self) -> None:
-<<<<<<< HEAD
         # TODO: Create variable vertices edges
         # TODO: Render variables into vertices
         for origin_vertex_index, vertex in enumerate(self.vertices):
@@ -158,6 +148,18 @@
                               f" {resource_name} not found")
                 continue
 
+    def _create_vars_and_parameters_edges(self) -> None:
+        pattern = r"(variables|parameters)\('(\w+)'\)"
+        for origin_vertex_index, vertex in enumerate(self.vertices):
+            for attr_key, attr_value in vertex.attributes.items():
+                if not isinstance(attr_value, str):
+                    continue
+                if ArmElements.VARIABLES in attr_value or ArmElements.PARAMETERS in attr_value:
+                    matches = re.findall(pattern, attr_value)
+                    for match in matches:
+                        var_name = match[1]
+                        self._create_edge(var_name, origin_vertex_index, attr_key)
+
     def _create_edge(self, element_name: str, origin_vertex_index: int, label: str) -> None:
         dest_vertex_index = self.vertices_by_name.get(element_name)
         if origin_vertex_index == dest_vertex_index or dest_vertex_index is None:
@@ -176,37 +178,6 @@
     def _create_implicit_edge(self, origin_vertex_index: int, resource_name: str, reference_string: str) -> None:
         dep_name = extract_resource_name_from_reference_func(reference_string)
         self._create_edge(dep_name, origin_vertex_index, f'{resource_name}->{dep_name}')
-=======
-        self._create_vars_and_parameters_edges()
-        # todo add explicit references edges
-
-    def _create_edge(self, element_name: str, origin_vertex_index: int, label: str) -> None:
-        vertex_name = element_name
-        if "." in vertex_name:
-            # special case for bicep and arm elements, when properties are accessed
-            vertex_name = vertex_name.split(".")[0]
-
-        dest_vertex_index = self.vertices_by_name.get(vertex_name)
-        if dest_vertex_index or dest_vertex_index == 0:
-            if origin_vertex_index == dest_vertex_index:
-                return
-            edge = Edge(origin_vertex_index, dest_vertex_index, label)
-            self.edges.append(edge)
-            self.out_edges[origin_vertex_index].append(edge)
-            self.in_edges[dest_vertex_index].append(edge)
-
-    def _create_vars_and_parameters_edges(self) -> None:
-        pattern = r"(variables|parameters)\('(\w+)'\)"
-        for origin_vertex_index, vertex in enumerate(self.vertices):
-            for attr_key, attr_value in vertex.attributes.items():
-                if not isinstance(attr_value, str):
-                    continue
-                if ArmElements.VARIABLES in attr_value or ArmElements.PARAMETERS in attr_value:
-                    matches = re.findall(pattern, attr_value)
-                    for match in matches:
-                        var_name = match[1]
-                        self._create_edge(var_name, origin_vertex_index, attr_key)
->>>>>>> 810856d7
 
     def update_vertices_configs(self) -> None:
         # not used
