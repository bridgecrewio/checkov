from __future__ import annotations

from typing import Any, Union, List
from checkov.common.models.enums import CheckResult, CheckCategories
from checkov.common.checks.enums import BlockType
from checkov.openapi.checks.resource.v2.BaseOpenapiCheckV2 import BaseOpenapiCheckV2


class Oauth2SecurityRequirement(BaseOpenapiCheckV2):
    def __init__(self) -> None:
        id = "CKV_OPENAPI_2"
        name = "Ensure that if the security scheme is not of type 'oauth2', the array value must be empty - version 2.0 files"
        categories = (CheckCategories.API_SECURITY,)
        supported_resources = ('security',)
        super().__init__(
            name=name,
            id=id,
            categories=categories,
            supported_entities=supported_resources,
            block_type=BlockType.DOCUMENT,
        )

<<<<<<< HEAD
    def scan_openapi_conf(  # type:ignore[override]
        self, conf: dict[str, Any], entity_type: str
    ) -> tuple[CheckResult, Union[dict[str, Any], List[Any]]]:
        security_values = conf.get("security", [{}]) or [{}]
        security_definitions = conf.get("securityDefinitions", {}) or {}
=======
    def scan_openapi_conf(self, conf: dict[str, Any], entity_type: str) -> tuple[CheckResult, dict[str, Any]]:
        security_values = conf.get("security") or [{}]
        security_definitions = conf.get("securityDefinitions") or {}
>>>>>>> 2fb967da
        non_oauth2_keys = []

        for auth_key, auth_dict in security_definitions.items():
            if self.is_start_end_line(auth_key):
                continue
            auth_type = auth_dict.get("type")
            if auth_type.lower() != "oauth2":
                non_oauth2_keys.append(auth_key)

        for auth_dict in security_values:
            if not isinstance(auth_dict, dict):
                return CheckResult.UNKNOWN, conf
            for key, auth_list in auth_dict.items():
                if self.is_start_end_line(key):
                    continue
                if key in non_oauth2_keys and auth_list:
                    return CheckResult.FAILED, auth_dict

        return CheckResult.PASSED, conf


check = Oauth2SecurityRequirement()<|MERGE_RESOLUTION|>--- conflicted
+++ resolved
@@ -1,6 +1,6 @@
 from __future__ import annotations
 
-from typing import Any, Union, List
+from typing import Any
 from checkov.common.models.enums import CheckResult, CheckCategories
 from checkov.common.checks.enums import BlockType
 from checkov.openapi.checks.resource.v2.BaseOpenapiCheckV2 import BaseOpenapiCheckV2
@@ -20,17 +20,9 @@
             block_type=BlockType.DOCUMENT,
         )
 
-<<<<<<< HEAD
-    def scan_openapi_conf(  # type:ignore[override]
-        self, conf: dict[str, Any], entity_type: str
-    ) -> tuple[CheckResult, Union[dict[str, Any], List[Any]]]:
-        security_values = conf.get("security", [{}]) or [{}]
-        security_definitions = conf.get("securityDefinitions", {}) or {}
-=======
     def scan_openapi_conf(self, conf: dict[str, Any], entity_type: str) -> tuple[CheckResult, dict[str, Any]]:
         security_values = conf.get("security") or [{}]
         security_definitions = conf.get("securityDefinitions") or {}
->>>>>>> 2fb967da
         non_oauth2_keys = []
 
         for auth_key, auth_dict in security_definitions.items():
