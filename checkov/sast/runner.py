from __future__ import annotations

import logging
import os
import sys
<<<<<<< HEAD
=======

from checkov.common.util.type_forcers import convert_str_to_bool
>>>>>>> 4aeeebaa
from checkov.common.sast.consts import SastLanguages


from checkov.common.bridgecrew.check_type import CheckType
from checkov.common.bridgecrew.platform_integration import bc_integration
from checkov.common.output.report import Report
from checkov.common.runners.base_runner import BaseRunner
from checkov.common.sast.consts import SUPPORT_FILE_EXT, FILE_EXT_TO_SAST_LANG, CDKLanguages, CDK_CHECKS_DIR_PATH
from checkov.runner_filter import RunnerFilter
from checkov.sast.checks_infra.base_registry import Registry
from checkov.sast.engines.prisma_engine import PrismaEngine, get_machine

from typing import List, Optional

logger = logging.getLogger(__name__)


class Runner(BaseRunner[None, None, None]):
    check_type = CheckType.SAST  # noqa: CCE003  # a static attribute

    def __init__(self) -> None:
        super().__init__(file_extensions=["." + a for a in FILE_EXT_TO_SAST_LANG.keys()])
        self.registry = Registry()
        self.engine = PrismaEngine()  # noqa: disallow-untyped-calls
        self.cdk_langs: List[CDKLanguages] = []

    def should_scan_file(self, file: str) -> bool:
        for extensions in SUPPORT_FILE_EXT.values():
            for extension in extensions:
                if file.endswith(extension):
                    return True
        return False

    def run(self, root_folder: Optional[str],
            external_checks_dir: Optional[List[str]] = None,
            files: Optional[List[str]] = None,
            runner_filter: Optional[RunnerFilter] = None,
            collect_skip_comments: bool = True) -> List[Report]:

        # We support only windows amd
        if sys.platform.startswith('win') and not get_machine() == "amd64":
            logger.warning('Skip SAST for windows arm')
            # TODO: Enable SAST for windows arm runners.
            return [Report(self.check_type)]
        if not runner_filter:
            logger.warning('no runner filter')
            return [Report(self.check_type)]

        if bc_integration.daemon_process:
            # only happens for 'ParallelizationType.SPAWN'
            bc_integration.setup_http_manager()
            bc_integration.set_s3_client()

        # Todo remove when golang is stable in platform
        if SastLanguages.GOLANG in runner_filter.sast_languages:
            runner_filter.sast_languages.remove(SastLanguages.GOLANG)

        # registry get all the paths
        self.registry.set_runner_filter(runner_filter)
        self.registry.add_external_dirs(external_checks_dir)

        targets = []
        if root_folder:
            if not os.path.isabs(root_folder):
                root_folder = os.path.abspath(root_folder)
            targets.append(root_folder)
        if files:
            targets.extend([a if os.path.isabs(a) else os.path.abspath(a) for a in files])

        if self.cdk_langs:
            self.registry.checks_dirs_path.append(str(CDK_CHECKS_DIR_PATH))

        reports = []
        try:
            reports = self.engine.get_reports(targets, self.registry, runner_filter.sast_languages, self.cdk_langs)
        except BaseException as e:  # noqa: B036
            logger.error(f"got error when try to run prisma sast: {e}")

        return reports<|MERGE_RESOLUTION|>--- conflicted
+++ resolved
@@ -3,11 +3,7 @@
 import logging
 import os
 import sys
-<<<<<<< HEAD
-=======
-
 from checkov.common.util.type_forcers import convert_str_to_bool
->>>>>>> 4aeeebaa
 from checkov.common.sast.consts import SastLanguages
 
 
