--- conflicted
+++ resolved
@@ -99,12 +99,8 @@
             'skip_checks': registry.runner_filter.skip_checks if registry.runner_filter else [],
             'check_threshold': check_threshold,
             'skip_check_threshold': skip_check_threshold,
-<<<<<<< HEAD
-            'skip_path': registry.runner_filter.excluded_paths if registry.runner_filter else [],
             'platform_check_metadata': policy_metadata_integration.sast_check_metadata or {},
-=======
             'skip_path': skip_paths,
->>>>>>> 2a792107
             'report_imports': registry.runner_filter.report_sast_imports if registry.runner_filter else False,
             'remove_default_policies': registry.runner_filter.remove_default_sast_policies if registry.runner_filter else False,
             'report_reachability': registry.runner_filter.report_sast_reachability if registry.runner_filter else False,
