from __future__ import annotations

import os
from typing import TYPE_CHECKING

from checkov.common.graph.db_connectors.db_connector import DBConnector
<<<<<<< HEAD
=======
from checkov.common.graph.graph_builder.consts import GraphSource
from checkov.common.graph.graph_manager import GraphManager
>>>>>>> 79a33a8d
from checkov.dockerfile.graph_builder.local_graph import DockerfileLocalGraph
from checkov.dockerfile.utils import get_scannable_file_paths, get_files_definitions

if TYPE_CHECKING:
    from checkov.common.graph.graph_manager import GraphManager
    from checkov.common.typing import _LibraryGraph
    from dockerfile_parse.parser import _Instruction  # only in extra_stubs


class DockerfileGraphManager(GraphManager[DockerfileLocalGraph, "dict[str, dict[str, list[_Instruction]]]"]):
<<<<<<< HEAD
    def __init__(self, db_connector: DBConnector[_LibraryGraph], source: str = "Dockerfile") -> None:
=======
    def __init__(self, db_connector: DBConnector[DiGraph], source: str = GraphSource.DOCKERFILE) -> None:
>>>>>>> 79a33a8d
        super().__init__(db_connector=db_connector, parser=None, source=source)

    def build_graph_from_source_directory(
        self,
        source_dir: str,
        local_graph_class: type[DockerfileLocalGraph] = DockerfileLocalGraph,
        render_variables: bool = True,
        parsing_errors: dict[str, Exception] | None = None,
        download_external_modules: bool = False,
        excluded_paths: list[str] | None = None,
    ) -> tuple[DockerfileLocalGraph, dict[str, dict[str, list[_Instruction]]]]:
        file_paths = get_scannable_file_paths(root_folder=source_dir, excluded_paths=excluded_paths)
        filepath_fn = lambda f: f"/{os.path.relpath(f, os.path.commonprefix((source_dir, f)))}"
        definitions, _ = get_files_definitions(files=file_paths, filepath_fn=filepath_fn)

        local_graph = self.build_graph_from_definitions(definitions=definitions)

        return local_graph, definitions

    def build_graph_from_definitions(
        self,
        definitions: dict[str, dict[str, list[_Instruction]]],
        render_variables: bool = False,
    ) -> DockerfileLocalGraph:
        local_graph = DockerfileLocalGraph(definitions=definitions)
        local_graph.build_graph(render_variables=render_variables)

        return local_graph<|MERGE_RESOLUTION|>--- conflicted
+++ resolved
@@ -4,11 +4,8 @@
 from typing import TYPE_CHECKING
 
 from checkov.common.graph.db_connectors.db_connector import DBConnector
-<<<<<<< HEAD
-=======
 from checkov.common.graph.graph_builder.consts import GraphSource
 from checkov.common.graph.graph_manager import GraphManager
->>>>>>> 79a33a8d
 from checkov.dockerfile.graph_builder.local_graph import DockerfileLocalGraph
 from checkov.dockerfile.utils import get_scannable_file_paths, get_files_definitions
 
@@ -19,11 +16,7 @@
 
 
 class DockerfileGraphManager(GraphManager[DockerfileLocalGraph, "dict[str, dict[str, list[_Instruction]]]"]):
-<<<<<<< HEAD
-    def __init__(self, db_connector: DBConnector[_LibraryGraph], source: str = "Dockerfile") -> None:
-=======
-    def __init__(self, db_connector: DBConnector[DiGraph], source: str = GraphSource.DOCKERFILE) -> None:
->>>>>>> 79a33a8d
+    def __init__(self, db_connector: DBConnector[_LibraryGraph], source: str = GraphSource.DOCKERFILE) -> None:
         super().__init__(db_connector=db_connector, parser=None, source=source)
 
     def build_graph_from_source_directory(
