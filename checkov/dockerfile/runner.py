--- conflicted
+++ resolved
@@ -84,19 +84,6 @@
 
             results = registry.scan(docker_file_path, instructions, skipped_checks, runner_filter)
 
-<<<<<<< HEAD
-            for check, check_result in results.items():
-                result_configuration = check_result['results_configuration']
-                startline = 0
-                endline = len(definitions_raw[docker_file_path]) - 1
-                result_instruction = ""
-                if result_configuration:
-                    if isinstance(result_configuration, list):
-                        for res in result_configuration:
-                            startline = res[DOCKERFILE_STARTLINE]
-                            endline = res[DOCKERFILE_ENDLINE]
-                            result_instruction = res["instruction"]
-=======
             if results:
                 for check, check_result in results.items():
                     result_configuration = check_result['results_configuration']
@@ -106,8 +93,8 @@
                     if result_configuration:
                         if isinstance(result_configuration, list):
                             for res in result_configuration:
-                                startline = res['startline']
-                                endline = res['endline']
+                                startline = res[DOCKERFILE_STARTLINE]
+                                endline = res[DOCKERFILE_ENDLINE]
                                 result_instruction = res["instruction"]
                                 self.build_record(report,
                                                   definitions_raw,
@@ -119,10 +106,9 @@
                                                   endline,
                                                   result_instruction)
                         else:
-                            startline = result_configuration['startline']
-                            endline = result_configuration['endline']
+                            startline = result_configuration[DOCKERFILE_STARTLINE]
+                            endline = result_configuration[DOCKERFILE_ENDLINE]
                             result_instruction = result_configuration["instruction"]
->>>>>>> f70ea433
                             self.build_record(report,
                                               definitions_raw,
                                               docker_file_path,
@@ -133,12 +119,6 @@
                                               endline,
                                               result_instruction)
                     else:
-<<<<<<< HEAD
-                        startline = result_configuration[DOCKERFILE_STARTLINE]
-                        endline = result_configuration[DOCKERFILE_ENDLINE]
-                        result_instruction = result_configuration["instruction"]
-=======
->>>>>>> f70ea433
                         self.build_record(report,
                                           definitions_raw,
                                           docker_file_path,
