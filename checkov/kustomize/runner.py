--- conflicted
+++ resolved
@@ -28,11 +28,7 @@
 from checkov.kustomize.utils import get_kustomize_version
 from checkov.runner_filter import RunnerFilter
 from checkov.common.graph.checks_infra.registry import BaseRegistry
-<<<<<<< HEAD
-from checkov.common.graph.db_connectors.networkx.networkx_db_connector import NetworkxConnector
-=======
 from checkov.common.typing import LibraryGraphConnector
->>>>>>> 2fb967da
 from checkov.kubernetes.graph_builder.local_graph import KubernetesLocalGraph
 
 if TYPE_CHECKING:
@@ -45,13 +41,8 @@
     def __init__(
         self,
         graph_class: type[KubernetesLocalGraph] = KubernetesLocalGraph,
-<<<<<<< HEAD
-        db_connector: NetworkxConnector | None = None,
-        source: str = "Kubernetes",
-=======
         db_connector: LibraryGraphConnector | None = None,
         source: str = GraphSource.KUBERNETES,
->>>>>>> 2fb967da
         graph_manager: KubernetesGraphManager | None = None,
         external_registries: list[BaseRegistry] | None = None
     ) -> None:
@@ -59,10 +50,6 @@
         super().__init__(graph_class, db_connector, source, graph_manager, external_registries, CheckType.KUSTOMIZE)
         self.check_type = CheckType.KUSTOMIZE
         self.report_mutator_data: "dict[str, dict[str, Any]]" = {}
-<<<<<<< HEAD
-        self.pbar.turn_off_progress_bar()
-
-=======
         self.original_root_dir: str = ''
         self.pbar.turn_off_progress_bar()
 
@@ -85,7 +72,6 @@
 
         return results
 
->>>>>>> 2fb967da
     def set_external_data(
         self,
         definitions: dict[str, dict[str, Any] | list[dict[str, Any]]] | None,
@@ -137,8 +123,6 @@
                 kustomizeResourceID = f'{realKustomizeEnvMetadata["type"]}:{str(realKustomizeEnvMetadata["overlay_name"])}:{resource_id}'
             else:
                 kustomizeResourceID = f'{realKustomizeEnvMetadata["type"]}:{resource_id}'
-<<<<<<< HEAD
-=======
 
             external_run_indicator = "Bc"
             file_path = realKustomizeEnvMetadata['filePath']
@@ -152,7 +136,6 @@
                     repo_dir = str(pathlib.Path(self.original_root_dir).resolve())
                     if realKustomizeEnvMetadata['filePath'].startswith(repo_dir):
                         file_path = realKustomizeEnvMetadata['filePath'][len(repo_dir):]
->>>>>>> 2fb967da
 
             code_lines = entity_context.get("code_lines")
             file_line_range = self.line_range(code_lines)
@@ -183,14 +166,9 @@
         # Allows function overriding of a much smaller function than run() for other "child" frameworks such as Kustomize, Helm
         # Where Kubernetes CHECKS are needed, but the specific file references are to another framework for the user output (or a mix of both).
         if not self.context:
-<<<<<<< HEAD
-            # this shouldn't happen
-            logging.error("Context for Kustomize runner was not set")
-=======
             if self.context is None:
                 # this shouldn't happen
                 logging.error("Context for Kustomize runner was not set")
->>>>>>> 2fb967da
             return report
 
         kustomize_metadata = self.report_mutator_data['kustomizeMetadata'],
@@ -202,11 +180,7 @@
                 entity_file_path: str = entity[CustomAttributes.FILE_PATH]
                 entity_file_abs_path: str = _get_entity_abs_path(root_folder, entity_file_path)
                 entity_id: str = entity[CustomAttributes.ID]
-<<<<<<< HEAD
-                entity_context = self.context[entity_file_path][entity_id]
-=======
                 entity_context = super().get_entity_context(entity=entity, entity_file_path=entity_file_path)
->>>>>>> 2fb967da
 
                 if entity_file_abs_path in kustomize_file_mappings:
                     realKustomizeEnvMetadata = kustomize_metadata[0][kustomize_file_mappings[entity_file_abs_path]]
@@ -217,11 +191,7 @@
                 else:
                     logging.warning(f"couldn't find {entity_file_abs_path} path in kustomizeFileMappings")
                     continue
-<<<<<<< HEAD
-                code_lines = entity_context.get("code_lines")
-=======
                 code_lines = entity_context["code_lines"]
->>>>>>> 2fb967da
                 file_line_range = self.line_range(code_lines)
 
                 record = Record(
@@ -322,18 +292,6 @@
 
         if shutil.which(self.kubectl_command) is not None:
             try:
-<<<<<<< HEAD
-                proc = subprocess.Popen([self.kubectl_command, 'version', '--client=true'], stdout=subprocess.PIPE, stderr=subprocess.PIPE)  # nosec
-                o, e = proc.communicate()
-                oString = str(o, 'utf-8')
-
-                if "Client Version:" in oString:
-                    kubectlVersionMajor = oString.split('\n')[0].split('Major:\"')[1].split('"')[0]
-                    kubectlVersionMinor = oString.split('\n')[0].split('Minor:\"')[1].split('"')[0]
-                    kubectlVersion = float(f"{kubectlVersionMajor}.{kubectlVersionMinor}")
-                    if kubectlVersion >= 1.14:
-                        logging.info(f"Found working version of {self.check_type} dependancy {self.kubectl_command}: {kubectlVersion}")
-=======
                 proc = subprocess.run([self.kubectl_command, 'version', '--client=true'], capture_output=True)  # nosec
                 version_output = proc.stdout.decode("utf-8")
 
@@ -343,32 +301,10 @@
                     kubectl_version = float(f"{kubectl_version_major}.{kubectl_version_minor}")
                     if kubectl_version >= 1.14:
                         logging.info(f"Found working version of {self.check_type} dependancy {self.kubectl_command}: {kubectl_version}")
->>>>>>> 2fb967da
                         self.templateRendererCommand = self.kubectl_command
                         return None
 
             except Exception:
-<<<<<<< HEAD
-                logging.debug(f"An error occured testing the {self.kubectl_command} command: {e.decode()}")
-
-        elif shutil.which(self.kustomize_command) is not None:
-            try:
-                proc = subprocess.Popen([self.kustomize_command, 'version'], stdout=subprocess.PIPE, stderr=subprocess.PIPE)  # nosec
-                o, e = proc.communicate()
-                oString = str(o, 'utf-8')
-
-                if "Version:" in oString:
-                    kustomizeVersionOutput = oString[oString.find('/') + 1: oString.find('G') - 1]
-                    logging.info(f"Found working version of {self.check_type} dependancy {self.kustomize_command}: {kustomizeVersionOutput}")
-                    self.templateRendererCommand = self.kustomize_command
-                    return None
-                else:
-                    return self.check_type
-
-            except Exception:
-                logging.debug(f"An error occured testing the {self.kustomize_command} command: {e.decode()}")
-
-=======
                 logging.debug(f"An error occured testing the {self.kubectl_command} command:", exc_info=True)
 
         elif shutil.which(self.kustomize_command) is not None:
@@ -381,7 +317,6 @@
                 return None
             else:
                 return self.check_type
->>>>>>> 2fb967da
         else:
             logging.info(f"Could not find usable tools locally to process {self.check_type} checks. Framework will be disabled for this run.")
             return self.check_type
@@ -623,11 +558,8 @@
             # k8s_runner.run() will kick off both CKV_ and CKV2_ checks and return a merged results object.
             target_dir = self.get_k8s_target_folder_path()
             k8s_runner.report_mutator_data = self.get_kustomize_metadata()
-<<<<<<< HEAD
-=======
             if root_folder:
                 k8s_runner.original_root_dir = root_folder
->>>>>>> 2fb967da
 
             # the returned report can be a list of reports, which also includes an SCA image report
             report = k8s_runner.run(target_dir, external_checks_dir=None, runner_filter=runner_filter)
