--- conflicted
+++ resolved
@@ -1,13 +1,10 @@
 import itertools
-from typing import Optional, Tuple, List, Dict, Any, TYPE_CHECKING
+from typing import Optional, Tuple, List, Dict, Any
 
 from networkx import DiGraph
 
 from checkov.common.graph.checks_infra.enums import SolverType
 from checkov.common.graph.checks_infra.solvers.base_solver import BaseSolver
-
-if TYPE_CHECKING:
-    from checkov.common.bridgecrew.severities import Severity
 
 
 class BaseGraphCheck:
@@ -25,14 +22,8 @@
         self.type: Optional[SolverType] = None
         self.solver: Optional[BaseSolver] = None
         self.guideline: Optional[str] = None
-<<<<<<< HEAD
-        self.benchmarks: Dict[str, List[str]] = {}
-        self.bc_severity: Optional["Severity"] = None
-        self.pc_severity: Optional[str] = None
-=======
-        self.benchmarks: Dict[str: list] = {}
+        self.benchmarks: Dict[str: List[str]] = {}
         self.severity: Optional[str] = None
->>>>>>> b583cabc
         self.bc_category: Optional[str] = None
 
     def set_solver(self, solver: BaseSolver) -> None:
