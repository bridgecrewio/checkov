from __future__ import annotations

from abc import ABC, abstractmethod
from typing import Any


class VertexReference(ABC):
    __slots__ = ("block_type", "sub_parts", "origin_value")

<<<<<<< HEAD

class VertexReference(ABC, Generic[_BlockT]):
    __slots__ = ("block_type", "sub_parts", "origin_value")

    def __init__(self, block_type: str | _BlockT, sub_parts: list[str], origin_value: str) -> None:
        self.block_type: _BlockT = self.block_type_str_to_enum(block_type) if isinstance(block_type, str) else block_type
=======
    def __init__(self, block_type: str, sub_parts: list[str], origin_value: str) -> None:
        self.block_type = self.block_type_str_to_enum(block_type) if isinstance(block_type, str) else block_type
>>>>>>> 2fb967da
        self.sub_parts = sub_parts
        self.origin_value = origin_value

    def __eq__(self, other: Any) -> bool:
        if not isinstance(other, VertexReference):
            return False
        return (
            self.block_type == other.block_type
            and self.sub_parts == other.sub_parts
            and self.origin_value == other.origin_value
        )

    def __str__(self) -> str:
        return f"{self.block_type} sub_parts = {self.sub_parts}, origin = {self.origin_value}"

    @staticmethod
    @abstractmethod
    def block_type_str_to_enum(block_type_str: str) -> str:
        pass<|MERGE_RESOLUTION|>--- conflicted
+++ resolved
@@ -7,17 +7,8 @@
 class VertexReference(ABC):
     __slots__ = ("block_type", "sub_parts", "origin_value")
 
-<<<<<<< HEAD
-
-class VertexReference(ABC, Generic[_BlockT]):
-    __slots__ = ("block_type", "sub_parts", "origin_value")
-
-    def __init__(self, block_type: str | _BlockT, sub_parts: list[str], origin_value: str) -> None:
-        self.block_type: _BlockT = self.block_type_str_to_enum(block_type) if isinstance(block_type, str) else block_type
-=======
     def __init__(self, block_type: str, sub_parts: list[str], origin_value: str) -> None:
         self.block_type = self.block_type_str_to_enum(block_type) if isinstance(block_type, str) else block_type
->>>>>>> 2fb967da
         self.sub_parts = sub_parts
         self.origin_value = origin_value
 
