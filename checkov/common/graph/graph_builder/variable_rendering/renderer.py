--- conflicted
+++ resolved
@@ -112,11 +112,7 @@
     def _remove_unrelated_edges(self, edges_to_render: List[Edge]) -> List[Edge]:
         new_edges_to_render = []
         for edge in edges_to_render:
-<<<<<<< HEAD
-            if not self.local_graph.vertices[edge.origin] == BlockType.RESOURCE and edge.origin not in self.vertices_index_to_render:
-=======
             if not self.local_graph.vertices[edge.origin] == BlockType.RESOURCE or edge.origin not in self.vertices_index_to_render:
->>>>>>> 7bb149ce
                 new_edges_to_render.append(edge)
         return new_edges_to_render
 
