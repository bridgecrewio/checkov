from __future__ import annotations

from abc import abstractmethod
from collections import defaultdict
from typing import List, Dict, Callable, Union, Any, Set, Iterable, TypeVar, Generic, TYPE_CHECKING

from checkov.common.graph.graph_builder.graph_components.block_types import BlockType
from checkov.common.graph.graph_builder.graph_resources_encription_manager import GraphResourcesEncryptionManager
from checkov.common.graph.graph_builder.graph_components.attribute_names import CustomAttributes

if TYPE_CHECKING:
    from checkov.common.graph.graph_builder import Edge
    from checkov.common.graph.graph_builder.graph_components.blocks import Block  # noqa

_Block = TypeVar("_Block", bound="Block")


class LocalGraph(Generic[_Block]):
    def __init__(self) -> None:
        self.vertices: List[_Block] = []
        self.edges: List[Edge] = []
        self.in_edges: Dict[int, List[Edge]] = defaultdict(list)  # map between vertex index and the edges entering it
        self.out_edges: Dict[int, List[Edge]] = defaultdict(list)  # map between vertex index and the edges exiting it
        self.vertices_by_block_type: Dict[str, List[int]] = defaultdict(list)
        self.vertex_hash_cache: Dict[int, str] = defaultdict(str)
        self.vertices_block_name_map: Dict[str, Dict[str, List[int]]] = defaultdict(lambda: defaultdict(list))
        self._graph_resource_encryption_manager = GraphResourcesEncryptionManager()

    @abstractmethod
    def build_graph(self, render_variables: bool) -> None:
        pass

    def get_vertices_with_degrees_conditions(
        self, out_degree_cond: Callable[[int], bool], in_degree_cond: Callable[[int], bool]
    ) -> Set[int]:
        vertices_with_out_degree = {
            vertex_index for vertex_index, vertex_value in self.out_edges.items() if out_degree_cond(len(vertex_value))
        }
        vertices_with_in_degree = {
            vertex_index for vertex_index, vertex_value in self.in_edges.items() if in_degree_cond(len(vertex_value))
        }

        return vertices_with_in_degree.intersection(vertices_with_out_degree)

    def get_in_edges(self, end_vertices: Iterable[int]) -> List[Edge]:
        res = []
        for vertex in end_vertices:
            res.extend(self.in_edges.get(vertex, []))
        return self.sort_edged_by_dest_out_degree(res)

    def get_in_edges_deduped(self, end_vertices: Iterable[int]) -> Set[Edge]:
        res = set()
        for vertex in end_vertices:
            res.update(self.in_edges.get(vertex, []))
        return res

    def sort_edged_by_dest_out_degree(self, edges: Iterable[Edge]) -> List[Edge]:
        edged_by_out_degree: Dict[int, List[Edge]] = {}
        for edge in edges:
            dest_out_degree = len(self.out_edges[edge.dest])
            edged_by_out_degree.setdefault(dest_out_degree, []).append(edge)
        sorted_edges = []
        for degree in sorted(edged_by_out_degree.keys()):
            sorted_edges.extend(edged_by_out_degree[degree])
        return sorted_edges

    @abstractmethod
    def update_vertices_configs(self) -> None:
        pass

    @staticmethod
    @abstractmethod
    def update_vertex_config(vertex: _Block, changed_attributes: Union[List[str], Dict[str, Any]], has_dynamic_blocks: bool = False) -> None:
        pass

    @abstractmethod
    def get_resources_types_in_graph(self) -> List[str]:
        pass

    def get_vertex_attributes_by_index(self, index: int, add_hash: bool = True) -> Dict[str, Any]:
        return self.vertices[index].get_attribute_dict(add_hash)

    def update_vertex_attribute(
        self,
        vertex_index: int,
        attribute_key: str,
        attribute_value: Any,
<<<<<<< HEAD
        change_origin_id: int,
        attribute_at_dest: str,
=======
        change_origin_id: int | None,
        attribute_at_dest: str | None,
>>>>>>> 2fb967da
        transform_step: bool = False
    ) -> None:
        previous_breadcrumbs = []
        if attribute_at_dest and change_origin_id is not None:
            previous_breadcrumbs = self.vertices[change_origin_id].changed_attributes.get(attribute_at_dest, [])
        self.vertices[vertex_index].update_attribute(
            attribute_key, attribute_value, change_origin_id, previous_breadcrumbs, attribute_at_dest, transform_step
        )

    def calculate_encryption_attribute(self, encription_by_resource_type: Dict[str, Any]) -> None:
        self._graph_resource_encryption_manager.set_encription_by_resource_type(encription_by_resource_type)
        for vertex_index in self.vertices_by_block_type.get(BlockType.RESOURCE, []):
            vertex = self.vertices[vertex_index]
            encryption_result = self._graph_resource_encryption_manager.get_encryption_result(vertex)
            if not encryption_result:
                continue
            vertex.attributes[CustomAttributes.ENCRYPTION] = encryption_result.encrypted
            vertex.attributes[CustomAttributes.ENCRYPTION_DETAILS] = encryption_result.reason<|MERGE_RESOLUTION|>--- conflicted
+++ resolved
@@ -85,13 +85,8 @@
         vertex_index: int,
         attribute_key: str,
         attribute_value: Any,
-<<<<<<< HEAD
-        change_origin_id: int,
-        attribute_at_dest: str,
-=======
         change_origin_id: int | None,
         attribute_at_dest: str | None,
->>>>>>> 2fb967da
         transform_step: bool = False
     ) -> None:
         previous_breadcrumbs = []
