--- conflicted
+++ resolved
@@ -1,12 +1,7 @@
 from __future__ import annotations
 
 from collections.abc import Collection
-<<<<<<< HEAD
-from typing import Union, Dict, Any, List
-=======
-from copy import deepcopy
 from typing import Union, Dict, Any, List, cast
->>>>>>> 27e58cc3
 
 from checkov.common.graph.graph_builder.graph_components.attribute_names import CustomAttributes
 from checkov.common.graph.graph_builder.utils import calculate_hash, join_trimmed_strings
