--- conflicted
+++ resolved
@@ -23,11 +23,8 @@
     ENCRYPTION = "encryption_"
     ENCRYPTION_DETAILS = "encryption_details_"
     TF_RESOURCE_ADDRESS = "__address__"
-<<<<<<< HEAD
-=======
     REFERENCES = "references_"
     FOREACH_ATTRS = "foreach_attrs_"
->>>>>>> 2fb967da
 
 
 def props(cls: Any) -> List[str]:
