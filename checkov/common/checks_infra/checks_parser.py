from __future__ import annotations

import logging
<<<<<<< HEAD
from typing import Dict, Any, List, Optional, Type, TYPE_CHECKING
=======
from typing import Dict, Any, List, Optional, Type, TYPE_CHECKING, cast
>>>>>>> b62d3c4c

from checkov.common.checks_infra.solvers import (
    EqualsAttributeSolver,
    NotEqualsAttributeSolver,
    RegexMatchAttributeSolver,
    NotRegexMatchAttributeSolver,
    ExistsAttributeSolver,
    AnyResourceSolver,
    ContainsAttributeSolver,
    NotExistsAttributeSolver,
    WithinAttributeSolver,
    NotContainsAttributeSolver,
    StartingWithAttributeSolver,
    NotStartingWithAttributeSolver,
    EndingWithAttributeSolver,
    NotEndingWithAttributeSolver,
    AndSolver,
    OrSolver,
    NotSolver,
    ConnectionExistsSolver,
    ConnectionNotExistsSolver,
    AndConnectionSolver,
    OrConnectionSolver,
    WithinFilterSolver,
    GreaterThanAttributeSolver,
    GreaterThanOrEqualAttributeSolver,
    LessThanAttributeSolver,
    LessThanOrEqualAttributeSolver,
    SubsetAttributeSolver,
    NotSubsetAttributeSolver,
    IsEmptyAttributeSolver,
    IsNotEmptyAttributeSolver,
    LengthEqualsAttributeSolver,
    LengthNotEqualsAttributeSolver,
    LengthGreaterThanAttributeSolver,
    LengthLessThanAttributeSolver,
    LengthLessThanOrEqualAttributeSolver,
    LengthGreaterThanOrEqualAttributeSolver,
    IsTrueAttributeSolver,
    IsFalseAttributeSolver,
    IntersectsAttributeSolver,
    NotIntersectsAttributeSolver,
    EqualsIgnoreCaseAttributeSolver,
    NotEqualsIgnoreCaseAttributeSolver,
    RangeIncludesAttributeSolver,
    RangeNotIncludesAttributeSolver,
    NumberOfWordsEqualsAttributeSolver,
    NumberOfWordsNotEqualsAttributeSolver,
    NumberOfWordsGreaterThanAttributeSolver,
    NumberOfWordsGreaterThanOrEqualAttributeSolver,
    NumberOfWordsLessThanAttributeSolver,
    NumberOfWordsLessThanOrEqualAttributeSolver,
    NotWithinAttributeSolver,
)
from checkov.common.checks_infra.solvers.connections_solvers.connection_one_exists_solver import \
    ConnectionOneExistsSolver
from checkov.common.graph.checks_infra.base_check import BaseGraphCheck
from checkov.common.graph.checks_infra.base_parser import BaseGraphCheckParser
from checkov.common.graph.checks_infra.enums import SolverType
from checkov.common.graph.checks_infra.solvers.base_solver import BaseSolver
from checkov.common.util.type_forcers import force_list

if TYPE_CHECKING:
    from checkov.common.checks_infra.solvers.attribute_solvers.base_attribute_solver import BaseAttributeSolver
    from checkov.common.checks_infra.solvers.complex_solvers.base_complex_solver import BaseComplexSolver
    from checkov.common.checks_infra.solvers.connections_solvers.base_connection_solver import BaseConnectionSolver
    from checkov.common.checks_infra.solvers.connections_solvers.complex_connection_solver import ComplexConnectionSolver
    from checkov.common.checks_infra.solvers.filter_solvers.base_filter_solver import BaseFilterSolver


operators_to_attributes_solver_classes: dict[str, Type[BaseAttributeSolver]] = {
    "equals": EqualsAttributeSolver,
    "not_equals": NotEqualsAttributeSolver,
    "regex_match": RegexMatchAttributeSolver,
    "not_regex_match": NotRegexMatchAttributeSolver,
    "exists": ExistsAttributeSolver,
    "any": AnyResourceSolver,
    "contains": ContainsAttributeSolver,
    "not_exists": NotExistsAttributeSolver,
    "within": WithinAttributeSolver,
    "not_within": NotWithinAttributeSolver,
    "not_contains": NotContainsAttributeSolver,
    "starting_with": StartingWithAttributeSolver,
    "not_starting_with": NotStartingWithAttributeSolver,
    "ending_with": EndingWithAttributeSolver,
    "not_ending_with": NotEndingWithAttributeSolver,
    "greater_than": GreaterThanAttributeSolver,
    "greater_than_or_equal": GreaterThanOrEqualAttributeSolver,
    "less_than": LessThanAttributeSolver,
    "less_than_or_equal": LessThanOrEqualAttributeSolver,
    "subset": SubsetAttributeSolver,
    "not_subset": NotSubsetAttributeSolver,
    "is_empty": IsEmptyAttributeSolver,
    "is_not_empty": IsNotEmptyAttributeSolver,
    "length_equals": LengthEqualsAttributeSolver,
    "length_not_equals": LengthNotEqualsAttributeSolver,
    "length_greater_than": LengthGreaterThanAttributeSolver,
    "length_greater_than_or_equal": LengthGreaterThanOrEqualAttributeSolver,
    "length_less_than": LengthLessThanAttributeSolver,
    "length_less_than_or_equal": LengthLessThanOrEqualAttributeSolver,
    "is_true": IsTrueAttributeSolver,
    "is_false": IsFalseAttributeSolver,
    "intersects": IntersectsAttributeSolver,
    "not_intersects": NotIntersectsAttributeSolver,
    "equals_ignore_case": EqualsIgnoreCaseAttributeSolver,
    "not_equals_ignore_case": NotEqualsIgnoreCaseAttributeSolver,
    "range_includes": RangeIncludesAttributeSolver,
    "range_not_includes": RangeNotIncludesAttributeSolver,
    "number_of_words_equals": NumberOfWordsEqualsAttributeSolver,
    "number_of_words_not_equals": NumberOfWordsNotEqualsAttributeSolver,
    "number_of_words_greater_than": NumberOfWordsGreaterThanAttributeSolver,
    "number_of_words_greater_than_or_equal": NumberOfWordsGreaterThanOrEqualAttributeSolver,
    "number_of_words_less_than_or_equal": NumberOfWordsLessThanOrEqualAttributeSolver,
    "number_of_words_less_than": NumberOfWordsLessThanAttributeSolver,
}

operators_to_complex_solver_classes: dict[str, Type[BaseComplexSolver]] = {
    "and": AndSolver,
    "or": OrSolver,
    "not": NotSolver,
}

operator_to_connection_solver_classes: dict[str, Type[BaseConnectionSolver]] = {
    "exists": ConnectionExistsSolver,
    "one_exists": ConnectionOneExistsSolver,
    "not_exists": ConnectionNotExistsSolver
}

operator_to_complex_connection_solver_classes: dict[str, Type[ComplexConnectionSolver]] = {
    "and": AndConnectionSolver,
    "or": OrConnectionSolver,
}

operator_to_filter_solver_classes: dict[str, Type[BaseFilterSolver]] = {
    "within": WithinFilterSolver,
}

condition_type_to_solver_type = {
    "": SolverType.ATTRIBUTE,
    "attribute": SolverType.ATTRIBUTE,
    "connection": SolverType.CONNECTION,
    "filter": SolverType.FILTER,
}

JSONPATH_PREFIX = "jsonpath_"


class GraphCheckParser(BaseGraphCheckParser):
    def validate_check_config(self, file_path: str, raw_check: dict[str, dict[str, Any]]) -> bool:
        missing_fields = []

        # check existence of metadata block
        if "metadata" in raw_check:
            metadata = raw_check["metadata"]
            if "id" not in metadata:
                missing_fields.append("metadata.id")
            if "name" not in metadata:
                missing_fields.append("metadata.name")
            if "category" not in metadata:
                missing_fields.append("metadata.category")
        else:
            missing_fields.extend(("metadata.id", "metadata.name", "metadata.category"))

        # check existence of definition block
        if "definition" not in raw_check:
            missing_fields.append("definition")

        if missing_fields:
            logging.warning(f"Custom policy {file_path} is missing required fields {', '.join(missing_fields)}")
            return False

        # check if definition block is not obviously invalid
        definition = raw_check["definition"]
        if not isinstance(definition, (list, dict)):
            logging.warning(
                f"Custom policy {file_path} has an invalid 'definition' block type '{type(definition).__name__}', "
                "needs to be either a 'list' or 'dict'"
            )
            return False

        return True

    def parse_raw_check(self, raw_check: Dict[str, Dict[str, Any]], **kwargs: Any) -> BaseGraphCheck:
        providers = self._get_check_providers(raw_check)
        policy_definition = raw_check.get("definition", {})
<<<<<<< HEAD
        check = self._parse_raw_check(policy_definition, kwargs.get("resources_types"), providers)
=======
        check = self._parse_raw_check(policy_definition, kwargs.get("resources_types"), raw_check)
>>>>>>> b62d3c4c
        check.id = raw_check.get("metadata", {}).get("id", "")
        check.name = raw_check.get("metadata", {}).get("name", "")
        check.category = raw_check.get("metadata", {}).get("category", "")
        check.frameworks = raw_check.get("metadata", {}).get("frameworks", [])
        check.guideline = raw_check.get("metadata", {}).get("guideline")
        check.check_path = kwargs.get("check_path", "")
        solver = self.get_check_solver(check)
        check.set_solver(solver)

        return check

<<<<<<< HEAD
    @staticmethod
    def _get_check_providers(raw_check: Dict[str, Any]) -> List[str]:
        providers = raw_check.get("scope", {}).get("provider", [""])
        if isinstance(providers, list):
            return providers
        elif isinstance(providers, str):
            return [providers]
        else:
            return [""]

    def _parse_raw_check(self, raw_check: Dict[str, Any], resources_types: Optional[List[str]], providers: Optional[List[str]]) -> BaseGraphCheck:
=======
    def _parse_raw_check(self, raw_check: Dict[str, Any], resources_types: Optional[List[str]], json_check: Dict[str, Any]) -> BaseGraphCheck:
>>>>>>> b62d3c4c
        check = BaseGraphCheck()
        complex_operator = get_complex_operator(raw_check)
        if complex_operator:
            check.type = SolverType.COMPLEX
            check.operator = complex_operator
            sub_solvers = raw_check.get(complex_operator, [])

            # this allows flexibility for specifying the child conditions, and makes "not" more intuitive by
            # not requiring an actual list
            if isinstance(sub_solvers, dict):
                sub_solvers = [sub_solvers]

            for sub_solver in sub_solvers:
<<<<<<< HEAD
                check.sub_checks.append(self._parse_raw_check(sub_solver, resources_types, providers))
=======
                check.sub_checks.append(self._parse_raw_check(sub_solver, resources_types,  json_check))
>>>>>>> b62d3c4c
            resources_types_of_sub_solvers = [
                force_list(q.resource_types) for q in check.sub_checks if q is not None and q.resource_types is not None
            ]
            check.resource_types = list(set(sum(resources_types_of_sub_solvers, [])))
            if any(q.type in [SolverType.CONNECTION, SolverType.COMPLEX_CONNECTION] for q in check.sub_checks):
                check.type = SolverType.COMPLEX_CONNECTION

        else:
            resource_type = raw_check.get("resource_types", [])
            if (
                    not resource_type
                    or (isinstance(resource_type, str) and resource_type.lower() == "all")
                    or (isinstance(resource_type, list) and resource_type[0].lower() == "all")
            ):
                check.resource_types = resources_types or []
<<<<<<< HEAD
            elif "provider" in resource_type and providers:
                for provider in providers:
                    check.resource_types.append(f"provider.{provider.lower()}")
            elif isinstance(resource_type, str):
                #  for the case the "resource_types" value is a string, which can result in a silent exception
                check.resource_types = [resource_type]
=======
            elif "provider" in resource_type:
                provider = json_check.get("scope", {}).get("provider", "")
                provider_type = ""
                if cast(str, provider):
                    provider_type = provider.lower()
                elif cast(list, provider):
                    provider_type = provider[0].lower()
                check.resource_types.append(f"provider.{provider_type}")

>>>>>>> b62d3c4c
            else:
                check.resource_types = resource_type

            connected_resources_type = raw_check.get("connected_resource_types", [])
            if connected_resources_type == ["All"] or connected_resources_type == "all":
                check.connected_resources_types = resources_types or []
            else:
                check.connected_resources_types = connected_resources_type

            condition_type = raw_check.get("cond_type", "")
            check.type = condition_type_to_solver_type.get(condition_type)
            if condition_type == "":
                check.operator = "any"
            else:
                check.operator = raw_check.get("operator", "")
            check.attribute = raw_check.get("attribute")
            check.attribute_value = raw_check.get("value")

        return check

    @staticmethod
    def get_solver_type_method(check: BaseGraphCheck) -> Optional[BaseAttributeSolver]:
        check.is_jsonpath_check = check.operator.startswith(JSONPATH_PREFIX)
        if check.is_jsonpath_check:
            solver = check.operator.replace(JSONPATH_PREFIX, '')
        else:
            solver = check.operator

        return operators_to_attributes_solver_classes.get(solver, lambda *args: None)(
            check.resource_types, check.attribute, check.attribute_value, check.is_jsonpath_check
        )

    def get_check_solver(self, check: BaseGraphCheck) -> BaseSolver:
        sub_solvers: List[BaseSolver] = []
        if check.sub_checks:
            sub_solvers = []
            for sub_solver in check.sub_checks:
                sub_solvers.append(self.get_check_solver(sub_solver))

        type_to_solver = {
            SolverType.COMPLEX_CONNECTION: operator_to_complex_connection_solver_classes.get(
                check.operator, lambda *args: None
            )(sub_solvers, check.operator),
            SolverType.COMPLEX: operators_to_complex_solver_classes.get(check.operator, lambda *args: None)(
                sub_solvers, check.resource_types
            ),
            SolverType.ATTRIBUTE: self.get_solver_type_method(check),
            SolverType.CONNECTION: operator_to_connection_solver_classes.get(check.operator, lambda *args: None)(
                check.resource_types, check.connected_resources_types
            ),
            SolverType.FILTER: operator_to_filter_solver_classes.get(check.operator, lambda *args: None)(
                check.resource_types, check.attribute, check.attribute_value
            ),
        }

        solver = type_to_solver.get(check.type)  # type:ignore[arg-type]  # if not str will return None
        if not solver:
            raise NotImplementedError(f"solver type {check.type} with operator {check.operator} is not supported")
        return solver


class NXGraphCheckParser(GraphCheckParser):
    # TODO: delete after downstream adjustments
    pass


def get_complex_operator(raw_check: Dict[str, Any]) -> Optional[str]:
    for operator in operators_to_complex_solver_classes.keys():
        if raw_check.get(operator):
            return operator
    return None<|MERGE_RESOLUTION|>--- conflicted
+++ resolved
@@ -1,11 +1,7 @@
 from __future__ import annotations
 
 import logging
-<<<<<<< HEAD
-from typing import Dict, Any, List, Optional, Type, TYPE_CHECKING
-=======
 from typing import Dict, Any, List, Optional, Type, TYPE_CHECKING, cast
->>>>>>> b62d3c4c
 
 from checkov.common.checks_infra.solvers import (
     EqualsAttributeSolver,
@@ -189,13 +185,8 @@
         return True
 
     def parse_raw_check(self, raw_check: Dict[str, Dict[str, Any]], **kwargs: Any) -> BaseGraphCheck:
-        providers = self._get_check_providers(raw_check)
         policy_definition = raw_check.get("definition", {})
-<<<<<<< HEAD
-        check = self._parse_raw_check(policy_definition, kwargs.get("resources_types"), providers)
-=======
         check = self._parse_raw_check(policy_definition, kwargs.get("resources_types"), raw_check)
->>>>>>> b62d3c4c
         check.id = raw_check.get("metadata", {}).get("id", "")
         check.name = raw_check.get("metadata", {}).get("name", "")
         check.category = raw_check.get("metadata", {}).get("category", "")
@@ -207,21 +198,7 @@
 
         return check
 
-<<<<<<< HEAD
-    @staticmethod
-    def _get_check_providers(raw_check: Dict[str, Any]) -> List[str]:
-        providers = raw_check.get("scope", {}).get("provider", [""])
-        if isinstance(providers, list):
-            return providers
-        elif isinstance(providers, str):
-            return [providers]
-        else:
-            return [""]
-
-    def _parse_raw_check(self, raw_check: Dict[str, Any], resources_types: Optional[List[str]], providers: Optional[List[str]]) -> BaseGraphCheck:
-=======
     def _parse_raw_check(self, raw_check: Dict[str, Any], resources_types: Optional[List[str]], json_check: Dict[str, Any]) -> BaseGraphCheck:
->>>>>>> b62d3c4c
         check = BaseGraphCheck()
         complex_operator = get_complex_operator(raw_check)
         if complex_operator:
@@ -235,11 +212,7 @@
                 sub_solvers = [sub_solvers]
 
             for sub_solver in sub_solvers:
-<<<<<<< HEAD
-                check.sub_checks.append(self._parse_raw_check(sub_solver, resources_types, providers))
-=======
                 check.sub_checks.append(self._parse_raw_check(sub_solver, resources_types,  json_check))
->>>>>>> b62d3c4c
             resources_types_of_sub_solvers = [
                 force_list(q.resource_types) for q in check.sub_checks if q is not None and q.resource_types is not None
             ]
@@ -255,14 +228,6 @@
                     or (isinstance(resource_type, list) and resource_type[0].lower() == "all")
             ):
                 check.resource_types = resources_types or []
-<<<<<<< HEAD
-            elif "provider" in resource_type and providers:
-                for provider in providers:
-                    check.resource_types.append(f"provider.{provider.lower()}")
-            elif isinstance(resource_type, str):
-                #  for the case the "resource_types" value is a string, which can result in a silent exception
-                check.resource_types = [resource_type]
-=======
             elif "provider" in resource_type:
                 provider = json_check.get("scope", {}).get("provider", "")
                 provider_type = ""
@@ -272,7 +237,6 @@
                     provider_type = provider[0].lower()
                 check.resource_types.append(f"provider.{provider_type}")
 
->>>>>>> b62d3c4c
             else:
                 check.resource_types = resource_type
 
