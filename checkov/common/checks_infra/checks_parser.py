--- conflicted
+++ resolved
@@ -54,10 +54,7 @@
     NumberOfWordsGreaterThanOrEqualAttributeSolver,
     NumberOfWordsLessThanAttributeSolver,
     NumberOfWordsLessThanOrEqualAttributeSolver,
-<<<<<<< HEAD
-=======
     NotWithinAttributeSolver,
->>>>>>> 2fb967da
 )
 from checkov.common.checks_infra.solvers.connections_solvers.connection_one_exists_solver import \
     ConnectionOneExistsSolver
@@ -151,8 +148,6 @@
 
 JSONPATH_PREFIX = "jsonpath_"
 
-<<<<<<< HEAD
-=======
 
 class GraphCheckParser(BaseGraphCheckParser):
     def validate_check_config(self, file_path: str, raw_check: dict[str, dict[str, Any]]) -> bool:
@@ -188,7 +183,6 @@
             return False
 
         return True
->>>>>>> 2fb967da
 
     def parse_raw_check(self, raw_check: Dict[str, Dict[str, Any]], **kwargs: Any) -> BaseGraphCheck:
         policy_definition = raw_check.get("definition", {})
@@ -198,10 +192,7 @@
         check.category = raw_check.get("metadata", {}).get("category", "")
         check.frameworks = raw_check.get("metadata", {}).get("frameworks", [])
         check.guideline = raw_check.get("metadata", {}).get("guideline")
-<<<<<<< HEAD
-=======
         check.check_path = kwargs.get("check_path", "")
->>>>>>> 2fb967da
         solver = self.get_check_solver(check)
         check.set_solver(solver)
 
