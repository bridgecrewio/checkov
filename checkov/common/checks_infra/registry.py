from __future__ import annotations

import json
import logging
import os
from pathlib import Path
from typing import Any, TYPE_CHECKING

import yaml

from checkov.common.checks_infra.checks_parser import GraphCheckParser
from checkov.common.graph.checks_infra.base_parser import BaseGraphCheckParser
from checkov.common.graph.checks_infra.registry import BaseRegistry
from checkov.runner_filter import RunnerFilter
from checkov.common.checks_infra.resources_types import resources_types

if TYPE_CHECKING:
    from checkov.common.graph.checks_infra.base_check import BaseGraphCheck

CHECKS_POSSIBLE_ENDING = [".yaml", ".yml"]


class Registry(BaseRegistry):
    def __init__(self, checks_dir: str, parser: BaseGraphCheckParser | None = None) -> None:
        parser = parser or BaseGraphCheckParser()

        super().__init__(parser)
        self.checks: list[BaseGraphCheck] = []
        self.checks_dir = checks_dir
        self.logger = logging.getLogger(__name__)

    def load_checks(self) -> None:
        self._load_checks_from_dir(self.checks_dir, False)

    def _load_checks_from_dir(self, directory: str, external_check: bool) -> None:
        dir = os.path.expanduser(directory)
        self.logger.debug("Loading external checks from {}".format(dir))
        for root, d_names, f_names in os.walk(dir):
            self.logger.debug(f"Searching through {d_names} and {f_names}")
            for file in f_names:
                file_ending = os.path.splitext(file)[1]
                if file_ending in CHECKS_POSSIBLE_ENDING:
                    with open(os.path.join(root, file), "r") as f:
                        if dir != self.checks_dir:
                            self.logger.info(f"loading {file}")
                        check_yaml = yaml.safe_load(f)
                        check_json = json.loads(json.dumps(check_yaml))
                        if not isinstance(check_json, dict):
                            self.logger.error(f"Loaded data from JSON is not Dict. Skipping. Data: {check_json}.")
                            continue

                        if not self.parser.validate_check_config(file_path=f.name, raw_check=check_json):
                            # proper log messages are generated inside the method
                            continue

                        check = self.parser.parse_raw_check(
                            check_json, resources_types=self._get_resource_types(check_json), check_path=f'{root}/{file}'
                        )
                        if not any(c for c in self.checks if check.id == c.id):
                            if external_check:
                                # Note the external check; used in the should_run_check logic
                                RunnerFilter.notify_external_check(check.id)
                            self.checks.append(check)

    def load_external_checks(self, dir: str) -> None:
        self._load_checks_from_dir(dir, True)

    @staticmethod
    def _get_resource_types(check_json: dict[str, dict[str, Any]]) -> list[str] | None:
        provider = check_json.get("scope", {}).get("provider", "").lower()
        return resources_types.get(provider)


_registry_instances: dict[str, Registry] = {}


def get_graph_checks_registry(check_type: str) -> Registry:
    if not _registry_instances.get(check_type):
        _registry_instances[check_type] = Registry(
<<<<<<< HEAD
            parser=NXGraphCheckParser(),
=======
            parser=GraphCheckParser(),
>>>>>>> 2fb967da
            checks_dir=f"{Path(__file__).parent.parent.parent}/{check_type}/checks/graph_checks",
        )
    return _registry_instances[check_type]<|MERGE_RESOLUTION|>--- conflicted
+++ resolved
@@ -77,11 +77,7 @@
 def get_graph_checks_registry(check_type: str) -> Registry:
     if not _registry_instances.get(check_type):
         _registry_instances[check_type] = Registry(
-<<<<<<< HEAD
-            parser=NXGraphCheckParser(),
-=======
             parser=GraphCheckParser(),
->>>>>>> 2fb967da
             checks_dir=f"{Path(__file__).parent.parent.parent}/{check_type}/checks/graph_checks",
         )
     return _registry_instances[check_type]