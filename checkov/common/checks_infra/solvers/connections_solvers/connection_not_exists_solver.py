from __future__ import annotations

from typing import List, Optional, Dict, Any, Tuple, TYPE_CHECKING

from checkov.common.graph.checks_infra.enums import Operators
from checkov.common.checks_infra.solvers.connections_solvers.connection_exists_solver import ConnectionExistsSolver

if TYPE_CHECKING:
<<<<<<< HEAD
    from networkx import DiGraph
=======
    from checkov.common.typing import LibraryGraph
>>>>>>> 2fb967da


class ConnectionNotExistsSolver(ConnectionExistsSolver):
    operator = Operators.NOT_EXISTS  # noqa: CCE003  # a static attribute

    def __init__(
        self,
        resource_types: List[str],
        connected_resources_types: List[str],
        vertices_under_resource_types: Optional[List[Dict[str, Any]]] = None,
        vertices_under_connected_resources_types: Optional[List[Dict[str, Any]]] = None,
    ) -> None:
        super().__init__(
            resource_types,
            connected_resources_types,
            vertices_under_resource_types,
            vertices_under_connected_resources_types,
        )

<<<<<<< HEAD
    def get_operation(self, graph_connector: DiGraph) -> \
=======
    def get_operation(self, graph_connector: LibraryGraph) -> \
>>>>>>> 2fb967da
            Tuple[List[Dict[str, Any]], List[Dict[str, Any]], List[Dict[str, Any]]]:
        passed, failed, unknown = super().get_operation(graph_connector)
        return failed, passed, unknown<|MERGE_RESOLUTION|>--- conflicted
+++ resolved
@@ -6,11 +6,7 @@
 from checkov.common.checks_infra.solvers.connections_solvers.connection_exists_solver import ConnectionExistsSolver
 
 if TYPE_CHECKING:
-<<<<<<< HEAD
-    from networkx import DiGraph
-=======
     from checkov.common.typing import LibraryGraph
->>>>>>> 2fb967da
 
 
 class ConnectionNotExistsSolver(ConnectionExistsSolver):
@@ -30,11 +26,7 @@
             vertices_under_connected_resources_types,
         )
 
-<<<<<<< HEAD
-    def get_operation(self, graph_connector: DiGraph) -> \
-=======
     def get_operation(self, graph_connector: LibraryGraph) -> \
->>>>>>> 2fb967da
             Tuple[List[Dict[str, Any]], List[Dict[str, Any]], List[Dict[str, Any]]]:
         passed, failed, unknown = super().get_operation(graph_connector)
         return failed, passed, unknown