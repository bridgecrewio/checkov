from __future__ import annotations

import itertools
from typing import List, Optional, Dict, Any, Tuple, TYPE_CHECKING

from checkov.common.graph.checks_infra.enums import SolverType
from checkov.common.graph.checks_infra.solvers.base_solver import BaseSolver
from checkov.common.checks_infra.solvers.attribute_solvers.base_attribute_solver import BaseAttributeSolver
from checkov.common.checks_infra.solvers.complex_solvers.base_complex_solver import BaseComplexSolver
from checkov.common.checks_infra.solvers.connections_solvers.base_connection_solver import BaseConnectionSolver
from checkov.common.checks_infra.solvers.filter_solvers.base_filter_solver import BaseFilterSolver
from checkov.common.graph.graph_builder.graph_components.attribute_names import CustomAttributes

if TYPE_CHECKING:
<<<<<<< HEAD
    from networkx import DiGraph
=======
    from checkov.common.typing import LibraryGraph
>>>>>>> 2fb967da


class ComplexConnectionSolver(BaseConnectionSolver):
    def __init__(self, solvers: Optional[List[BaseSolver]], operator: str) -> None:
        self.solver_type = SolverType.COMPLEX_CONNECTION
        self.solvers = solvers if solvers else []
        self.operator = operator

        resource_types = set()
        connected_resources_types = set()
        for sub_solver in self.solvers:
            if isinstance(sub_solver, BaseConnectionSolver):
                resource_types.update(sub_solver.resource_types)
                connected_resources_types.update(sub_solver.connected_resources_types)
            elif isinstance(sub_solver, BaseAttributeSolver):
                resource_types.update(sub_solver.resource_types)

        super().__init__(list(resource_types), list(connected_resources_types))

    @staticmethod
    def get_check_identifier(check: Dict[str, Any]) -> Tuple[str, str, Optional[Any]]:
        return check[CustomAttributes.ID], check[CustomAttributes.FILE_PATH], check.get(CustomAttributes.TF_RESOURCE_ADDRESS)

    @staticmethod
    def filter_duplicates(checks: List[Dict[str, Any]]) -> List[Dict[str, Any]]:
        return list({(ComplexConnectionSolver.get_check_identifier(check)): check for check in checks}.values())

    def filter_results(
        self, passed: List[Dict[str, Any]], failed: List[Dict[str, Any]], unknown: List[Dict[str, Any]]
    ) -> Tuple[List[Dict[str, Any]], List[Dict[str, Any]], List[Dict[str, Any]]]:
        filter_solvers = [sub_solver for sub_solver in self.solvers if isinstance(sub_solver, BaseFilterSolver)]
        for sub_solver in filter_solvers:
            filter_pred = sub_solver._get_operation()
            passed = list(filter(filter_pred, passed))
            failed = list(filter(filter_pred, failed))
            unknown = list(filter(filter_pred, unknown))
        passed = self.filter_duplicates(passed)
        failed = self.filter_duplicates(failed)
        unknown = self.filter_duplicates(unknown)
        return passed, failed, unknown

    def get_sorted_connection_solvers(self) -> List[BaseConnectionSolver]:
        connection_solvers = [sub_solver for sub_solver in self.solvers if isinstance(sub_solver, BaseConnectionSolver)]
        filter_solvers = [sub_solver for sub_solver in self.solvers if isinstance(sub_solver, BaseFilterSolver)]

        resource_types_to_filter = []
        for filter_solver in filter_solvers:
            if filter_solver.attribute == "resource_type":
                resource_types_to_filter.extend(filter_solver.value)

        sorted_connection_solvers = []
        connection_solvers_with_filtered_resource_types = []
        for connection_solver in connection_solvers:
            if any(
                r in resource_types_to_filter
                for r in itertools.chain(connection_solver.resource_types, connection_solver.connected_resources_types)
            ):
                connection_solvers_with_filtered_resource_types.append(connection_solver)
            else:
                sorted_connection_solvers.append(connection_solver)

        sorted_connection_solvers.extend(connection_solvers_with_filtered_resource_types)
        return sorted_connection_solvers

<<<<<<< HEAD
    def run_attribute_solvers(self, graph_connector: DiGraph) -> \
=======
    def run_attribute_solvers(self, graph_connector: LibraryGraph) -> \
>>>>>>> 2fb967da
            Tuple[List[Dict[str, Any]], List[Dict[str, Any]], List[Dict[str, Any]]]:
        attribute_solvers = [
            sub_solver
            for sub_solver in self.solvers
            if isinstance(sub_solver, (BaseAttributeSolver, BaseComplexSolver))
        ]
        passed_attributes, failed_attributes, unknown_attributes = [], [], []
        for attribute_solver in attribute_solvers:
            passed_solver, failed_solver, unknown_solver = attribute_solver.run(graph_connector)
            passed_attributes.extend(passed_solver)
            failed_attributes.extend(failed_solver)
            unknown_attributes.extend(unknown_solver)

        return passed_attributes, failed_attributes, unknown_attributes<|MERGE_RESOLUTION|>--- conflicted
+++ resolved
@@ -12,11 +12,7 @@
 from checkov.common.graph.graph_builder.graph_components.attribute_names import CustomAttributes
 
 if TYPE_CHECKING:
-<<<<<<< HEAD
-    from networkx import DiGraph
-=======
     from checkov.common.typing import LibraryGraph
->>>>>>> 2fb967da
 
 
 class ComplexConnectionSolver(BaseConnectionSolver):
@@ -81,11 +77,7 @@
         sorted_connection_solvers.extend(connection_solvers_with_filtered_resource_types)
         return sorted_connection_solvers
 
-<<<<<<< HEAD
-    def run_attribute_solvers(self, graph_connector: DiGraph) -> \
-=======
     def run_attribute_solvers(self, graph_connector: LibraryGraph) -> \
->>>>>>> 2fb967da
             Tuple[List[Dict[str, Any]], List[Dict[str, Any]], List[Dict[str, Any]]]:
         attribute_solvers = [
             sub_solver
