--- conflicted
+++ resolved
@@ -11,9 +11,6 @@
 if TYPE_CHECKING:
     from checkov.common.typing import LibraryGraph
 
-if TYPE_CHECKING:
-    from networkx import DiGraph
-
 
 class OrConnectionSolver(ComplexConnectionSolver):
     operator = Operators.OR  # noqa: CCE003  # a static attribute
@@ -21,11 +18,7 @@
     def __init__(self, solvers: Optional[List[BaseSolver]], operator: str) -> None:
         super().__init__(solvers, operator)
 
-<<<<<<< HEAD
-    def get_operation(self, graph_connector: DiGraph) -> \
-=======
     def get_operation(self, graph_connector: LibraryGraph) -> \
->>>>>>> 2fb967da
             Tuple[List[Dict[str, Any]], List[Dict[str, Any]], List[Dict[str, Any]]]:
         passed, failed, unknown = self.run_attribute_solvers(graph_connector)
         connection_solvers = [sub_solver for sub_solver in self.solvers if isinstance(sub_solver, BaseConnectionSolver)]
@@ -36,17 +29,8 @@
             failed.extend(failed_solver)
             unknown.extend(unknown_solver)
 
-<<<<<<< HEAD
-        passed_path_and_ids = [(p[CustomAttributes.ID], p[CustomAttributes.FILE_PATH]) for p in passed]
-        unknown_path_and_ids = [(u[CustomAttributes.ID], u[CustomAttributes.FILE_PATH]) for u in unknown]
-        unknown = [u for u in unknown if (u[CustomAttributes.ID], u[CustomAttributes.FILE_PATH]) not in
-                   passed_path_and_ids]
-        failed = [f for f in failed if (f[CustomAttributes.ID], f[CustomAttributes.FILE_PATH]) not in
-                  itertools.chain(passed_path_and_ids, unknown_path_and_ids)]
-=======
         passed_path_and_ids = [(ComplexConnectionSolver.get_check_identifier(p)) for p in passed]
         unknown_path_and_ids = [(ComplexConnectionSolver.get_check_identifier(u)) for u in unknown]
         unknown = [u for u in unknown if (ComplexConnectionSolver.get_check_identifier(u)) not in passed_path_and_ids]
         failed = [f for f in failed if (ComplexConnectionSolver.get_check_identifier(f)) not in itertools.chain(passed_path_and_ids, unknown_path_and_ids)]
->>>>>>> 2fb967da
         return self.filter_results(passed, failed, unknown)