--- conflicted
+++ resolved
@@ -66,74 +66,6 @@
             return passed, failed, unknown
 
         if isinstance(graph_connector, Graph):
-<<<<<<< HEAD
-            for root_vertex in graph_connector.vs:
-                inverted = False
-                origin_attributes = None
-                destination_attributes_list = []
-                for vertex in graph_connector.dfsiter(root_vertex.index):
-                    resource_type = vertex[CustomAttributes.RESOURCE_TYPE]
-                    attributes = vertex["attr"]
-                    if resource_type in self.resource_types and attributes in self.vertices_under_resource_types:
-                        if not origin_attributes:
-                            origin_attributes = attributes
-                        elif inverted:
-                            destination_attributes_list.append(attributes)
-                    elif resource_type in self.connected_resources_types and attributes in self.vertices_under_connected_resources_types:
-                        if not origin_attributes:
-                            origin_attributes = attributes
-                            inverted = True
-                        else:
-                            destination_attributes_list.append(attributes)
-
-                if origin_attributes and destination_attributes_list:
-                    for destination_attributes in destination_attributes_list:
-                        self.populate_checks_results(
-                            origin_attributes=origin_attributes,
-                            destination_attributes=destination_attributes,
-                            passed=passed,
-                            failed=failed,
-                            unknown=unknown,
-                        )
-
-        elif isinstance(graph_connector, DiGraph):
-            for u, v in edge_dfs(graph_connector):
-                origin_attributes = graph_connector.nodes(data=True)[u]
-                opposite_vertices = None
-                if origin_attributes in self.vertices_under_resource_types:
-                    opposite_vertices = self.vertices_under_connected_resources_types
-                elif origin_attributes in self.vertices_under_connected_resources_types:
-                    opposite_vertices = self.vertices_under_resource_types
-                if not opposite_vertices:
-                    continue
-
-                destination_attributes = graph_connector.nodes(data=True)[v]
-                if destination_attributes in opposite_vertices:
-                    self.populate_checks_results(
-                        origin_attributes=origin_attributes,
-                        destination_attributes=destination_attributes,
-                        passed=passed,
-                        failed=failed,
-                        unknown=unknown,
-                    )
-                    destination_attributes["connected_node"] = origin_attributes
-                    continue
-                if origin_attributes.get(CustomAttributes.BLOCK_TYPE) == BlockType.OUTPUT:
-                    print(1)
-                destination_block_type = destination_attributes.get(CustomAttributes.BLOCK_TYPE)
-                if destination_block_type == BlockType.OUTPUT:
-                    try:
-                        output_edges = graph_connector.edges(v, data=True)
-                        _, output_destination, _ = next(iter(output_edges))
-                        output_destination = graph_connector.nodes(data=True)[output_destination]
-                        output_destination_type = output_destination.get(CustomAttributes.RESOURCE_TYPE)
-                        if self.is_associated_edge(
-                            origin_attributes.get(CustomAttributes.RESOURCE_TYPE), output_destination_type
-                        ):
-                            passed.extend([origin_attributes, output_destination])
-                    except StopIteration:
-                        continue
-=======
             self.get_igraph_operation(graph_connector=graph_connector, passed=passed, failed=failed, unknown=unknown)
         elif isinstance(graph_connector, DiGraph):
             self.get_networkx_operation(graph_connector=graph_connector, passed=passed, failed=failed, unknown=unknown)
@@ -141,46 +73,6 @@
             self.get_rustworkx_operation(graph_connector=graph_connector, passed=passed, failed=failed, unknown=unknown)
         else:
             raise Exception(f"Graph type {type(graph_connector)} not supported")
->>>>>>> 2be13b39
-
-        # isinstance(graph_connector, PyDiGraph):
-        else:
-            for edge in iter(graph_connector.edge_list()):
-                u, v = edge
-                origin_attributes = graph_connector.nodes()[u][1]
-                opposite_vertices = None
-                if origin_attributes in self.vertices_under_resource_types:
-                    opposite_vertices = self.vertices_under_connected_resources_types
-                elif origin_attributes in self.vertices_under_connected_resources_types:
-                    opposite_vertices = self.vertices_under_resource_types
-                if not opposite_vertices:
-                    continue
-
-                destination_attributes = graph_connector.nodes()[v][1]
-                if destination_attributes in opposite_vertices:
-                    self.populate_checks_results(
-                        origin_attributes=origin_attributes,
-                        destination_attributes=destination_attributes,
-                        passed=passed,
-                        failed=failed,
-                        unknown=unknown,
-                    )
-                    destination_attributes["connected_node"] = origin_attributes
-                    continue
-
-                destination_block_type = destination_attributes.get(CustomAttributes.BLOCK_TYPE)
-                if destination_block_type == BlockType.OUTPUT:
-                    try:
-                        output_edges = graph_connector.adj_direction(v, False)  # True means inbound edges and False means outbound edges
-                        output_destination_index = next(iter(output_edges))
-                        output_destination = graph_connector.nodes()[output_destination_index][1]
-                        output_destination_type = output_destination.get(CustomAttributes.RESOURCE_TYPE)
-                        if self.is_associated_edge(
-                            origin_attributes.get(CustomAttributes.RESOURCE_TYPE), output_destination_type
-                        ):
-                            passed.extend([origin_attributes, output_destination])
-                    except StopIteration:
-                        continue
 
         failed.extend(
             [
