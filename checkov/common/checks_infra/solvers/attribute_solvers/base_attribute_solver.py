--- conflicted
+++ resolved
@@ -123,17 +123,10 @@
             if parsed_attr is None:
                 try:
                     parsed_attr = parse(self.attribute)
-<<<<<<< HEAD
-                except Exception as e:
-                    logging.debug('Got an error parsing a jsonpath expression', exc_info=True)
-                    raise e
-                self.parsed_attributes[self.attribute] = parsed_attr
-=======
                     self.parsed_attributes[self.attribute] = parsed_attr
                 except Exception:
                     logging.debug('Error parsing jsonpath expression', exc_info=True)
                     raise
->>>>>>> 20f860c6
             for match in parsed_attr.find(vertex):
                 full_path = str(match.full_path)
                 if full_path not in vertex:
