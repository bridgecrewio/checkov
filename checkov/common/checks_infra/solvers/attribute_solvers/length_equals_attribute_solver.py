--- conflicted
+++ resolved
@@ -8,12 +8,6 @@
 class LengthEqualsAttributeSolver(BaseAttributeSolver):
     operator = Operators.LENGTH_EQUALS  # noqa: CCE003  # a static attribute
 
-<<<<<<< HEAD
-=======
-    def __init__(self, resource_types: List[str], attribute: Optional[str], value: Any) -> None:
-        super().__init__(resource_types=resource_types, attribute=attribute, value=value)
-
->>>>>>> ba04e7e9
     def _get_operation(self, vertex: Dict[str, Any], attribute: Optional[str]) -> bool:  # type:ignore[override]
         if vertex.get(attribute) is None:  # type:ignore[arg-type]  # due to attribute can be None
             return False
