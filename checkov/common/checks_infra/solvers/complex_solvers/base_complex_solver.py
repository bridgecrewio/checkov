from __future__ import annotations

from abc import abstractmethod
from typing import List, Any, Tuple, Dict, TYPE_CHECKING, Optional
<<<<<<< HEAD
=======

from igraph import Graph
>>>>>>> 2fb967da

from checkov.common.graph.checks_infra.enums import SolverType
from checkov.common.graph.checks_infra.solvers.base_solver import BaseSolver

if TYPE_CHECKING:
<<<<<<< HEAD
    from networkx import DiGraph
=======
    from checkov.common.typing import LibraryGraph
>>>>>>> 2fb967da


class BaseComplexSolver(BaseSolver):
    operator = ""  # noqa: CCE003  # a static attribute

    def __init__(self, solvers: List[BaseSolver], resource_types: List[str]) -> None:
        if solvers is None:
            solvers = []
        self.solvers = solvers
        self.resource_types = resource_types
        super().__init__(SolverType.COMPLEX)

    def _get_operation(self, *args: Any, **kwargs: Any) -> Any:
        raise NotImplementedError()

    def _get_negative_op(self, *args: Any) -> Any:
        return not self._get_operation(args)

    @abstractmethod
    def get_operation(self, vertex: Dict[str, Any]) -> Optional[bool]:
        raise NotImplementedError()

<<<<<<< HEAD
    def run(self, graph_connector: DiGraph) -> Tuple[List[Dict[str, Any]], List[Dict[str, Any]], List[Dict[str, Any]]]:
        passed_vertices = []
        failed_vertices = []
        unknown_vertices = []
=======
    def run(self, graph_connector: LibraryGraph) -> Tuple[List[Dict[str, Any]], List[Dict[str, Any]], List[Dict[str, Any]]]:
        passed_vertices = []
        failed_vertices = []
        unknown_vertices = []
        if isinstance(graph_connector, Graph):
            select_kwargs = {}
            if self.resource_types:
                select_kwargs = {"resource_type_in": self.resource_types}

            for data in graph_connector.vs.select(**select_kwargs)["attr"]:
                result = self.get_operation(data)
                if result is None:
                    unknown_vertices.append(data)
                elif result:
                    passed_vertices.append(data)
                else:
                    failed_vertices.append(data)
            return passed_vertices, failed_vertices, unknown_vertices

>>>>>>> 2fb967da
        for _, data in graph_connector.nodes(data=True):
            if self.resource_type_pred(data, self.resource_types):
                result = self.get_operation(data)
                if result is None:
                    unknown_vertices.append(data)
                elif result:
                    passed_vertices.append(data)
                else:
                    failed_vertices.append(data)
        return passed_vertices, failed_vertices, unknown_vertices<|MERGE_RESOLUTION|>--- conflicted
+++ resolved
@@ -2,21 +2,14 @@
 
 from abc import abstractmethod
 from typing import List, Any, Tuple, Dict, TYPE_CHECKING, Optional
-<<<<<<< HEAD
-=======
 
 from igraph import Graph
->>>>>>> 2fb967da
 
 from checkov.common.graph.checks_infra.enums import SolverType
 from checkov.common.graph.checks_infra.solvers.base_solver import BaseSolver
 
 if TYPE_CHECKING:
-<<<<<<< HEAD
-    from networkx import DiGraph
-=======
     from checkov.common.typing import LibraryGraph
->>>>>>> 2fb967da
 
 
 class BaseComplexSolver(BaseSolver):
@@ -39,12 +32,6 @@
     def get_operation(self, vertex: Dict[str, Any]) -> Optional[bool]:
         raise NotImplementedError()
 
-<<<<<<< HEAD
-    def run(self, graph_connector: DiGraph) -> Tuple[List[Dict[str, Any]], List[Dict[str, Any]], List[Dict[str, Any]]]:
-        passed_vertices = []
-        failed_vertices = []
-        unknown_vertices = []
-=======
     def run(self, graph_connector: LibraryGraph) -> Tuple[List[Dict[str, Any]], List[Dict[str, Any]], List[Dict[str, Any]]]:
         passed_vertices = []
         failed_vertices = []
@@ -64,7 +51,6 @@
                     failed_vertices.append(data)
             return passed_vertices, failed_vertices, unknown_vertices
 
->>>>>>> 2fb967da
         for _, data in graph_connector.nodes(data=True):
             if self.resource_type_pred(data, self.resource_types):
                 result = self.get_operation(data)
