from enum import Enum
from typing import List, Any, Set
from pathlib import Path


SAST_FRAMEWORK_PREFIX = 'sast'
CDK_FRAMEWORK_PREFIX = 'cdk'
# checkov/checkov/cdk/checks
CDK_CHECKS_DIR_PATH = Path(__file__).parent.parent.parent / CDK_FRAMEWORK_PREFIX / "checks"


class SastLanguages(Enum):
    @classmethod
    def list(cls) -> List[Any]:
        return list(map(lambda c: c.value, cls))

    @classmethod
    def set(cls) -> Set["SastLanguages"]:
        return set(cls)

    PYTHON = 'python'
    JAVA = 'java'
    JAVASCRIPT = 'javascript'
    TYPESCRIPT = 'typescript'
<<<<<<< HEAD
=======
    GOLANG = 'golang'
>>>>>>> 4a1fc23a


class CDKLanguages(Enum):
    @classmethod
    def list(cls) -> List[Any]:
        return list(map(lambda c: c.value, cls))

    @classmethod
    def set(cls) -> Set["CDKLanguages"]:
        return set(cls)

    PYTHON = 'python'
    TYPESCRIPT = 'typescript'
<<<<<<< HEAD
=======
    GOLANG = 'golang'
>>>>>>> 4a1fc23a


class BqlVersion(str, Enum):
    def __str__(self) -> str:
        return self.value

    V0_1 = '0.1'
    V0_2 = '0.2'


def get_bql_version_from_string(version_str: str) -> str:
    for version in BqlVersion:
        if version.value == version_str:
            return version
    return ''


SUPPORT_FILE_EXT = {
    SastLanguages.PYTHON: ['py'],
    SastLanguages.JAVA: ['java'],
    SastLanguages.JAVASCRIPT: ['js'],
    SastLanguages.TYPESCRIPT: ['ts'],
    SastLanguages.GOLANG: ['go'],
}

FILE_EXT_TO_SAST_LANG = {
    'py': SastLanguages.PYTHON,
    'java': SastLanguages.JAVA,
    'js': SastLanguages.JAVASCRIPT,
    'ts': SastLanguages.TYPESCRIPT,
    'go': SastLanguages.GOLANG,
}

POLICIES_ERRORS = 'policies_errors'
POLICIES_ERRORS_COUNT = 'policies_errors_count'
ENGINE_NAME = "engine_name"
SOURCE_FILES_COUNT = "source_files_count"
POLICY_COUNT = "policy_count"<|MERGE_RESOLUTION|>--- conflicted
+++ resolved
@@ -22,10 +22,7 @@
     JAVA = 'java'
     JAVASCRIPT = 'javascript'
     TYPESCRIPT = 'typescript'
-<<<<<<< HEAD
-=======
     GOLANG = 'golang'
->>>>>>> 4a1fc23a
 
 
 class CDKLanguages(Enum):
@@ -39,10 +36,7 @@
 
     PYTHON = 'python'
     TYPESCRIPT = 'typescript'
-<<<<<<< HEAD
-=======
     GOLANG = 'golang'
->>>>>>> 4a1fc23a
 
 
 class BqlVersion(str, Enum):
