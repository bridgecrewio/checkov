from __future__ import annotations

from typing import TYPE_CHECKING, Any, Callable, Dict, TypeVar, Set, Union
from typing_extensions import TypeAlias, TypedDict

if TYPE_CHECKING:
    from checkov.common.bridgecrew.severities import Severity
    from checkov.common.checks.base_check import BaseCheck
    from checkov.common.graph.db_connectors.db_connector import DBConnector
    from checkov.common.models.enums import CheckResult
    from checkov.common.runners.base_runner import BaseRunner  # noqa
    from networkx import DiGraph
    from igraph import Graph
<<<<<<< HEAD
    from rustworkx import PyDiGraph, PyGraph
=======
    from rustworkx import PyDiGraph
>>>>>>> 57215699
    from checkov.terraform.modules.module_objects import TFDefinitionKey

_BaseRunner = TypeVar("_BaseRunner", bound="BaseRunner[Any, Any, Any]")

_ScannerCallableAlias: TypeAlias = Callable[
    [str, "BaseCheck", "list[_SkippedCheck]", "dict[str, Any]", str, str, "dict[str, Any]"], None
]

_Resource: TypeAlias = str
_Attributes: TypeAlias = Set[str]
ResourceAttributesToOmit: TypeAlias = Dict[_Resource, _Attributes]
LibraryGraph: TypeAlias = "Union[DiGraph, Graph, PyDiGraph]"
LibraryGraphConnector: TypeAlias = "Union[DBConnector[DiGraph], DBConnector[Graph], DBConnector[PyDiGraph]]"
# TODO Remove this type and only use TFDefinitionKey
TFDefinitionKeyType: TypeAlias = "Union[str, TFDefinitionKey]"


class _CheckResult(TypedDict, total=False):
    result: "CheckResult" | tuple["CheckResult", dict[str, Any]]
    suppress_comment: str
    evaluated_keys: list[str]
    results_configuration: dict[str, Any] | None
    check: BaseCheck
    entity: dict[str, Any]  # only exists for graph results


class _SkippedCheck(TypedDict, total=False):
    bc_id: str | None
    id: str
    suppress_comment: str
    line_number: int | None


class _ScaSuppressionsMaps(TypedDict, total=False):
    cve_suppresion_by_cve_map: dict[str, _SuppressedCves]
    licenses_suppressions_by_policy_and_package_map: dict[str, _SuppressedLicenses]


# _ScaSuppressions fields are in camel case because this is the output of the server report
class _ScaSuppressions(TypedDict, total=False):
    cves: _CvesSuppressions
    licenses: _LicensesSuppressions


class _CvesSuppressions(TypedDict):
    byCve: list[_SuppressedCves]


class _LicensesSuppressions(TypedDict):
    byPackage: list[_SuppressedLicenses]


class _SuppressedCves(TypedDict):
    reason: str
    cveId: str


class _SuppressedLicenses(TypedDict):
    reason: str
    packageName: str
    licensePolicy: str
    licenses: list[str]


class _BaselineFinding(TypedDict):
    resource: str
    check_ids: list[str]


class _BaselineFailedChecks(TypedDict):
    file: str
    findings: list[_BaselineFinding]


class _ReducedScanReport(TypedDict):
    checks: _ReducedScanReportCheck
    image_cached_results: list[dict[str, Any]]


class _ReducedScanReportCheck(TypedDict):
    failed_checks: list[dict[str, Any]]
    passed_checks: list[dict[str, Any]]
    skipped_checks: list[dict[str, Any]]


class _CicdDetails(TypedDict, total=False):
    commit: str | None
    pr: str | None
    runId: str | None
    scaCliScanId: str | None


class _ExitCodeThresholds(TypedDict):
    soft_fail: bool
    soft_fail_checks: list[str]
    soft_fail_threshold: Severity | None
    hard_fail_checks: list[str]
    hard_fail_threshold: Severity | None


class _ScaExitCodeThresholds(TypedDict):
    LICENSES: _ExitCodeThresholds
    VULNERABILITIES: _ExitCodeThresholds


class _LicenseStatus(TypedDict):
    package_name: str
    package_version: str
    policy: str
    license: str
    status: str


class _LicenseStatusWithLines(_LicenseStatus):
    lines: list[int] | None  # noqa: CCE003  # a static attribute


class _EntityContext(TypedDict, total=False):
    start_line: int
    end_line: int
    policy: str
    code_lines: list[tuple[int, str]]
    skipped_checks: list[_SkippedCheck]
    origin_relative_path: str<|MERGE_RESOLUTION|>--- conflicted
+++ resolved
@@ -11,11 +11,7 @@
     from checkov.common.runners.base_runner import BaseRunner  # noqa
     from networkx import DiGraph
     from igraph import Graph
-<<<<<<< HEAD
-    from rustworkx import PyDiGraph, PyGraph
-=======
     from rustworkx import PyDiGraph
->>>>>>> 57215699
     from checkov.terraform.modules.module_objects import TFDefinitionKey
 
 _BaseRunner = TypeVar("_BaseRunner", bound="BaseRunner[Any, Any, Any]")
