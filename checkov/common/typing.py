from __future__ import annotations

from typing import TYPE_CHECKING, Any, Callable
from typing_extensions import TypeAlias

from typing_extensions import TypedDict

from checkov.common.bridgecrew.severities import Severity

if TYPE_CHECKING:
    from checkov.common.models.enums import CheckResult
    from checkov.common.checks.base_check import BaseCheck


_ScannerCallableAlias: TypeAlias = Callable[
    [str, "BaseCheck", "_SkippedCheck", "dict[str, Any]", str, str, "dict[str, Any]"], None
]


class _CheckResult(TypedDict, total=False):
    result: "CheckResult" | tuple["CheckResult", dict[str, Any]]
    suppress_comment: str
    evaluated_keys: list[str]
    results_configuration: dict[str, Any] | None
    check: BaseCheck


class _SkippedCheck(TypedDict, total=False):
    bc_id: str | None
    id: str
    suppress_comment: str
    line_number: int | None


class _BaselineFinding(TypedDict):
    resource: str
    check_ids: list[str]


class _BaselineFailedChecks(TypedDict):
    file: str
    findings: list[_BaselineFinding]


class _ReducedScanReport(TypedDict):
    checks: _ReducedScanReportCheck


class _ReducedScanReportCheck(TypedDict):
    failed_checks: list[dict[str, Any]]
    passed_checks: list[dict[str, Any]]
    skipped_checks: list[dict[str, Any]]


class _CicdDetails(TypedDict, total=False):
    commit: str | None
    pr: str | None
    runId: str | None


<<<<<<< HEAD
class _ExitCodeThresholds(TypedDict):
    soft_fail: bool
    soft_fail_checks: list[str]
    soft_fail_threshold: Severity | None
    hard_fail_checks: list[str]
    hard_fail_threshold: Severity | None
=======
class _LicenseStatus(TypedDict):
    package_name: str
    package_version: str
    policy: str
    license: str
    status: str
>>>>>>> c9dce9d7
<|MERGE_RESOLUTION|>--- conflicted
+++ resolved
@@ -58,18 +58,17 @@
     runId: str | None
 
 
-<<<<<<< HEAD
 class _ExitCodeThresholds(TypedDict):
     soft_fail: bool
     soft_fail_checks: list[str]
     soft_fail_threshold: Severity | None
     hard_fail_checks: list[str]
     hard_fail_threshold: Severity | None
-=======
+
+
 class _LicenseStatus(TypedDict):
     package_name: str
     package_version: str
     policy: str
     license: str
     status: str
->>>>>>> c9dce9d7
