from __future__ import annotations

<<<<<<< HEAD
from typing import TYPE_CHECKING, Any, Callable, Dict
=======
from typing import TYPE_CHECKING, Any, Callable, Dict, TypeVar, Set, Union
>>>>>>> 2fb967da
from typing_extensions import TypeAlias, TypedDict

if TYPE_CHECKING:
    from checkov.common.bridgecrew.severities import Severity
    from checkov.common.checks.base_check import BaseCheck
<<<<<<< HEAD
    from checkov.common.models.enums import CheckResult
=======
    from checkov.common.graph.db_connectors.db_connector import DBConnector
    from checkov.common.models.enums import CheckResult
    from checkov.common.runners.base_runner import BaseRunner  # noqa
    from networkx import DiGraph
    from igraph import Graph
>>>>>>> 2fb967da


_BaseRunner = TypeVar("_BaseRunner", bound="BaseRunner[Any]")

_ScannerCallableAlias: TypeAlias = Callable[
    [str, "BaseCheck", "list[_SkippedCheck]", "dict[str, Any]", str, str, "dict[str, Any]"], None
]

_Resource: TypeAlias = str
<<<<<<< HEAD
_Attribute: TypeAlias = str
ResourceAttributesToOmit: TypeAlias = Dict[_Resource, _Attribute]
=======
_Attributes: TypeAlias = Set[str]
ResourceAttributesToOmit: TypeAlias = Dict[_Resource, _Attributes]
LibraryGraph: TypeAlias = "Union[DiGraph, Graph]"
LibraryGraphConnector: TypeAlias = "Union[DBConnector[DiGraph], DBConnector[Graph]]"
>>>>>>> 2fb967da


class _CheckResult(TypedDict, total=False):
    result: "CheckResult" | tuple["CheckResult", dict[str, Any]]
    suppress_comment: str
    evaluated_keys: list[str]
    results_configuration: dict[str, Any] | None
    check: BaseCheck
    entity: dict[str, Any]  # only exists for graph results


class _SkippedCheck(TypedDict, total=False):
    bc_id: str | None
    id: str
    suppress_comment: str
    line_number: int | None


class _BaselineFinding(TypedDict):
    resource: str
    check_ids: list[str]


class _BaselineFailedChecks(TypedDict):
    file: str
    findings: list[_BaselineFinding]


class _ReducedScanReport(TypedDict):
    checks: _ReducedScanReportCheck
    image_cached_results: list[dict[str, Any]]


class _ReducedScanReportCheck(TypedDict):
    failed_checks: list[dict[str, Any]]
    passed_checks: list[dict[str, Any]]
    skipped_checks: list[dict[str, Any]]


class _CicdDetails(TypedDict, total=False):
    commit: str | None
    pr: str | None
    runId: str | None
    scaCliScanId: str | None


class _ExitCodeThresholds(TypedDict):
    soft_fail: bool
    soft_fail_checks: list[str]
    soft_fail_threshold: Severity | None
    hard_fail_checks: list[str]
    hard_fail_threshold: Severity | None


<<<<<<< HEAD
=======
class _ScaExitCodeThresholds(TypedDict):
    LICENSES: _ExitCodeThresholds
    VULNERABILITIES: _ExitCodeThresholds


>>>>>>> 2fb967da
class _LicenseStatus(TypedDict):
    package_name: str
    package_version: str
    policy: str
    license: str
<<<<<<< HEAD
    status: str
=======
    status: str


class _EntityContext(TypedDict, total=False):
    start_line: int
    end_line: int
    policy: str
    code_lines: list[tuple[int, str]]
    skipped_checks: list[_SkippedCheck]
>>>>>>> 2fb967da
<|MERGE_RESOLUTION|>--- conflicted
+++ resolved
@@ -1,24 +1,16 @@
 from __future__ import annotations
 
-<<<<<<< HEAD
-from typing import TYPE_CHECKING, Any, Callable, Dict
-=======
 from typing import TYPE_CHECKING, Any, Callable, Dict, TypeVar, Set, Union
->>>>>>> 2fb967da
 from typing_extensions import TypeAlias, TypedDict
 
 if TYPE_CHECKING:
     from checkov.common.bridgecrew.severities import Severity
     from checkov.common.checks.base_check import BaseCheck
-<<<<<<< HEAD
-    from checkov.common.models.enums import CheckResult
-=======
     from checkov.common.graph.db_connectors.db_connector import DBConnector
     from checkov.common.models.enums import CheckResult
     from checkov.common.runners.base_runner import BaseRunner  # noqa
     from networkx import DiGraph
     from igraph import Graph
->>>>>>> 2fb967da
 
 
 _BaseRunner = TypeVar("_BaseRunner", bound="BaseRunner[Any]")
@@ -28,15 +20,10 @@
 ]
 
 _Resource: TypeAlias = str
-<<<<<<< HEAD
-_Attribute: TypeAlias = str
-ResourceAttributesToOmit: TypeAlias = Dict[_Resource, _Attribute]
-=======
 _Attributes: TypeAlias = Set[str]
 ResourceAttributesToOmit: TypeAlias = Dict[_Resource, _Attributes]
 LibraryGraph: TypeAlias = "Union[DiGraph, Graph]"
 LibraryGraphConnector: TypeAlias = "Union[DBConnector[DiGraph], DBConnector[Graph]]"
->>>>>>> 2fb967da
 
 
 class _CheckResult(TypedDict, total=False):
@@ -91,22 +78,16 @@
     hard_fail_threshold: Severity | None
 
 
-<<<<<<< HEAD
-=======
 class _ScaExitCodeThresholds(TypedDict):
     LICENSES: _ExitCodeThresholds
     VULNERABILITIES: _ExitCodeThresholds
 
 
->>>>>>> 2fb967da
 class _LicenseStatus(TypedDict):
     package_name: str
     package_version: str
     policy: str
     license: str
-<<<<<<< HEAD
-    status: str
-=======
     status: str
 
 
@@ -115,5 +96,4 @@
     end_line: int
     policy: str
     code_lines: list[tuple[int, str]]
-    skipped_checks: list[_SkippedCheck]
->>>>>>> 2fb967da
+    skipped_checks: list[_SkippedCheck]