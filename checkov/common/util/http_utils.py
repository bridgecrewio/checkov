from __future__ import annotations

import json
import uuid

import requests
import logging
import time
import os
import aiohttp
import asyncio
from typing import Any, TYPE_CHECKING, cast, Optional, overload

from urllib3.response import HTTPResponse
from urllib3.util import parse_url

from checkov.common.resource_code_logger_filter import add_resource_code_filter_to_logger
from checkov.common.util.consts import DEV_API_GET_HEADERS, DEV_API_POST_HEADERS, PRISMA_API_GET_HEADERS, \
    PRISMA_PLATFORM, BRIDGECREW_PLATFORM
from checkov.common.util.data_structures_utils import merge_dicts
from checkov.common.util.type_forcers import force_int, force_float
from checkov.version import version as checkov_version

if TYPE_CHECKING:
    from checkov.common.bridgecrew.bc_source import SourceType
    from requests import Response

# https://requests.readthedocs.io/en/latest/user/advanced/#timeouts
REQUEST_CONNECT_TIMEOUT = force_float(os.getenv("CHECKOV_REQUEST_CONNECT_TIMEOUT")) or 3.1
REQUEST_READ_TIMEOUT = force_int(os.getenv("CHECKOV_REQUEST_READ_TIMEOUT")) or 30
DEFAULT_TIMEOUT = (REQUEST_CONNECT_TIMEOUT, REQUEST_READ_TIMEOUT)

# https://urllib3.readthedocs.io/en/stable/user-guide.html#retrying-requests
REQUEST_RETRIES = force_int(os.getenv("CHECKOV_REQUEST_RETRIES")) or 3

logger = logging.getLogger(__name__)
add_resource_code_filter_to_logger(logger)


@overload
def normalize_bc_url(url: None) -> None:
    ...


@overload
def normalize_bc_url(url: str) -> str:
    ...


def normalize_bc_url(url: str | None) -> str | None:
    if not url:
        return None
    return url.lower().replace('http:', 'https:').strip().rstrip('/')


def normalize_prisma_url(url: str | None) -> str | None:
    """ Correct common Prisma Cloud API URL misconfigurations """
    if not url:
        return None
    return url.lower().replace('//app', '//api').replace('http:', 'https:').strip().rstrip('/')


def get_auth_error_message(status: int, is_prisma: bool, is_s3_upload: bool) -> str:
    platform_type = PRISMA_PLATFORM if is_prisma else BRIDGECREW_PLATFORM
    error_message = f'Received unexpected response from platform (status code {status}). Please verify ' \
                    f'that your API token is valid and has permissions to call the {platform_type} APIs.'
    if platform_type == PRISMA_PLATFORM:
        error_message += 'The key must be associated with a Developer or Sys Admin role / permission group.'
    elif is_s3_upload:
        # This part only applies to S3 upload, but not downloading the run config
        error_message += 'The key must be associated with any role besides Auditor.'
    return error_message


def extract_error_message(response: requests.Response | HTTPResponse) -> Optional[str]:
    if (isinstance(response, requests.Response) and response.content) or (
            isinstance(response, HTTPResponse) and response.data):
        raw = response.content if isinstance(response, requests.Response) else response.data
        try:
            content = json.loads(raw)
            if 'message' in content:
                return cast(str, content['message'])
            elif 'Message' in content:
                return cast(str, content['Message'])
        except Exception:
            logging.debug(f'Failed to parse the response content: {raw.decode()}')

    return response.reason


def get_auth_header(token: str) -> dict[str, str]:
    return {
        'Authorization': token
    }


def get_prisma_auth_header(token: str) -> dict[str, str]:
    return {
        'x-redlock-auth': token
    }


def get_version_headers(client: str, client_version: str | None) -> dict[str, str]:
    return {
        'x-api-client': client,
        'x-api-version': client_version or "unknown",
        'x-api-checkov-version': checkov_version
    }


def get_user_agent_header() -> dict[str, str]:
    return {'User-Agent': f'checkov/{checkov_version}'}


def get_default_get_headers(client: SourceType, client_version: str | None) -> dict[str, Any]:
    return merge_dicts(DEV_API_GET_HEADERS, get_version_headers(client.name, client_version), get_user_agent_header())


def get_default_post_headers(client: SourceType, client_version: str | None) -> dict[str, Any]:
    return merge_dicts(DEV_API_POST_HEADERS, get_version_headers(client.name, client_version), get_user_agent_header())


def get_prisma_get_headers() -> dict[str, str]:
    return merge_dicts(PRISMA_API_GET_HEADERS, get_user_agent_header())


def valid_url(url: str | None) -> bool:
    """Checks for a valid URL, otherwise returns False"""

    if not url:
        return False

    try:
        result = parse_url(url)
        return all([result.scheme, result.netloc])
    except Exception:
        return False


def request_wrapper(
        method: str,
        url: str,
        headers: dict[str, Any],
        data: Any | None = None,
        json: dict[str, Any] | None = None,
        should_call_raise_for_status: bool = False,
        params: dict[str, Any] | None = None,
        log_json_body: bool = True
) -> Response:
    # using of "retry" mechanism for 'requests.request' due to unpredictable 'ConnectionError' and 'HttpError'
    # instances that appears from time to time.
    # 'ConnectionError' instances that appeared:
    # * 'Connection aborted.', ConnectionResetError(104, 'Connection reset by peer').
    # * 'Connection aborted.', OSError(107, 'Socket not connected').
    # 'HTTPError' instances that appeared:
    # * 403 Client Error: Forbidden for url.
    # * 504 Server Error: Gateway Time-out for url.

    request_max_tries = int(os.getenv('REQUEST_MAX_TRIES', 3))
    sleep_between_request_tries = float(os.getenv('SLEEP_BETWEEN_REQUEST_TRIES', 1))

    for i in range(request_max_tries):
        try:
            headers["X-Request-Id"] = str(uuid.uuid4())
            response = requests.request(
                method=method,
                url=url,
                headers=headers,
                data=data,
                json=json,
                params=params,
                timeout=DEFAULT_TIMEOUT,
            )
            if should_call_raise_for_status:
                response.raise_for_status()
            return response
        except requests.exceptions.ConnectionError as connection_error:
            logging.error(f"Connection error on request {method}:{url},\ndata:\n{data}\njson:{json if log_json_body else 'Redacted'}\nheaders:{headers}")
            if i != request_max_tries - 1:
                sleep_secs = sleep_between_request_tries * (i + 1)
                logging.info(f"retrying attempt number {i + 2} in {sleep_secs} seconds")
                time.sleep(sleep_secs)
                continue

            logging.exception("request_wrapper connection error")
            raise connection_error
        except requests.exceptions.HTTPError as http_error:
<<<<<<< HEAD
            status_code = http_error.response.status_code   # type:ignore[union-attr]
=======
            status_code = 520  # set unknown error, if http_error.response is None
            if http_error.response is not None:
                status_code = http_error.response.status_code

>>>>>>> 5a0231be
            logging.error(f"HTTP error on request {method}:{url},\ndata:\n{data}\njson:{json if log_json_body else 'Redacted'}\nheaders:{headers}")
            if (status_code >= 500 or status_code == 403) and i != request_max_tries - 1:
                sleep_secs = sleep_between_request_tries * (i + 1)
                logging.info(f"retrying attempt number {i + 2} in {sleep_secs} seconds")
                time.sleep(sleep_secs)
                continue

            logging.error("request_wrapper http error", exc_info=True)
            raise http_error
    else:
        raise Exception("Unexpected behavior: the method \'request_wrapper\' should be terminated inside the above for-"
                        "loop")


async def aiohttp_client_session_wrapper(
        url: str,
        headers: dict[str, Any],
        payload: dict[str, Any]
) -> int:
    request_max_tries = int(os.getenv('REQUEST_MAX_TRIES', 3))
    sleep_between_request_tries = float(os.getenv('SLEEP_BETWEEN_REQUEST_TRIES', 1))

    # adding retry mechanism for avoiding the next repeated unexpected issues:
    # 1. Gateway Timeout from the server
    # 2. ClientOSError
    async with aiohttp.ClientSession(connector=aiohttp.TCPConnector(resolver=aiohttp.AsyncResolver())) as session:
        for i in range(request_max_tries):
            logging.info(
                f"[http_utils](aiohttp_client_session_wrapper) reporting attempt {i + 1} out of {request_max_tries}")
            try:
                async with session.post(
                        url=url, headers=headers, json=payload
                ) as response:
                    content = await response.text()
                if response.ok:
                    logging.info(f"[http_utils](aiohttp_client_session_wrapper) - done successfully to url: \'{url}\'")
                    return 0
                elif i != request_max_tries - 1:
                    await asyncio.sleep(sleep_between_request_tries * (i + 1))
                    continue
                else:
                    logging.error(f"[http_utils](aiohttp_client_session_wrapper) - Failed to send report to "
                                  f"url \'{url}\'")
                    logging.error(f"Status code: {response.status}, Reason: {response.reason}, Content: {content}")
                    return 1
            except aiohttp.ClientOSError:
                if i != request_max_tries - 1:
                    await asyncio.sleep(sleep_between_request_tries * (i + 1))
                    continue
                else:
                    logging.error(f"[http_utils](aiohttp_client_session_wrapper) - ClientOSError when sending report "
                                  f"to url: \'{url}\'")
                    raise
            except Exception as e:
                logging.error(f"[http_utils](aiohttp_client_session_wrapper) - exception when sending report "
                              f"to url: \'{url}\':\n\'{e}\'")
                raise

        else:
            raise Exception("Unexpected behavior: the method \'aiohttp_client_session_wrapper\' should be terminated "
                            "inside the above for-loop")<|MERGE_RESOLUTION|>--- conflicted
+++ resolved
@@ -185,14 +185,10 @@
             logging.exception("request_wrapper connection error")
             raise connection_error
         except requests.exceptions.HTTPError as http_error:
-<<<<<<< HEAD
-            status_code = http_error.response.status_code   # type:ignore[union-attr]
-=======
             status_code = 520  # set unknown error, if http_error.response is None
             if http_error.response is not None:
                 status_code = http_error.response.status_code
 
->>>>>>> 5a0231be
             logging.error(f"HTTP error on request {method}:{url},\ndata:\n{data}\njson:{json if log_json_body else 'Redacted'}\nheaders:{headers}")
             if (status_code >= 500 or status_code == 403) and i != request_max_tries - 1:
                 sleep_secs = sleep_between_request_tries * (i + 1)
