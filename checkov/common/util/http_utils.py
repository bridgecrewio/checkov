from __future__ import annotations

import json
import uuid

import requests
import logging
import time
import os
import aiohttp
import asyncio
from typing import Any, TYPE_CHECKING, cast, Optional, overload

from urllib3.response import HTTPResponse

from checkov.common.bridgecrew.bc_source import SourceType
from checkov.common.util.consts import DEV_API_GET_HEADERS, DEV_API_POST_HEADERS, PRISMA_API_GET_HEADERS, \
    PRISMA_PLATFORM, BRIDGECREW_PLATFORM
from checkov.common.util.data_structures_utils import merge_dicts
from checkov.version import version as checkov_version

if TYPE_CHECKING:
    from requests import Response

logger = logging.getLogger(__name__)


@overload
def normalize_bc_url(url: None) -> None:
    ...


@overload
def normalize_bc_url(url: str) -> str:
    ...


def normalize_bc_url(url: str | None) -> str | None:
    if not url:
        return None
    return url.lower().replace('http:', 'https:').strip().rstrip('/')


def normalize_prisma_url(url: str | None) -> str | None:
    """ Correct common Prisma Cloud API URL misconfigurations """
    if not url:
        return None
    return url.lower().replace('//app', '//api').replace('http:', 'https:').strip().rstrip('/')
<<<<<<< HEAD


def get_auth_error_message(status: int, is_prisma: bool, is_s3_upload: bool) -> str:
    platform_type = PRISMA_PLATFORM if is_prisma else BRIDGECREW_PLATFORM
    error_message = f'Received unexpected response from platform (status code {status}). Please verify ' \
                    f'that your API token is valid and has permissions to call the {platform_type} APIs.'
    if platform_type == PRISMA_PLATFORM:
        error_message += 'The key must be associated with a Developer or Sys Admin role / permission group.'
    elif is_s3_upload:
        # This part only applies to S3 upload, but not downloading the run config
        error_message += 'The key must be associated with any role besides Auditor.'
    return error_message


=======


def get_auth_error_message(status: int, is_prisma: bool, is_s3_upload: bool) -> str:
    platform_type = PRISMA_PLATFORM if is_prisma else BRIDGECREW_PLATFORM
    error_message = f'Received unexpected response from platform (status code {status}). Please verify ' \
                    f'that your API token is valid and has permissions to call the {platform_type} APIs.'
    if platform_type == PRISMA_PLATFORM:
        error_message += 'The key must be associated with a Developer or Sys Admin role / permission group.'
    elif is_s3_upload:
        # This part only applies to S3 upload, but not downloading the run config
        error_message += 'The key must be associated with any role besides Auditor.'
    return error_message


>>>>>>> 2fb967da
def extract_error_message(response: requests.Response | HTTPResponse) -> Optional[str]:
    if (isinstance(response, requests.Response) and response.content) or (
            isinstance(response, HTTPResponse) and response.data):
        raw = response.content if isinstance(response, requests.Response) else response.data
        try:
            content = json.loads(raw)
            if 'message' in content:
                return cast(str, content['message'])
            elif 'Message' in content:
                return cast(str, content['Message'])
        except Exception:
            logging.debug(f'Failed to parse the response content: {raw.decode()}')

    return response.reason


def get_auth_header(token: str) -> dict[str, str]:
    return {
        'Authorization': token
    }


def get_prisma_auth_header(token: str) -> dict[str, str]:
    return {
        'x-redlock-auth': token
    }


def get_version_headers(client: str, client_version: str | None) -> dict[str, str]:
    return {
        'x-api-client': client,
        'x-api-version': client_version or "unknown",
        'x-api-checkov-version': checkov_version
    }


def get_user_agent_header() -> dict[str, str]:
    return {'User-Agent': f'checkov/{checkov_version}'}


def get_default_get_headers(client: SourceType, client_version: str | None) -> dict[str, Any]:
    return merge_dicts(DEV_API_GET_HEADERS, get_version_headers(client.name, client_version), get_user_agent_header())


def get_default_post_headers(client: SourceType, client_version: str | None) -> dict[str, Any]:
    return merge_dicts(DEV_API_POST_HEADERS, get_version_headers(client.name, client_version), get_user_agent_header())


def get_prisma_get_headers() -> dict[str, str]:
    return merge_dicts(PRISMA_API_GET_HEADERS, get_user_agent_header())


def request_wrapper(
        method: str,
        url: str,
        headers: dict[str, Any],
        data: Any | None = None,
        json: dict[str, Any] | None = None,
        should_call_raise_for_status: bool = False,
<<<<<<< HEAD
        params: dict[str, Any] | None = None
=======
        params: dict[str, Any] | None = None,
        log_json_body: bool = True
>>>>>>> 2fb967da
) -> Response:
    # using of "retry" mechanism for 'requests.request' due to unpredictable 'ConnectionError' and 'HttpError'
    # instances that appears from time to time.
    # 'ConnectionError' instances that appeared:
    # * 'Connection aborted.', ConnectionResetError(104, 'Connection reset by peer').
    # * 'Connection aborted.', OSError(107, 'Socket not connected').
    # 'HTTPError' instances that appeared:
    # * 403 Client Error: Forbidden for url.
    # * 504 Server Error: Gateway Time-out for url.

    request_max_tries = int(os.getenv('REQUEST_MAX_TRIES', 3))
    sleep_between_request_tries = float(os.getenv('SLEEP_BETWEEN_REQUEST_TRIES', 1))

    for i in range(request_max_tries):
        try:
            headers["X-Request-Id"] = str(uuid.uuid4())
            response = requests.request(method, url, headers=headers, data=data, json=json, params=params)
            if should_call_raise_for_status:
                response.raise_for_status()
            return response
        except requests.exceptions.ConnectionError as connection_error:
            logging.error(f"Connection error on request {method}:{url},\ndata:\n{data}\njson:{json if log_json_body else 'Redacted'}\nheaders:{headers}")
            if i != request_max_tries - 1:
                sleep_secs = sleep_between_request_tries * (i + 1)
                logging.info(f"retrying attempt number {i + 2} in {sleep_secs} seconds")
                time.sleep(sleep_secs)
                continue

            logging.exception("request_wrapper connection error")
            raise connection_error
        except requests.exceptions.HTTPError as http_error:
            status_code = http_error.response.status_code
<<<<<<< HEAD
            logging.error(f"HTTP error on request {method}:{url},\ndata:\n{data}\njson:{json}\nheaders:{headers}")
=======
            logging.error(f"HTTP error on request {method}:{url},\ndata:\n{data}\njson:{json if log_json_body else 'Redacted'}\nheaders:{headers}")
>>>>>>> 2fb967da
            if (status_code >= 500 or status_code == 403) and i != request_max_tries - 1:
                sleep_secs = sleep_between_request_tries * (i + 1)
                logging.info(f"retrying attempt number {i + 2} in {sleep_secs} seconds")
                time.sleep(sleep_secs)
                continue

            logging.exception("request_wrapper http error")
            raise http_error
    else:
        raise Exception("Unexpected behavior: the method \'request_wrapper\' should be terminated inside the above for-"
                        "loop")


async def aiohttp_client_session_wrapper(
        url: str,
        headers: dict[str, Any],
        payload: dict[str, Any]
) -> int:
    request_max_tries = int(os.getenv('REQUEST_MAX_TRIES', 3))
    sleep_between_request_tries = float(os.getenv('SLEEP_BETWEEN_REQUEST_TRIES', 1))

    try:  # TODO: test again, when Python 3.11 is out
        import aiodns  # type: ignore[import]  # noqa: F401
        resolver: "aiohttp.abc.AbstractResolver" = aiohttp.AsyncResolver()
    except ImportError:
        resolver = aiohttp.ThreadedResolver()

    # adding retry mechanism for avoiding the next repeated unexpected issues:
    # 1. Gateway Timeout from the server
    # 2. ClientOSError
    async with aiohttp.ClientSession(connector=aiohttp.TCPConnector(resolver=resolver)) as session:
        for i in range(request_max_tries):
            logging.info(
                f"[http_utils](aiohttp_client_session_wrapper) reporting attempt {i + 1} out of {request_max_tries}")
            try:
                async with session.post(
                        url=url, headers=headers, json=payload
                ) as response:
                    content = await response.text()
                if response.ok:
                    logging.info(f"[http_utils](aiohttp_client_session_wrapper) - done successfully to url: \'{url}\'")
                    return 0
                elif i != request_max_tries - 1:
                    await asyncio.sleep(sleep_between_request_tries * (i + 1))
                    continue
                else:
                    logging.error(f"[http_utils](aiohttp_client_session_wrapper) - Failed to send report to "
                                  f"url \'{url}\'")
                    logging.error(f"Status code: {response.status}, Reason: {response.reason}, Content: {content}")
                    return 1
            except aiohttp.ClientOSError:
                if i != request_max_tries - 1:
                    await asyncio.sleep(sleep_between_request_tries * (i + 1))
                    continue
                else:
                    logging.error(f"[http_utils](aiohttp_client_session_wrapper) - ClientOSError when sending report "
                                  f"to url: \'{url}\'")
                    raise
            except Exception as e:
                logging.error(f"[http_utils](aiohttp_client_session_wrapper) - exception when sending report "
                              f"to url: \'{url}\':\n\'{e}\'")
                raise

        else:
            raise Exception("Unexpected behavior: the method \'aiohttp_client_session_wrapper\' should be terminated "
                            "inside the above for-loop")<|MERGE_RESOLUTION|>--- conflicted
+++ resolved
@@ -46,7 +46,6 @@
     if not url:
         return None
     return url.lower().replace('//app', '//api').replace('http:', 'https:').strip().rstrip('/')
-<<<<<<< HEAD
 
 
 def get_auth_error_message(status: int, is_prisma: bool, is_s3_upload: bool) -> str:
@@ -61,22 +60,6 @@
     return error_message
 
 
-=======
-
-
-def get_auth_error_message(status: int, is_prisma: bool, is_s3_upload: bool) -> str:
-    platform_type = PRISMA_PLATFORM if is_prisma else BRIDGECREW_PLATFORM
-    error_message = f'Received unexpected response from platform (status code {status}). Please verify ' \
-                    f'that your API token is valid and has permissions to call the {platform_type} APIs.'
-    if platform_type == PRISMA_PLATFORM:
-        error_message += 'The key must be associated with a Developer or Sys Admin role / permission group.'
-    elif is_s3_upload:
-        # This part only applies to S3 upload, but not downloading the run config
-        error_message += 'The key must be associated with any role besides Auditor.'
-    return error_message
-
-
->>>>>>> 2fb967da
 def extract_error_message(response: requests.Response | HTTPResponse) -> Optional[str]:
     if (isinstance(response, requests.Response) and response.content) or (
             isinstance(response, HTTPResponse) and response.data):
@@ -136,12 +119,8 @@
         data: Any | None = None,
         json: dict[str, Any] | None = None,
         should_call_raise_for_status: bool = False,
-<<<<<<< HEAD
-        params: dict[str, Any] | None = None
-=======
         params: dict[str, Any] | None = None,
         log_json_body: bool = True
->>>>>>> 2fb967da
 ) -> Response:
     # using of "retry" mechanism for 'requests.request' due to unpredictable 'ConnectionError' and 'HttpError'
     # instances that appears from time to time.
@@ -174,11 +153,7 @@
             raise connection_error
         except requests.exceptions.HTTPError as http_error:
             status_code = http_error.response.status_code
-<<<<<<< HEAD
-            logging.error(f"HTTP error on request {method}:{url},\ndata:\n{data}\njson:{json}\nheaders:{headers}")
-=======
             logging.error(f"HTTP error on request {method}:{url},\ndata:\n{data}\njson:{json if log_json_body else 'Redacted'}\nheaders:{headers}")
->>>>>>> 2fb967da
             if (status_code >= 500 or status_code == 403) and i != request_max_tries - 1:
                 sleep_secs = sleep_between_request_tries * (i + 1)
                 logging.info(f"retrying attempt number {i + 2} in {sleep_secs} seconds")
