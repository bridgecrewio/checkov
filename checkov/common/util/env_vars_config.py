--- conflicted
+++ resolved
@@ -81,12 +81,9 @@
         self.JAVA_FULL_DT = os.getenv('JAVA_FULL_DT', False)
         self.PROXY_CA_PATH = os.getenv('PROXY_CA_PATH', None)
         self.PROXY_URL = os.getenv('PROXY_URL', None)
-<<<<<<< HEAD
-        self.ENABLE_CONFIG_FILE_VALIDATION = convert_str_to_bool(os.getenv("ENABLE_CONFIG_FILE_VALIDATION", False))
-=======
         self.PROXY_HEADER_VALUE = os.getenv('PROXY_HEADER_VALUE', None)
         self.PROXY_HEADER_KEY = os.getenv('PROXY_HEADER_VALUE', None)
->>>>>>> cb2283fe
+        self.ENABLE_CONFIG_FILE_VALIDATION = convert_str_to_bool(os.getenv("ENABLE_CONFIG_FILE_VALIDATION", False))
 
 
 env_vars_config = EnvVarsConfig()