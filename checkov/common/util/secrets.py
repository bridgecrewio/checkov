--- conflicted
+++ resolved
@@ -123,11 +123,7 @@
         return line_text
 
     secret_length = len(secret)
-<<<<<<< HEAD
-    secret_len_to_expose = min(secret_length // 4, 6)  # no more than 6 characters should be exposed
-=======
-    secret_len_to_expose = secret_length // 4 if secret_length < 100 else secret_length // 10
->>>>>>> 9894aa62
+    secret_len_to_expose = min(secret_length // 4 if secret_length < 100 else secret_length // 10, 6)  # no more than 6 characters should be exposed
 
     try:
         secret_index = line_text.index(secret)
