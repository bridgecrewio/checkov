#!/usr/bin/env python

import re

from tabulate import tabulate

<<<<<<< HEAD
from checkov.common.checks.base_check_registry import BaseCheckRegistry
from checkov.terraform.checks.data.registry import data_registry
from checkov.terraform.checks.resource.registry import resource_registry
from checkov.terraform.checks.provider.registry import provider_registry
=======
from checkov.arm.registry import arm_registry
>>>>>>> ee438ae6
from checkov.cloudformation.checks.resource.registry import cfn_registry as cfn_registry
from checkov.kubernetes.registry import registry as k8_registry
from checkov.serverless.registry import sls_registry
from checkov.terraform.checks.data.registry import data_registry
from checkov.terraform.checks.provider.registry import provider_registry
from checkov.terraform.checks.resource.registry import resource_registry

ID_PARTS_PATTERN = re.compile(r'(\D*)(\d*)')


def get_compare_key(c):
    res = []
    for match in ID_PARTS_PATTERN.finditer(c[0]):
        text, number = match.groups()
        numeric_value = int(number) if number else 0
        # count number of leading zeros
        same_number_ordering = len(number) - len(number.lstrip('0'))
        res.append((text, numeric_value, same_number_ordering))
    return res


def print_checks(framework="all"):
    printable_checks_list = get_checks(framework)
    print(
        tabulate(printable_checks_list, headers=["Id", "Type", "Entity", "Policy", "IaC"], tablefmt="github",
                 showindex=True))
    print("\n\n---\n\n")


def get_checks(framework="all"):
    printable_checks_list = []

    def add_from_repository(registry: BaseCheckRegistry, checked_type: str, iac: str):
        nonlocal printable_checks_list
        for entity, check in registry.all_checks():
            printable_checks_list.append([check.id, checked_type, entity, check.name, iac])

    if framework == "terraform" or framework == "all":
        add_from_repository(resource_registry, "resource", "Terraform")
        add_from_repository(data_registry, "data", "Terraform")
        add_from_repository(provider_registry, "provider", "Terraform")
        # TODO add also module_registry
    if framework == "cloudformation" or framework == "all":
        add_from_repository(cfn_registry, "resource", "Cloudformation")
    if framework == "kubernetes" or framework == "all":
        add_from_repository(k8_registry, "PodSecurityPolicy", "Kubernetes")
    if framework == "serverless" or framework == "all":
        add_from_repository(sls_registry, "resource", "serverless")
    if framework == "arm" or framework == "all":
<<<<<<< HEAD
        add_from_repository(arm_registry, "resource", "arm")
    return sorted(printable_checks_list, key=lambda x: x[0])
=======
        for key in arm_registry.checks.keys():
            for check in arm_registry.checks[key]:
                printable_checks_list.append([check.id, "resource", key, check.name, "arm"])
    return sorted(printable_checks_list, key=get_compare_key)

>>>>>>> ee438ae6


if __name__ == '__main__':
    print_checks()<|MERGE_RESOLUTION|>--- conflicted
+++ resolved
@@ -4,14 +4,11 @@
 
 from tabulate import tabulate
 
-<<<<<<< HEAD
+from checkov.arm.registry import arm_registry
 from checkov.common.checks.base_check_registry import BaseCheckRegistry
 from checkov.terraform.checks.data.registry import data_registry
 from checkov.terraform.checks.resource.registry import resource_registry
 from checkov.terraform.checks.provider.registry import provider_registry
-=======
-from checkov.arm.registry import arm_registry
->>>>>>> ee438ae6
 from checkov.cloudformation.checks.resource.registry import cfn_registry as cfn_registry
 from checkov.kubernetes.registry import registry as k8_registry
 from checkov.serverless.registry import sls_registry
@@ -61,16 +58,8 @@
     if framework == "serverless" or framework == "all":
         add_from_repository(sls_registry, "resource", "serverless")
     if framework == "arm" or framework == "all":
-<<<<<<< HEAD
         add_from_repository(arm_registry, "resource", "arm")
-    return sorted(printable_checks_list, key=lambda x: x[0])
-=======
-        for key in arm_registry.checks.keys():
-            for check in arm_registry.checks[key]:
-                printable_checks_list.append([check.id, "resource", key, check.name, "arm"])
     return sorted(printable_checks_list, key=get_compare_key)
-
->>>>>>> ee438ae6
 
 
 if __name__ == '__main__':
