--- conflicted
+++ resolved
@@ -61,11 +61,7 @@
             for resource in report.extra_resources:
                 self.add_iac_resources(resource=resource, git_org=git_org, git_repository=git_repository)
 
-<<<<<<< HEAD
-    def add_sca_package_resources(self, resource: Record | ExtraResource, git_org: str, git_repository: str) -> None:
-=======
     def add_sca_package_resources(self, resource: Record | ExtraResource, git_org: str, git_repository: str, check_type: str) -> None:
->>>>>>> c55a2c2c
         if not resource.vulnerability_details:
             # this shouldn't happen
             logging.error(f"Resource {resource.resource} doesn't have 'vulnerability_details' set")
@@ -108,12 +104,11 @@
             # IaC resources shouldn't be added multiple times, if they don't have any misconfiguration
             return
 
-<<<<<<< HEAD
         row = {
             "Resource": resource.resource,
             "Path": resource.file_path,
-            "git org": git_org,
-            "git repository": git_repository,
+            "Git Org": git_org,
+            "Git Repository": git_repository,
             "Misconfigurations": misconfig,
             "Severity": severity,
         }
@@ -123,18 +118,6 @@
             row["Details"] = "|".join(resource.details)
 
         self.iac_rows.append(row)
-=======
-        self.iac_rows.append(
-            {
-                "Resource": resource.resource,
-                "Path": resource.file_path,
-                "Git Org": git_org,
-                "Git Repository": git_repository,
-                "Misconfigurations": misconfig,
-                "Severity": severity,
-            }
-        )
->>>>>>> c55a2c2c
         self.iac_resource_cache.add(resource_id)
 
     def persist_report(self, is_api_key: bool, output_path: str = "") -> None:
