--- conflicted
+++ resolved
@@ -50,13 +50,9 @@
         short_description: Optional[str] = None,
         vulnerability_details: Optional[Dict[str, Any]] = None,
         connected_node: Optional[Dict[str, Any]] = None,
-<<<<<<< HEAD
-        details: Optional[List[str]] = None
-=======
         details: Optional[List[str]] = None,
         check_len: int | None = None,
         definition_context_file_path: Optional[str] = None
->>>>>>> 2fb967da
     ) -> None:
         """
         :param evaluations: A dict with the key being the variable name, value being a dict containing:
@@ -90,11 +86,8 @@
         self.connected_node = connected_node
         self.guideline: str | None = None
         self.details: List[str] = details or []
-<<<<<<< HEAD
-=======
         self.check_len = check_len
         self.definition_context_file_path = definition_context_file_path
->>>>>>> 2fb967da
 
     @staticmethod
     def _determine_repo_file_path(file_path: Union[str, "os.PathLike[str]"]) -> str:
@@ -211,46 +204,10 @@
         file_details = colored(
             "\tFile: {}:{}\n".format(self.file_path, "-".join([str(x) for x in self.file_line_range])), "magenta"
         )
-<<<<<<< HEAD
-        code_lines = ""
-        if self.code_block:
-            code_lines = "\n{}\n".format("".join([self._code_line_string(self.code_block, not (ANSI_COLORS_DISABLED))]))
-
-        detail = ""
-        if self.details:
-            detail_buffer = [colored(f"\tDetails: {self.details[0]}\n", "blue")]
-
-            for t in self.details[1:]:
-                detail_buffer.append(colored(f"\t         {t}\n", "blue"))
-
-            detail = "".join(detail_buffer)
-
-        caller_file_details = ""
-        if self.caller_file_path and self.caller_file_line_range:
-            caller_file_details = colored(
-                "\tCalling File: {}:{}\n".format(
-                    self.caller_file_path, "-".join([str(x) for x in self.caller_file_line_range])
-                ),
-                "magenta",
-            )
-        if self.evaluations:
-            for (var_name, var_evaluations) in self.evaluations.items():
-                var_file = var_evaluations["var_file"]
-                var_definitions = var_evaluations["definitions"]
-                for definition_obj in var_definitions:
-                    definition_expression = definition_obj["definition_expression"]
-                    if self._is_expression_in_code_lines(definition_expression):
-                        evaluation_message = evaluation_message + colored(
-                            f'\tVariable {colored(var_name, "yellow")} (of {var_file}) evaluated to value "{colored(var_evaluations["value"], "yellow")}" '
-                            f'in expression: {colored(definition_obj["definition_name"] + " = ", "yellow")}{colored(definition_obj["definition_expression"], "yellow")}\n',
-                            "white",
-                        )
-=======
         code_lines = self.get_code_lines_string(self.code_block)
         detail = self.get_details_string(self.details)
         caller_file_details = self.get_caller_file_details_string(self.caller_file_path, self.caller_file_line_range)
         evaluation_message = self.get_evaluation_string(self.evaluations, self.code_block)
->>>>>>> 2fb967da
 
         status_message = colored("\t{} for resource: {}\n".format(status, self.resource), status_color)
 
