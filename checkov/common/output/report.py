--- conflicted
+++ resolved
@@ -274,14 +274,6 @@
     def _print_parsing_error_console(file: str) -> None:
         print(colored(f"Error parsing file {file}", "red"))
 
-<<<<<<< HEAD
-=======
-    def print_junit_xml(self, use_bc_ids: bool = False):
-        ts = self.get_test_suites(use_bc_ids)
-        xml_string = self.get_junit_xml_string(ts)
-        return xml_string
-
->>>>>>> 5a05978c
     def get_sarif_json(self, tool) -> Dict[str, Any]:
         runs = []
         rules = []
@@ -415,17 +407,11 @@
         print(output_data)
         return output_data
 
-<<<<<<< HEAD
     def get_test_suite(self, properties: Optional[Dict[str, Any]] = None, use_bc_ids: bool = False) -> TestSuite:
         """Creates a test suite for the JUnit XML report"""
 
         test_cases = []
         
-=======
-    def get_test_suites(self, use_bc_ids=False) -> List[TestSuite]:
-        test_cases = defaultdict(list)
-
->>>>>>> 5a05978c
         records = self.passed_checks + self.failed_checks + self.skipped_checks
         for record in records:
             severity = (record.severity or "none").upper()
