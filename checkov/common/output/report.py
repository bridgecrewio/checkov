--- conflicted
+++ resolved
@@ -12,17 +12,11 @@
 from junit_xml import TestCase, TestSuite, to_xml_report_string  # type:ignore[import]
 from tabulate import tabulate
 from termcolor import colored
-from copy import deepcopy
 
 from checkov import sca_package
 from checkov.common.bridgecrew.severities import Severities, BcSeverities
 from checkov.common.models.enums import CheckResult
-<<<<<<< HEAD
 from checkov.common.output.record import Record, SCA_PACKAGE_SCAN_CHECK_NAME
-=======
-from checkov.common.typing import _LicenseStatus
-from checkov.common.output.record import Record
->>>>>>> 9b93c4f1
 from checkov.common.util.consts import PARSE_ERROR_FAIL_FLAG
 from checkov.common.util.json_utils import CustomJSONEncoder
 from checkov.common.util.type_forcers import convert_csv_string_arg_to_list
@@ -80,10 +74,6 @@
         self.parsing_errors: list[str] = []
         self.resources: set[str] = set()
         self.extra_resources: set[ExtraResource] = set()
-        self.license_statuses_map: dict[str, list[_LicenseStatus]] = dict()
-
-    def set_license_statuses_for_file(self, file_key: str, license_statuses: list[_LicenseStatus]) -> None:
-        self.license_statuses_map[file_key] = deepcopy(license_statuses)
 
     def add_parsing_errors(self, errors: "Iterable[str]") -> None:
         for file in errors:
