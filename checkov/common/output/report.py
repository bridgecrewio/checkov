--- conflicted
+++ resolved
@@ -72,8 +72,8 @@
                 "summary": self.get_summary()
             }
 
-<<<<<<< HEAD
-    def get_exit_code(self, soft_fail, soft_fail_on, hard_fail_on):
+    def get_exit_code(self, soft_fail: Union[bool, None], soft_fail_on: Union[list, None],
+                      hard_fail_on: Union[list, None]) -> int:
         """
         Returns the appropriate exit code depending on the flags that are passed in.
 
@@ -98,11 +98,6 @@
                 return 1
             else:
                 return 0
-        if soft_fail_on or hard_fail_on:
-            any(check in hard_fail_on for check in self.failed_checks)
-=======
-    def get_exit_code(self, soft_fail: bool) -> int:
->>>>>>> 71e11093
         if soft_fail:
             return 0
         elif len(self.failed_checks) > 0:
