--- conflicted
+++ resolved
@@ -11,11 +11,7 @@
                          record.file_line_range, record.resource, record.evaluations, record.check_class,
                          record.file_abs_path, record.entity_tags, record.caller_file_path,
                          record.caller_file_line_range, bc_check_id=record.bc_check_id, resource_address=record.resource_address,
-<<<<<<< HEAD
-                         severity=record.severity, bc_category=record.bc_category, benchmarks=record.benchmarks, details=record.details)
-=======
                          severity=record.severity, bc_category=record.bc_category, benchmarks=record.benchmarks, details=record.details,
                          definition_context_file_path=record.definition_context_file_path)
->>>>>>> 2fb967da
         self.fixed_definition = record.fixed_definition
         self.breadcrumbs = breadcrumbs