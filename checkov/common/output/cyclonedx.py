--- conflicted
+++ resolved
@@ -46,10 +46,7 @@
     BC_SEVERITY_TO_CYCLONEDX_LEVEL,
 )
 from checkov.common.output.record import SCA_PACKAGE_SCAN_CHECK_NAME
-<<<<<<< HEAD
-=======
 from checkov.common.util.consts import CHECKOV_DISPLAY_REGISTRY_URL
->>>>>>> 2fb967da
 
 if sys.version_info >= (3, 8):
     from importlib.metadata import version as meta_version
@@ -110,11 +107,7 @@
                 if bom.has_component(component=component):
                     component = (
                         bom.get_component_by_purl(  # type:ignore[assignment]  # the previous line checks, if exists
-<<<<<<< HEAD
-                            purl=component.purl  # type:ignore[arg-type]  # fix https://github.com/CycloneDX/cyclonedx-python-lib/pull/310
-=======
                             purl=component.purl
->>>>>>> 2fb967da
                         )
                     )
 
@@ -217,13 +210,10 @@
         else:
             purl_type = FILE_NAME_TO_PURL_TYPE.get(file_name, "generic")
             namespace = f"{self.repo_id}/{resource.file_path}"
-<<<<<<< HEAD
-=======
             registry_url = resource.vulnerability_details.get("package_registry")
             is_private_registry = resource.vulnerability_details.get("is_private_registry", False)
             if CHECKOV_DISPLAY_REGISTRY_URL and registry_url and is_private_registry:
                 qualifiers = f'registry_url={registry_url}'
->>>>>>> 2fb967da
         package_group = None
         package_name = resource.vulnerability_details["package_name"]
         package_version = resource.vulnerability_details["package_version"]
