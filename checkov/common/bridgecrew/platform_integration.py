--- conflicted
+++ resolved
@@ -15,14 +15,6 @@
 from .wrapper import reduce_scan_reports, persist_checks_results, enrich_and_persist_checks_metadata
 
 UNAUTHORIZED_MESSAGE = 'User is not authorized to access this resource with an explicit deny'
-<<<<<<< HEAD
-BC_API_URL = os.getenv('BC_API_URL', "https://www.bridgecrew.cloud")
-INTEGRATIONS_API_URL = f"{BC_API_URL}/api/v1/integrations/types/checkov"
-GUIDELINES_API_URL = f"{BC_API_URL}/api/v1/guidelines"
-=======
-
-
->>>>>>> a0f5e6f4
 DEFAULT_REGION = "us-west-2"
 http = urllib3.PoolManager()
 
@@ -40,6 +32,7 @@
         self.bc_api_url = os.getenv('BC_API_URL', "https://www.bridgecrew.cloud/api/v1")
         self.bc_source = os.getenv('BC_SOURCE', "cli")
         self.integrations_api_url = f"{self.bc_api_url}/integrations/types/checkov"
+        self.guidelines_api_url = f"{self.bc_api_url}/api/v1/guidelines"
 
     def setup_bridgecrew_credentials(self, bc_api_key, repo_id):
         """
@@ -143,11 +136,11 @@
     @staticmethod
     def get_guidelines() -> dict:
         try:
-            request = http.request("GET", GUIDELINES_API_URL)
+            request = http.request("GET", self.guidelines_api_url)
             response = json.loads(request.data.decode("utf8"))
             guidelines_map = response["guidelines"]
             logging.debug(f"Got guidelines form Bridgecrew BE")
             return guidelines_map
         except Exception as e:
-            logging.debug(f"Failed to get the guidelines from {GUIDELINES_API_URL}, error:\n{e}")
+            logging.debug(f"Failed to get the guidelines from {self.guidelines_api_url}, error:\n{e}")
             return {}