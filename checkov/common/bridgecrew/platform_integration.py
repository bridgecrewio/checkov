import json
import logging
import os.path
import re
import webbrowser
from concurrent import futures
from json import JSONDecodeError
from os import path
from time import sleep
<<<<<<< HEAD
from typing import List, Dict
=======
from typing import Dict, Optional, List
>>>>>>> e7747734

import boto3
import dpath.util
import requests
import urllib3
from botocore.exceptions import ClientError
from cachetools import cached, TTLCache
from colorama import Style
from termcolor import colored
from tqdm import trange
from urllib3.exceptions import HTTPError, MaxRetryError

from checkov.common.bridgecrew.ci_variables import (
    BC_TO_BRANCH,
    BC_PR_ID,
    BC_PR_URL,
    BC_COMMIT_HASH,
    BC_COMMIT_URL,
    BC_AUTHOR_NAME,
    BC_AUTHOR_URL,
    BC_RUN_ID,
    BC_RUN_URL,
    BC_REPOSITORY_URL,
    BC_FROM_BRANCH,
)
from checkov.common.bridgecrew.platform_errors import BridgecrewAuthError
from checkov.common.bridgecrew.platform_key import read_key, persist_key, bridgecrew_file
from checkov.common.bridgecrew.wrapper import reduce_scan_reports, persist_checks_results, \
    enrich_and_persist_checks_metadata
from checkov.common.models.consts import SUPPORTED_FILE_EXTENSIONS, SUPPORTED_FILES
from checkov.common.runners.base_runner import filter_ignored_paths
from checkov.common.util.data_structures_utils import merge_dicts
from checkov.common.util.http_utils import normalize_prisma_url, get_user_agent_header
from checkov.version import version as checkov_version
from collections import namedtuple

SLEEP_SECONDS = 1

EMAIL_PATTERN = re.compile(r"[^@]+@[^@]+\.[^@]+")
UUID_V4_PATTERN = re.compile(r"^[0-9a-f]{8}\b-[0-9a-f]{4}-[0-9a-f]{4}-[0-9a-f]{4}-\b[0-9a-f]{12}$")

ACCOUNT_CREATION_TIME = 180  # in seconds

UNAUTHORIZED_MESSAGE = 'User is not authorized to access this resource with an explicit deny'
ASSUME_ROLE_UNUATHORIZED_MESSAGE = 'is not authorized to perform: sts:AssumeRole'

FileToPersist = namedtuple('FileToPersist', 'full_file_path s3_file_key')

DEFAULT_REGION = "us-west-2"
MAX_RETRIES = 40
ONBOARDING_SOURCE = "checkov"

SIGNUP_HEADER = merge_dicts({
    'Accept': 'application/json',
    'Content-Type': 'application/json;charset=UTF-8'},
    get_user_agent_header())


class BcPlatformIntegration(object):
    def __init__(self):
        self.bc_api_key = read_key()
        self.s3_client = None
        self.bucket = None
        self.credentials = None
        self.repo_path = None
        self.repo_id = None
        self.repo_branch = None
        self.skip_fixes = False
        self.skip_suppressions = False
        self.skip_policy_download = False
        self.timestamp = None
        self.scan_reports = []
        self.api_url = os.getenv('BC_API_URL', "https://www.bridgecrew.cloud")
        self.prisma_url = normalize_prisma_url(os.getenv("PRISMA_API_URL"))
        if self.prisma_url:
            self.api_url = f"{self.prisma_url}/bridgecrew"
        self.bc_source = None
        self.bc_source_version = None
        self.integrations_api_url = f"{self.api_url}/api/v1/integrations/types/checkov"
        self.guidelines_api_url = f"{self.api_url}/api/v1/guidelines"
        self.customer_all_guidelines_api_url = f"{self.api_url}/api/v1/guidelines/customer"
        self.onboarding_url = f"{self.api_url}/api/v1/signup/checkov"
        self.api_token_url = f"{self.api_url}/api/v1/integrations/apiToken"
        self.suppressions_url = f"{self.api_url}/api/v1/suppressions"
        self.guidelines = None
        self.bc_id_mapping = None
        self.ckv_to_bc_id_mapping = None
        self.use_s3_integration = False
        self.platform_integration_configured = False
        self.http = None
        self.excluded_paths = []
        self.bc_skip_mapping = False
        self.cicd_details = {}

    @staticmethod
    def is_bc_token(token: str) -> bool:
        return re.match(UUID_V4_PATTERN, token) is not None

    @cached(TTLCache(maxsize=1, ttl=540))
    def get_auth_token(self) -> str:
        if self.is_bc_token(self.bc_api_key):
            return self.bc_api_key
        # This is a Prisma Cloud token
        if not self.prisma_url:
            raise ValueError("Got a prisma token, but the env variable PRISMA_API_URL is not set")
        elif '::' not in self.bc_api_key:
            raise ValueError("PRISMA_API_URL was set, but the API key does not appear to be a valid Prisma API key "
                             "(must be in format key::secret)")
        username, password = self.bc_api_key.split('::')
        request = self.http.request("POST", f"{self.prisma_url}/login",
                                    body=json.dumps({"username": username, "password": password}),
                                    headers=merge_dicts({"Content-Type": "application/json"}, get_user_agent_header()))
        if request.status == 401:
            raise BridgecrewAuthError()
        token = json.loads(request.data.decode("utf8"))['token']
        return token

    def setup_http_manager(self, ca_certificate=os.getenv('BC_CA_BUNDLE', None)):
        """
        bridgecrew uses both the urllib3 and requests libraries, while checkov uses the requests library.
        :param ca_certificate: an optional CA bundle to be used by both libraries.
        """
        if self.http:
            return
        if ca_certificate:
            os.environ['REQUESTS_CA_BUNDLE'] = ca_certificate
            try:
                self.http = urllib3.ProxyManager(os.environ['https_proxy'], cert_reqs='REQUIRED', ca_certs=ca_certificate)
            except KeyError:
                self.http = urllib3.PoolManager(cert_reqs='REQUIRED', ca_certs=ca_certificate)
        else:
            try:
                self.http = urllib3.ProxyManager(os.environ['https_proxy'])
            except KeyError:
                self.http = urllib3.PoolManager()

    def setup_bridgecrew_credentials(self, repo_id, skip_fixes=False, skip_suppressions=False,
                                     skip_policy_download=False, source=None, source_version=None, repo_branch=None):
        """
        Setup credentials against Bridgecrew's platform.
        :param source:
        :param skip_fixes: whether to skip querying fixes from Bridgecrew
        :param repo_id: Identity string of the scanned repository, of the form <repo_owner>/<repo_name>
        """
        self.repo_id = repo_id
        self.repo_branch = repo_branch
        self.skip_fixes = skip_fixes
        self.skip_suppressions = skip_suppressions
        self.skip_policy_download = skip_policy_download
        self.bc_source = source
        self.bc_source_version = source_version

        if self.prisma_url:
            logging.info(f'Using Prisma API URL: {self.prisma_url}')

        if self.bc_source.upload_results:
            try:
                self.skip_fixes = True  # no need to run fixes on CI integration
                repo_full_path, response = self.get_s3_role(repo_id)
                self.bucket, self.repo_path = repo_full_path.split("/", 1)
                self.timestamp = self.repo_path.split("/")[-1]
                self.credentials = response["creds"]
                self.s3_client = boto3.client("s3",
                                              aws_access_key_id=self.credentials["AccessKeyId"],
                                              aws_secret_access_key=self.credentials["SecretAccessKey"],
                                              aws_session_token=self.credentials["SessionToken"],
                                              region_name=DEFAULT_REGION
                                              )
                self.platform_integration_configured = True
                self.use_s3_integration = True
            except MaxRetryError as e:
                logging.error(f"An SSL error occurred connecting to the platform. If you are on a VPN, please try "
                              f"disabling it and re-running the command.\n{e}")
                raise e
            except HTTPError as e:
                logging.error(f"Failed to get customer assumed role\n{e}")
                raise e
            except ClientError as e:
                logging.error(f"Failed to initiate client with credentials {self.credentials}\n{e}")
                raise e
            except JSONDecodeError as e:
                logging.error(f"Response of {self.integrations_api_url} is not a valid JSON\n{e}")
                raise e
            except BridgecrewAuthError as e:
                logging.error("Received an error response during authentication")
                raise e

        self.get_id_mapping()

        self.platform_integration_configured = True

    def get_s3_role(self, repo_id):
        token = self.get_auth_token()
        request = self.http.request("POST", self.integrations_api_url, body=json.dumps({"repoId": repo_id}),
                                    headers=merge_dicts({"Authorization": token, "Content-Type": "application/json"},
                                                        get_user_agent_header()))
        if request.status == 403:
            raise BridgecrewAuthError()
        response = json.loads(request.data.decode("utf8"))
        while ('Message' in response or 'message' in response):
            if 'Message' in response and response['Message'] == UNAUTHORIZED_MESSAGE:
                raise BridgecrewAuthError()
            if 'message' in response and ASSUME_ROLE_UNUATHORIZED_MESSAGE in response['message']:
                raise BridgecrewAuthError("Checkov got an unexpected authorization error that may not be due to your credentials. Please contact support.")
            if 'message' in response and "cannot be found" in response['message']:
                self.loading_output("creating role")
                request = self.http.request("POST", self.integrations_api_url, body=json.dumps({"repoId": repo_id}),
                                            headers=merge_dicts(
                                                {"Authorization": token, "Content-Type": "application/json"},
                                                get_user_agent_header()))
                response = json.loads(request.data.decode("utf8"))

        repo_full_path = response["path"]
        return repo_full_path, response

    def is_integration_configured(self):
        """
        Checks if Bridgecrew integration is fully configured based in input params.
        :return: True if the integration is configured, False otherwise
        """
        return self.platform_integration_configured

    def persist_repository(self, root_dir, files=None, excluded_paths=None, included_paths: Optional[List[str]] = None):
        """
        Persist the repository found on root_dir path to Bridgecrew's platform. If --file flag is used, only files
        that are specified will be persisted.
        :param files: Absolute path of the files passed in the --file flag.
        :param root_dir: Absolute path of the directory containing the repository root level.
        :param excluded_paths: Paths to exclude from persist process
        """
        excluded_paths = excluded_paths if excluded_paths is not None else []

        if not self.use_s3_integration:
            return
        files_to_persist: List[FileToPersist] = []
        if files:
            for f in files:
                f_name = os.path.basename(f)
                _, file_extension = os.path.splitext(f)
                if file_extension in SUPPORTED_FILE_EXTENSIONS or f_name in SUPPORTED_FILES:
                    files_to_persist.append((f, os.path.relpath(f, root_dir)))
        else:
            for root_path, d_names, f_names in os.walk(root_dir):
                # self.excluded_paths only contains the config fetched from the platform.
                # but here we expect the list from runner_registry as well (which includes self.excluded_paths).
                filter_ignored_paths(root_path, d_names, excluded_paths, included_paths=included_paths)
                filter_ignored_paths(root_path, f_names, excluded_paths)
                for file_path in f_names:
                    _, file_extension = os.path.splitext(file_path)
                    if file_extension in SUPPORTED_FILE_EXTENSIONS or file_path in SUPPORTED_FILES:
                        full_file_path = os.path.join(root_path, file_path)
                        relative_file_path = os.path.relpath(full_file_path, root_dir)
                        files_to_persist.append(FileToPersist(full_file_path, relative_file_path))
        
        self.persist_files(files_to_persist)
        
    def persist_git_configuration(self, root_dir, git_config_folders: List[str]):
        if not self.use_s3_integration:
            return
        files_to_persist: List[FileToPersist] = []
    
        for git_config_folder in git_config_folders:
            if not os.path.isdir(git_config_folder):
                continue
            if not len(os.listdir(git_config_folder)):
                continue
        
            for root_path, _, f_names in os.walk(git_config_folder):
                for file_path in f_names:
                    _, file_extension = os.path.splitext(file_path)
                    if file_extension in SUPPORTED_FILE_EXTENSIONS:
                        full_file_path = os.path.join(root_path, file_path)
                        relative_file_path = os.path.relpath(full_file_path, root_dir)
                        files_to_persist.append(FileToPersist(full_file_path, relative_file_path))

        self.persist_files(files_to_persist)


    def persist_scan_results(self, scan_reports):
        """
        Persist checkov's scan result into bridgecrew's platform.
        :param scan_reports: List of checkov scan reports
        """
        if not self.use_s3_integration:
            return

        self.scan_reports = scan_reports
        reduced_scan_reports = reduce_scan_reports(scan_reports)
        checks_metadata_paths = enrich_and_persist_checks_metadata(scan_reports, self.s3_client, self.bucket,
                                                                   self.repo_path)
        dpath.util.merge(reduced_scan_reports, checks_metadata_paths)
        persist_checks_results(reduced_scan_reports, self.s3_client, self.bucket, self.repo_path)

    def commit_repository(self, branch):
        """
        :param branch: branch to be persisted
        Finalize the repository's scanning in bridgecrew's platform.
        """
        try_num = 0
        while try_num < MAX_RETRIES:
            if not self.use_s3_integration:
                return

            request = None
            response = None
            try:

                request = self.http.request("PUT", f"{self.integrations_api_url}?source={self.bc_source.name}",
                                            body=json.dumps(
                                                {"path": self.repo_path, "branch": branch, "to_branch": BC_TO_BRANCH,
                                                 "pr_id": BC_PR_ID, "pr_url": BC_PR_URL,
                                                 "commit_hash": BC_COMMIT_HASH, "commit_url": BC_COMMIT_URL,
                                                 "author": BC_AUTHOR_NAME, "author_url": BC_AUTHOR_URL,
                                                 "run_id": BC_RUN_ID, "run_url": BC_RUN_URL,
                                                 "repository_url": BC_REPOSITORY_URL}),
                                            headers=merge_dicts({"Authorization": self.get_auth_token(),
                                                                 "Content-Type": "application/json",
                                                                 'x-api-client': self.bc_source.name,
                                                                 'x-api-checkov-version': checkov_version},
                                                                get_user_agent_header()
                                                                ))
                response = json.loads(request.data.decode("utf8"))
                url = response.get("url", None)
                return url
            except HTTPError as e:
                logging.error(f"Failed to commit repository {self.repo_path}\n{e}")
                raise e
            except JSONDecodeError as e:
                logging.error(f"Response of {self.integrations_api_url} is not a valid JSON\n{e}")
                raise e
            finally:
                if request.status == 201 and response and response.get("result") == "Success":
                    logging.info(f"Finalize repository {self.repo_id} in bridgecrew's platform")
                elif try_num < MAX_RETRIES and re.match('The integration ID .* in progress',
                                                        response.get('message', '')):
                    logging.info(f"Failed to persist for repo {self.repo_id}, sleeping for {SLEEP_SECONDS} seconds before retrying")
                    try_num += 1
                    sleep(SLEEP_SECONDS)
                else:
                    raise Exception(
                        f"Failed to finalize repository {self.repo_id} in bridgecrew's platform\n{response}")

    def persist_files(self, files_to_persist: List[FileToPersist]):
        logging.info(f"Persisting {len(files_to_persist)} files")
        with futures.ThreadPoolExecutor() as executor:
            futures.wait(
                [executor.submit(self._persist_file, file_to_persist.full_file_path, file_to_persist.s3_file_key) for
                 file_to_persist in files_to_persist],
                return_when=futures.FIRST_EXCEPTION,
            )
        logging.info(f"Done persisting {len(files_to_persist)} files")

    def _persist_file(self, full_file_path, s3_file_key):
        tries = MAX_RETRIES
        curr_try = 0
        file_object_key = os.path.join(self.repo_path, s3_file_key).replace("\\", "/")
        while curr_try < tries:
            try:
                self.s3_client.upload_file(full_file_path, self.bucket, file_object_key)
                return
            except ClientError as e:
                if e.response.get('Error', {}).get('Code') == 'AccessDenied':
                    sleep(SLEEP_SECONDS)
                    curr_try += 1
                else:
                    logging.error(f"failed to persist file {full_file_path} into S3 bucket {self.bucket}\n{e}")
                    raise e
            except Exception as e:
                logging.error(f"failed to persist file {full_file_path} into S3 bucket {self.bucket}\n{e}")
                raise e
        if curr_try == tries:
            logging.error(
                f"failed to persist file {full_file_path} into S3 bucket {self.bucket} - gut AccessDenied {tries} times")

    def get_guidelines(self) -> dict:
        if not self.guidelines:
            self.get_checkov_mapping_metadata()
        return self.guidelines

    def get_id_mapping(self) -> Dict[str, str]:
        if not self.bc_id_mapping:
            self.get_checkov_mapping_metadata()
        return self.bc_id_mapping

    def get_ckv_to_bc_id_mapping(self) -> Dict[str, str]:
        if not self.ckv_to_bc_id_mapping:
            self.get_checkov_mapping_metadata()
        return self.ckv_to_bc_id_mapping

    def get_checkov_mapping_metadata(self) -> None:
        if self.bc_skip_mapping is True:
            logging.debug("Skipped mapping API call")
            self.ckv_to_bc_id_mapping = {}
            return
        guidelines_url = self.guidelines_api_url
        headers = get_user_agent_header()
        try:
            if (self.bc_api_key is not None):
                guidelines_url = self.customer_all_guidelines_api_url
                headers = merge_dicts(headers, {"Authorization": self.get_auth_token(), "Content-Type": "application/json"})
            if not self.http:
                self.setup_http_manager()
            request = self.http.request("GET", guidelines_url, headers=headers)
            response = json.loads(request.data.decode("utf8"))
            self.guidelines = response["guidelines"]
            self.bc_id_mapping = response.get("idMapping")
            self.ckv_to_bc_id_mapping = {ckv_id: bc_id for (bc_id, ckv_id) in self.bc_id_mapping.items()}
            logging.debug("Got checkov mappings from Bridgecrew BE")
        except Exception as e:
            logging.debug(f"Failed to get the guidelines from {guidelines_url}, error:\n{e}")
            self.ckv_to_bc_id_mapping = {}
            return

    def onboarding(self):
        if not self.bc_api_key:
            print(Style.BRIGHT + colored("\nWould you like to “level up” your Checkov powers for free?  The upgrade includes: \n\n", 'green',
                                         attrs=['bold']) + colored(
                u"\u2022 " + "Command line docker Image scanning\n"
                u"\u2022 " + "Free (forever) bridgecrew.cloud account with API access\n"
                u"\u2022 " + "Auto-fix remediation suggestions\n"
                u"\u2022 " + "Enabling of VS Code Plugin\n"
                u"\u2022 " + "Dashboard visualisation of Checkov scans\n"
                u"\u2022 " + "Integration with GitHub for:\n"
                "\t" + u"\u25E6 " + "\tAutomated Pull Request scanning\n"
                "\t" + u"\u25E6 " + "\tAuto remediation PR generation\n"
                u"\u2022 " + "Integration with up to 100 cloud resources for:\n"
                "\t" + u"\u25E6 " + "\tAutomated cloud resource checks\n"
                "\t" + u"\u25E6 " + "\tResource drift detection\n"
                "\n"           
                "\n" + "and much more...",'yellow') +
                colored("\n\nIt's easy and only takes 2 minutes. We can do it right now!\n\n"
                "To Level-up, press 'y'... \n",
                'cyan') + Style.RESET_ALL)
            reply = self._input_levelup_results()
            if reply[:1] == 'y':
                print(Style.BRIGHT + colored("\nOk, let’s get you started on creating your free account! \n"
                "\nEnter your email address to begin: ",'green', attrs=['bold']) + colored(" // This will be used as your login at https://bridgecrew.cloud.\n", 'green'))
                if not self.bc_api_key:
                    email = self._input_email()
                    print(Style.BRIGHT + colored("\nLooks good!"
                    "\nNow choose an Organisation Name: ",'green', attrs=['bold']) + colored(" // This will enable collaboration with others who you can add to your team.\n", 'green'))
                    org = self._input_orgname()
                    print(Style.BRIGHT + colored("\nAmazing!"
                    "\nWe are now generating a personal API key to immediately enable some new features… ",'green', attrs=['bold']))

                    bc_api_token, response = self.get_api_token(email, org)
                    self.bc_api_key = bc_api_token
                    if response.status_code == 200:
                        print(Style.BRIGHT + colored("\nComplete!", 'green', attrs=['bold']))
                        print('\nSaving API key to {}'.format(bridgecrew_file))
                        print(Style.BRIGHT + colored("\nCheckov will automatically check this location for a key.  If you forget it you’ll find it here\nhttps://bridgecrew.cloud/integrations/api-token\n\n",'green'))
                        persist_key(self.bc_api_key)
                        print(Style.BRIGHT + colored("Checkov Dashboard is configured, opening https://bridgecrew.cloud to explore your new powers.", 'green', attrs=['bold']))
                        print(Style.BRIGHT + colored("FYI - check your inbox for login details! \n", 'green'))

                        print(Style.BRIGHT + colored("Congratulations! You’ve just super-sized your Checkov!  Why not test-drive image scanning now:",'cyan'))

                        print(Style.BRIGHT + colored("\ncheckov --docker-image ubuntu --dockerfile-path /Users/bob/workspaces/bridgecrew/Dockerfile --repo-id bob/test --branch master\n",'white'))

                        print(Style.BRIGHT + colored("Or download our VS Code plugin:  https://github.com/bridgecrewio/checkov-vscode \n", 'cyan',attrs=['bold']))

                        print(Style.BRIGHT + colored("Interested in contributing to Checkov as an open source developer.  We thought you’d never ask.  Check us out at: \nhttps://github.com/bridgecrewio/checkov/issues?q=is%3Aopen+is%3Aissue+label%3A%22good+first+issue%22 \n", 'white', attrs=['bold']))

                    else:
                        print(
                            Style.BRIGHT + colored("\nCould not create account, please try again on your next scan! \n",
                                                   'red', attrs=['bold']) + Style.RESET_ALL)
                    webbrowser.open(
                        "https://bridgecrew.cloud/?utm_source=cli&utm_medium=organic_oss&utm_campaign=checkov")
            else:
                print(
                    "\n To see the Dashboard prompt again, run `checkov` with no arguments \n For Checkov usage, try `checkov --help`")
        else:
            print("No argument given. Try ` --help` for further information")

    def get_report_to_platform(self, args, scan_reports):
        if self.bc_api_key:

            if args.directory:
                repo_id = self.get_repository(args)
                self.setup_bridgecrew_credentials(repo_id=repo_id)
            if self.is_integration_configured():
                self._upload_run(args, scan_reports)

    # Added this to generate a default repo_id for cli scans for upload to the platform
    # whilst also persisting a cli repo_id into the object
    def persist_bc_api_key(self, args):
        if args.bc_api_key:
            self.bc_api_key = args.bc_api_key
        else:
            # get the key from file
            self.bc_api_key = read_key()
        return self.bc_api_key

    # Added this to generate a default repo_id for cli scans for upload to the platform
    # whilst also persisting a cli repo_id into the object
    def persist_repo_id(self, args):
        if args.repo_id is None:
            if BC_FROM_BRANCH:
                self.repo_id = BC_FROM_BRANCH
            if args.directory:
                basename = path.basename(os.path.abspath(args.directory[0]))
                self.repo_id = "cli_repo/" + basename
            if args.file:
                # Get the base path of the file based on it's absolute path
                basename = os.path.basename(os.path.dirname(os.path.abspath(args.file[0])))
                self.repo_id = "cli_repo/" + basename

        else:
            self.repo_id = args.repo_id
        return self.repo_id

    def get_repository(self, args):
        if BC_FROM_BRANCH:
            return BC_FROM_BRANCH
        basename = 'unnamed_repo' if path.basename(args.directory[0]) == '.' else path.basename(args.directory[0])
        repo_id = "cli_repo/" + basename
        return repo_id

    def get_api_token(self, email, org):
        response = self._create_bridgecrew_account(email, org)
        bc_api_token = response.json()["checkovSignup"]
        return bc_api_token, response

    def _upload_run(self, args, scan_reports):
        print(Style.BRIGHT + colored("Connecting to Bridgecrew.cloud...", 'green',
                                     attrs=['bold']) + Style.RESET_ALL)
        self.persist_repository(args.directory[0])
        print(Style.BRIGHT + colored("Metadata upload complete", 'green',
                                     attrs=['bold']) + Style.RESET_ALL)
        self.persist_scan_results(scan_reports)
        print(Style.BRIGHT + colored("Report upload complete", 'green',
                                     attrs=['bold']) + Style.RESET_ALL)
        self.commit_repository(args.branch)
        print(Style.BRIGHT + colored(
            "COMPLETE! \nYour results are in your Bridgecrew dashboard, available here: https://bridgecrew.cloud \n", 'green', attrs=['bold']) + Style.RESET_ALL)

    def _create_bridgecrew_account(self, email, org):
        """
        Create new bridgecrew account
        :param email: email of account owner
        :return: account creation response
        """
        payload = {
            "owner_email": email,
            "org": org,
            "source": ONBOARDING_SOURCE,
            "customer_name": org
        }
        response = requests.request("POST", self.onboarding_url, headers=SIGNUP_HEADER, json=payload)
        if response.status_code == 200:
            return response
        else:
            raise Exception("failed to create a bridgecrew account. An organization with this name might already "
                            "exist with this email address. Please login bridgecrew.cloud to retrieve access key")

    def _input_orgname(self):
        valid = False
        result = None
        while not valid:
            result = str(
                input(
                    'Organization name: ')).lower().strip()  # nosec
            # remove spaces and special characters
            result = ''.join(e for e in result if e.isalnum())
            if result:
                valid = True
        return result

    def _input_visualize_results(self):
        valid = False
        result = None
        while not valid:
            result = str(input('Visualize results? (y/n): ')).lower().strip()  # nosec
            if result[:1] in ["y", "n"]:
                valid = True
        return result

    def _input_levelup_results(self):
        valid = False
        result = None
        while not valid:
            result = str(input('Level up? (y/n): ')).lower().strip()  # nosec
            if result[:1] in ["y", "n"]:
                valid = True
        return result

    def _input_email(self):
        valid_email = False
        email = ''
        while not valid_email:
            email = str(input('E-Mail: ')).lower().strip()  # nosec
            if re.search(EMAIL_PATTERN, email):
                valid_email = True
            else:
                print("email should match the following pattern: {}".format(EMAIL_PATTERN))
        return email

    @staticmethod
    def loading_output(msg):
        with trange(ACCOUNT_CREATION_TIME) as t:
            for _ in t:
                t.set_description(msg)
                t.set_postfix(refresh=False)
                sleep(SLEEP_SECONDS)

    def get_excluded_paths(self):
        repo_settings_api_url = f'{self.api_url}/api/v1/vcs/settings/scheme'
        try:
            request = self.http.request("GET", repo_settings_api_url,
                                        headers=merge_dicts({"Authorization": self.get_auth_token(),
                                                             "Content-Type": "application/json"},
                                                            get_user_agent_header()))
            response = json.loads(request.data.decode("utf8"))
            if 'scannedFiles' in response:
                for section in response.get('scannedFiles').get('sections'):
                    if self.repo_id in section.get('repos') and section.get('rule').get('excludePaths'):
                        self.excluded_paths.extend(section.get('rule').get('excludePaths'))
            return self.excluded_paths
        except HTTPError as e:
            logging.error(f"Failed to get vcs settings for repo {self.repo_path}\n{e}")
            raise e
        except JSONDecodeError as e:
            logging.error(f"Response of {repo_settings_api_url} is not a valid JSON\n{e}")
            raise e


bc_integration = BcPlatformIntegration()<|MERGE_RESOLUTION|>--- conflicted
+++ resolved
@@ -7,11 +7,7 @@
 from json import JSONDecodeError
 from os import path
 from time import sleep
-<<<<<<< HEAD
-from typing import List, Dict
-=======
 from typing import Dict, Optional, List
->>>>>>> e7747734
 
 import boto3
 import dpath.util
