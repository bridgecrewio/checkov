from __future__ import annotations

import json
import logging
import os.path
import re
import uuid
import webbrowser
from collections import namedtuple
from concurrent import futures
from io import StringIO
from json import JSONDecodeError
from os import path
from pathlib import Path
from time import sleep
from typing import List, Dict, TYPE_CHECKING, Any, cast

import boto3  # type:ignore[import]
import dpath.util
import requests
import urllib3
from botocore.exceptions import ClientError  # type:ignore[import]
from botocore.config import Config  # type:ignore[import]
from cachetools import cached, TTLCache
from colorama import Style
from termcolor import colored
from tqdm import trange
from urllib3.exceptions import HTTPError, MaxRetryError

from checkov.common.bridgecrew.run_metadata.registry import registry
from checkov.common.bridgecrew.platform_errors import BridgecrewAuthError
from checkov.common.bridgecrew.platform_key import read_key, persist_key, bridgecrew_file
from checkov.common.bridgecrew.wrapper import reduce_scan_reports, persist_checks_results, \
<<<<<<< HEAD
    enrich_and_persist_checks_metadata, checkov_results_prefix, persist_run_metadata, _put_json_object
from checkov.common.models.consts import SUPPORTED_FILE_EXTENSIONS, SUPPORTED_FILES, SUPPORTED_PACKAGE_FILES
=======
    enrich_and_persist_checks_metadata, checkov_results_prefix, persist_run_metadata, _put_json_object, \
    persist_logs_stream
from checkov.common.models.consts import SUPPORTED_FILE_EXTENSIONS, SUPPORTED_FILES, SCANNABLE_PACKAGE_FILES
>>>>>>> 2fb967da
from checkov.common.bridgecrew.check_type import CheckType
from checkov.common.runners.base_runner import filter_ignored_paths
from checkov.common.typing import _CicdDetails
from checkov.common.util.consts import PRISMA_PLATFORM, BRIDGECREW_PLATFORM, CHECKOV_RUN_SCA_PACKAGE_SCAN_V2
from checkov.common.util.data_structures_utils import merge_dicts
from checkov.common.util.http_utils import normalize_prisma_url, get_auth_header, get_default_get_headers, \
    get_user_agent_header, get_default_post_headers, get_prisma_get_headers, get_prisma_auth_header, \
    get_auth_error_message, normalize_bc_url
from checkov.common.util.type_forcers import convert_prisma_policy_filter_to_dict, convert_str_to_bool
<<<<<<< HEAD
=======
from checkov.secrets.coordinator import EnrichedSecret
>>>>>>> 2fb967da
from checkov.version import version as checkov_version

if TYPE_CHECKING:
    import argparse
    from botocore.client import BaseClient  # type:ignore[import]
    from checkov.common.bridgecrew.bc_source import SourceType
    from checkov.common.output.report import Report
    from requests import Response
    from typing_extensions import TypeGuard


SLEEP_SECONDS = 1

EMAIL_PATTERN = re.compile(r"[^@]+@[^@]+\.[^@]+")
UUID_V4_PATTERN = re.compile(r"^[0-9a-f]{8}\b-[0-9a-f]{4}-[0-9a-f]{4}-[0-9a-f]{4}-\b[0-9a-f]{12}$")
# found at https://regexland.com/base64/
BASE64_PATTERN = re.compile(r"^(?:[A-Za-z\d+/]{4})*(?:[A-Za-z\d+/]{3}=|[A-Za-z\d+/]{2}==)?$")
<<<<<<< HEAD
=======
REPO_PATH_PATTERN = re.compile(r'checkov/(.*?)/src')
>>>>>>> 2fb967da

ACCOUNT_CREATION_TIME = 180  # in seconds

UNAUTHORIZED_MESSAGE = 'User is not authorized to access this resource with an explicit deny'
ASSUME_ROLE_UNUATHORIZED_MESSAGE = 'is not authorized to perform: sts:AssumeRole'

FileToPersist = namedtuple('FileToPersist', 'full_file_path s3_file_key')

DEFAULT_REGION = "us-west-2"
GOV_CLOUD_REGION = 'us-gov-west-1'
PRISMA_GOV_API_URL = 'https://api.gov.prismacloud.io'
MAX_RETRIES = 40
ONBOARDING_SOURCE = "checkov"

SIGNUP_HEADER = merge_dicts({
    'Accept': 'application/json',
    'Content-Type': 'application/json;charset=UTF-8'},
    get_user_agent_header())
CI_METADATA_EXTRACTOR = registry.get_extractor()


class BcPlatformIntegration:
    def __init__(self) -> None:
        self.bc_api_key = read_key()
        self.s3_client: BaseClient | None = None
        self.bucket: str | None = None
        self.credentials: dict[str, str] | None = None
        self.repo_path: str | None = None
        self.repo_id: str | None = None
        self.repo_branch: str | None = None
        self.skip_fixes = False
        self.skip_download = False
        self.bc_source: SourceType | None = None
        self.bc_source_version: str | None = None
        self.timestamp: str | None = None
        self.scan_reports: list[Report] = []
        self.bc_api_url = normalize_bc_url(os.getenv('BC_API_URL', "https://www.bridgecrew.cloud"))
        self.prisma_api_url = normalize_prisma_url(os.getenv("PRISMA_API_URL"))
        self.prisma_policies_url: str | None = None
        self.prisma_policy_filters_url: str | None = None
        self.setup_api_urls()
        self.customer_run_config_response = None
        self.prisma_policies_response = None
        self.public_metadata_response = None
        self.use_s3_integration = False
        self.platform_integration_configured = False
        self.http: urllib3.PoolManager | urllib3.ProxyManager | None = None
        self.bc_skip_mapping = False
        self.cicd_details: _CicdDetails = {}

<<<<<<< HEAD
=======
    def set_bc_api_url(self, new_url: str) -> None:
        self.bc_api_url = normalize_bc_url(new_url)
        self.setup_api_urls()

>>>>>>> 2fb967da
    def setup_api_urls(self) -> None:
        """
        API URLs vary depending upon whether the platform is Bridgecrew or Prisma Cloud.
        Bridgecrew has one default that can be used when initializing the class,
        but Prisma Cloud requires resetting them in setup_bridgecrew_credentials,
        which is where command-line parameters are first made available.
        """
        if self.prisma_api_url:
            self.api_url = f"{self.prisma_api_url}/bridgecrew"
            self.prisma_policies_url = f"{self.prisma_api_url}/v2/policy"
            self.prisma_policy_filters_url = f"{self.prisma_api_url}/filter/policy/suggest"
        else:
            self.api_url = self.bc_api_url
        self.guidelines_api_url = f"{self.api_url}/api/v2/guidelines"
        self.guidelines_api_url_backoff = f"{self.api_url}/api/v1/guidelines"

        self.integrations_api_url = f"{self.api_url}/api/v1/integrations/types/checkov"
        self.onboarding_url = f"{self.api_url}/api/v1/signup/checkov"
        self.platform_run_config_url = f"{self.api_url}/api/v2/checkov/runConfiguration"
        self.platform_run_config_url_backoff = f"{self.api_url}/api/v1/checkov/runConfiguration"

    def is_prisma_integration(self) -> bool:
        if self.bc_api_key and not self.is_bc_token(self.bc_api_key):
            return True
        return False

    @staticmethod
    def is_token_valid(token: str) -> bool:
        parts = token.split('::')
        parts_len = len(parts)
        if parts_len == 1:
            return BcPlatformIntegration.is_bc_token(token)
        elif parts_len == 2:
            # A Prisma access key is a UUID, same as a BC API key
            if BcPlatformIntegration.is_bc_token(parts[0]) and parts[1] and BASE64_PATTERN.match(parts[1]) is not None:
                return True
            return False
        else:
            return False

    @staticmethod
    def is_bc_token(token: str | None) -> TypeGuard[str]:
        if not token:
            return False

        return re.match(UUID_V4_PATTERN, token) is not None

    @cached(TTLCache(maxsize=1, ttl=540))
    def get_auth_token(self) -> str:
        if self.is_bc_token(self.bc_api_key):
            return self.bc_api_key
        # A Prisma Cloud Access Key was specified as the Bridgecrew token.
        if not self.prisma_api_url:
            raise ValueError("A Prisma Cloud token was set, but no Prisma Cloud API URL was set")
        if not self.bc_api_key:
            # should usually not happen
            raise ValueError("A Prisma Cloud or Birdgecrew token was not set")
        if '::' not in self.bc_api_key:
            raise ValueError(
                "A Prisma Cloud token was set, but the token is not in the correct format: <access_key_id>::<secret_key>")
        if not self.http:
            raise AttributeError("HTTP manager was not correctly created")
        username, password = self.bc_api_key.split('::')
        request = self.http.request("POST", f"{self.prisma_api_url}/login",  # type:ignore[no-untyped-call]
                                    body=json.dumps({"username": username, "password": password}),
                                    headers=merge_dicts({"Content-Type": "application/json"}, get_user_agent_header()))
        if request.status == 401:
            logging.error(f'Received 401 response from Prisma /login endpoint: {request.data.decode("utf8")}')
<<<<<<< HEAD
=======
            raise BridgecrewAuthError()
        elif request.status == 403:
            logging.error('Received 403 (Forbidden) response from Prisma /login endpoint')
>>>>>>> 2fb967da
            raise BridgecrewAuthError()
        token: str = json.loads(request.data.decode("utf8"))['token']
        return token

    def setup_http_manager(self, ca_certificate: str | None = None) -> None:
        """
        bridgecrew uses both the urllib3 and requests libraries, while checkov uses the requests library.
        :param ca_certificate: an optional CA bundle to be used by both libraries.
        """
        ca_certificate = ca_certificate or os.getenv('BC_CA_BUNDLE')

        if self.http:
            return
        if ca_certificate:
            os.environ['REQUESTS_CA_BUNDLE'] = ca_certificate
            try:
                parsed_url = urllib3.util.parse_url(os.environ['https_proxy'])
                self.http = urllib3.ProxyManager(os.environ['https_proxy'], cert_reqs='REQUIRED',
                                                 ca_certs=ca_certificate,
                                                 proxy_headers=urllib3.make_headers(proxy_basic_auth=parsed_url.auth))  # type:ignore[no-untyped-call]
            except KeyError:
                self.http = urllib3.PoolManager(cert_reqs='REQUIRED', ca_certs=ca_certificate)
        else:
            try:
                parsed_url = urllib3.util.parse_url(os.environ['https_proxy'])
                self.http = urllib3.ProxyManager(os.environ['https_proxy'],
                                                 proxy_headers=urllib3.make_headers(proxy_basic_auth=parsed_url.auth))  # type:ignore[no-untyped-call]
            except KeyError:
                self.http = urllib3.PoolManager()

    def setup_bridgecrew_credentials(
        self,
        repo_id: str,
        skip_fixes: bool = False,
        skip_download: bool = False,
        source: SourceType | None = None,
        source_version: str | None = None,
        repo_branch: str | None = None,
        prisma_api_url: str | None = None,
    ) -> None:
        """
        Setup credentials against Bridgecrew's platform.
        :param repo_id: Identity string of the scanned repository, of the form <repo_owner>/<repo_name>
        :param skip_fixes: whether to skip querying fixes from Bridgecrew
        :param skip_download: whether to skip downloading data (guidelines, custom policies, etc) from the platform
        :param source:
        :param prisma_api_url: optional URL for the Prisma Cloud platform, requires a Prisma Cloud Access Key as bc_api_key
        """
        self.repo_id = repo_id
        self.repo_branch = repo_branch
        self.skip_fixes = skip_fixes
        self.skip_download = skip_download
        self.bc_source = source
        self.bc_source_version = source_version
        region = DEFAULT_REGION
        use_accelerate_endpoint = True

        if prisma_api_url:
            self.prisma_api_url = normalize_prisma_url(prisma_api_url)
            self.setup_api_urls()
            if self.prisma_api_url == PRISMA_GOV_API_URL:
                region = GOV_CLOUD_REGION
                use_accelerate_endpoint = False
            logging.info(f'Using Prisma API URL: {self.prisma_api_url}')

        if self.bc_source and self.bc_source.upload_results:
<<<<<<< HEAD
            try:
                self.skip_fixes = True  # no need to run fixes on CI integration
                repo_full_path, response = self.get_s3_role(repo_id)
                self.bucket, self.repo_path = repo_full_path.split("/", 1)
                self.timestamp = self.repo_path.split("/")[-2]
                self.credentials = cast("dict[str, str]", response["creds"])
                config = Config(
                    s3={
                        "use_accelerate_endpoint": use_accelerate_endpoint,
                    }
                )
                self.s3_client = boto3.client(
                    "s3",
                    aws_access_key_id=self.credentials["AccessKeyId"],
                    aws_secret_access_key=self.credentials["SecretAccessKey"],
                    aws_session_token=self.credentials["SessionToken"],
                    region_name=region,
                    config=config,
                )
                self.platform_integration_configured = True
                self.use_s3_integration = True
            except MaxRetryError:
                logging.error("An SSL error occurred connecting to the platform. If you are on a VPN, please try "
                              "disabling it and re-running the command.", exc_info=True)
                raise
            except HTTPError:
                logging.error("Failed to get customer assumed role", exc_info=True)
                raise
            except ClientError:
                logging.error(f"Failed to initiate client with credentials {self.credentials}", exc_info=True)
                raise
            except JSONDecodeError:
                logging.error(f"Response of {self.integrations_api_url} is not a valid JSON", exc_info=True)
                raise
            except BridgecrewAuthError:
                logging.error("Received an error response during authentication")
                raise

        self.platform_integration_configured = True

=======
            self.set_s3_integration()

        self.platform_integration_configured = True

    def set_s3_integration(self) -> None:
        region = DEFAULT_REGION
        use_accelerate_endpoint = True
        if self.prisma_api_url == PRISMA_GOV_API_URL:
            region = GOV_CLOUD_REGION
            use_accelerate_endpoint = False

        try:
            self.skip_fixes = True  # no need to run fixes on CI integration
            repo_full_path, response = self.get_s3_role(self.repo_id)  # type: ignore
            self.bucket, self.repo_path = repo_full_path.split("/", 1)
            self.timestamp = self.repo_path.split("/")[-2]
            self.credentials = cast("dict[str, str]", response["creds"])
            config = Config(
                s3={
                    "use_accelerate_endpoint": use_accelerate_endpoint,
                }
            )
            self.s3_client = boto3.client(
                "s3",
                aws_access_key_id=self.credentials["AccessKeyId"],
                aws_secret_access_key=self.credentials["SecretAccessKey"],
                aws_session_token=self.credentials["SessionToken"],
                region_name=region,
                config=config,
            )
            self.use_s3_integration = True
        except MaxRetryError:
            logging.error("An SSL error occurred connecting to the platform. If you are on a VPN, please try "
                          "disabling it and re-running the command.", exc_info=True)
            raise
        except HTTPError:
            logging.error("Failed to get customer assumed role", exc_info=True)
            raise
        except ClientError:
            logging.error(f"Failed to initiate client with credentials {self.credentials}", exc_info=True)
            raise
        except JSONDecodeError:
            logging.error(f"Response of {self.integrations_api_url} is not a valid JSON", exc_info=True)
            raise
        except BridgecrewAuthError:
            logging.error("Received an error response during authentication")
            raise

>>>>>>> 2fb967da
    def get_s3_role(self, repo_id: str) -> tuple[str, dict[str, Any]]:
        token = self.get_auth_token()

        if not self.http:
            raise AttributeError("HTTP manager was not correctly created")

        request = self.http.request("POST", self.integrations_api_url, body=json.dumps({"repoId": repo_id}),  # type:ignore[no-untyped-call]
                                    headers=merge_dicts({"Authorization": token, "Content-Type": "application/json"},
                                                        get_user_agent_header()))
        if request.status == 403:
            error_message = get_auth_error_message(request.status, self.is_prisma_integration(), True)
            raise BridgecrewAuthError(error_message)
        response = json.loads(request.data.decode("utf8"))
        while ('Message' in response or 'message' in response):
            if 'Message' in response and response['Message'] == UNAUTHORIZED_MESSAGE:
                raise BridgecrewAuthError()
            if 'message' in response and ASSUME_ROLE_UNUATHORIZED_MESSAGE in response['message']:
                raise BridgecrewAuthError(
                    "Checkov got an unexpected authorization error that may not be due to your credentials. Please contact support.")
            if 'message' in response and "cannot be found" in response['message']:
                self.loading_output("creating role")
                request = self.http.request("POST", self.integrations_api_url, body=json.dumps({"repoId": repo_id}),  # type:ignore[no-untyped-call]
                                            headers=merge_dicts(
                                                {"Authorization": token, "Content-Type": "application/json"},
                                                get_user_agent_header()))
                response = json.loads(request.data.decode("utf8"))

        repo_full_path = response["path"]
        return repo_full_path, response

    def is_integration_configured(self) -> bool:
        """
        Checks if Bridgecrew integration is fully configured based in input params.
        :return: True if the integration is configured, False otherwise
        """
        return self.platform_integration_configured

    def persist_repository(
        self,
        root_dir: str | Path,
        files: list[str] | None = None,
        excluded_paths: list[str] | None = None,
        included_paths: list[str] | None = None,
    ) -> None:
        """
        Persist the repository found on root_dir path to Bridgecrew's platform. If --file flag is used, only files
        that are specified will be persisted.
        :param files: Absolute path of the files passed in the --file flag.
        :param root_dir: Absolute path of the directory containing the repository root level.
        :param excluded_paths: Paths to exclude from persist process
        :param included_paths: Paths to exclude from persist process
        """
        excluded_paths = excluded_paths if excluded_paths is not None else []

        if not self.use_s3_integration:
            return
        files_to_persist: List[FileToPersist] = []
        if files:
            for f in files:
                f_name = os.path.basename(f)
                _, file_extension = os.path.splitext(f)
<<<<<<< HEAD
                if CHECKOV_RUN_SCA_PACKAGE_SCAN_V2 and file_extension in SUPPORTED_PACKAGE_FILES:
=======
                if CHECKOV_RUN_SCA_PACKAGE_SCAN_V2 and file_extension in SCANNABLE_PACKAGE_FILES:
>>>>>>> 2fb967da
                    continue
                if file_extension in SUPPORTED_FILE_EXTENSIONS or f_name in SUPPORTED_FILES:
                    files_to_persist.append(FileToPersist(f, os.path.relpath(f, root_dir)))
        else:
            for root_path, d_names, f_names in os.walk(root_dir):
                # self.excluded_paths only contains the config fetched from the platform.
                # but here we expect the list from runner_registry as well (which includes self.excluded_paths).
                filter_ignored_paths(root_path, d_names, excluded_paths, included_paths=included_paths)
                filter_ignored_paths(root_path, f_names, excluded_paths)
                for file_path in f_names:
                    _, file_extension = os.path.splitext(file_path)
<<<<<<< HEAD
                    if CHECKOV_RUN_SCA_PACKAGE_SCAN_V2 and file_extension in SUPPORTED_PACKAGE_FILES:
=======
                    if CHECKOV_RUN_SCA_PACKAGE_SCAN_V2 and file_extension in SCANNABLE_PACKAGE_FILES:
>>>>>>> 2fb967da
                        continue
                    if file_extension in SUPPORTED_FILE_EXTENSIONS or file_path in SUPPORTED_FILES:
                        full_file_path = os.path.join(root_path, file_path)
                        relative_file_path = os.path.relpath(full_file_path, root_dir)
                        files_to_persist.append(FileToPersist(full_file_path, relative_file_path))

        self.persist_files(files_to_persist)

    def persist_git_configuration(self, root_dir: str | Path, git_config_folders: list[str]) -> None:
        if not self.use_s3_integration:
            return
        files_to_persist: list[FileToPersist] = []

        for git_config_folder in git_config_folders:
            if not os.path.isdir(git_config_folder):
                continue
            if not len(os.listdir(git_config_folder)):
                continue

            for root_path, _, f_names in os.walk(git_config_folder):
                for file_path in f_names:
                    _, file_extension = os.path.splitext(file_path)
                    if file_extension in SUPPORTED_FILE_EXTENSIONS:
                        full_file_path = os.path.join(root_path, file_path)
                        relative_file_path = os.path.relpath(full_file_path, root_dir)
                        files_to_persist.append(FileToPersist(full_file_path, relative_file_path))

        self.persist_files(files_to_persist)

    def persist_scan_results(self, scan_reports: list[Report]) -> None:
        """
        Persist checkov's scan result into bridgecrew's platform.
        :param scan_reports: List of checkov scan reports
        """
        if not self.use_s3_integration:
            return
        if not self.bucket or not self.repo_path:
            logging.error(f"Something went wrong: bucket {self.bucket}, repo path {self.repo_path}")
            return

        # just process reports with actual results in it
        self.scan_reports = [scan_report for scan_report in scan_reports if not scan_report.is_empty(full=True)]

        reduced_scan_reports = reduce_scan_reports(self.scan_reports)
        checks_metadata_paths = enrich_and_persist_checks_metadata(self.scan_reports, self.s3_client, self.bucket,
                                                                   self.repo_path)
        dpath.util.merge(reduced_scan_reports, checks_metadata_paths)
        persist_checks_results(reduced_scan_reports, self.s3_client, self.bucket, self.repo_path)

    def persist_image_scan_results(self, report: dict[str, Any] | None, file_path: str, image_name: str, branch: str) -> None:
        if not self.bucket or not self.repo_path:
            logging.error("Bucket or repo_path was not set")
            return

        repo_path_without_src = os.path.dirname(self.repo_path)
        target_report_path = f'{repo_path_without_src}/{checkov_results_prefix}/{CheckType.SCA_IMAGE}/raw_results.json'
        to_upload = {"report": report, "file_path": file_path, "image_name": image_name, "branch": branch}
        _put_json_object(self.s3_client, to_upload, self.bucket, target_report_path)

<<<<<<< HEAD
=======
    def persist_enriched_secrets(self, enriched_secrets: list[EnrichedSecret]) -> str | None:
        if not enriched_secrets or not self.repo_path or not self.bucket:
            logging.debug(f'One of enriched secrets, repo path, or bucket are empty, aborting. values:'
                          f'enriched_secrets={"Valid" if enriched_secrets else "Empty"},'
                          f' repo_path={self.repo_path}, bucket={self.bucket}')
            return None

        if not bc_integration.bc_api_key or not os.getenv("CKV_VALIDATE_SECRETS"):
            logging.debug('Skipping persistence of enriched secrets object as secrets verification is off,'
                          ' enabled it via env var CKV_VALIDATE_SECRETS and provide an api key')
            return None

        base_path = re.sub(REPO_PATH_PATTERN, r'original_secrets/\1', self.repo_path)
        s3_path = f'{base_path}/{uuid.uuid4()}.json'
        try:
            _put_json_object(self.s3_client, enriched_secrets, self.bucket, s3_path)
        except ClientError:
            logging.warning("Got access denied, retrying as s3 role changes should be propagated")
            sleep(4)
            try:
                _put_json_object(self.s3_client, enriched_secrets, self.bucket, s3_path)
            except ClientError:
                logging.error("Getting access denied consistently, aborting secrets verification")
                return None

        return s3_path

>>>>>>> 2fb967da
    def persist_run_metadata(self, run_metadata: dict[str, str | list[str]]) -> None:
        if not self.use_s3_integration:
            return
        if not self.bucket or not self.repo_path:
            logging.error(f"Something went wrong: bucket {self.bucket}, repo path {self.repo_path}")
            return
        persist_run_metadata(run_metadata, self.s3_client, self.bucket, self.repo_path)

<<<<<<< HEAD
=======
    def persist_logs_stream(self, logs_stream: StringIO) -> None:
        if not self.use_s3_integration:
            return
        if not self.bucket or not self.repo_path:
            logging.error(f"Something went wrong: bucket {self.bucket}, repo path {self.repo_path}")
            return
        persist_logs_stream(logs_stream, self.s3_client, self.bucket, self.repo_path)

>>>>>>> 2fb967da
    def commit_repository(self, branch: str) -> str | None:
        """
        :param branch: branch to be persisted
        Finalize the repository's scanning in bridgecrew's platform.
        """
        try_num = 0
        while try_num < MAX_RETRIES:
            if not self.use_s3_integration:
                return None

            request = None
            response = None
            try:
                if not self.http:
                    logging.error("HTTP manager was not correctly created")
                    return None
                if not self.bc_source:
                    logging.error("Source was not set")
                    return None

                request = self.http.request("PUT", f"{self.integrations_api_url}?source={self.bc_source.name}",  # type:ignore[no-untyped-call]
                                            body=json.dumps(
                                                {"path": self.repo_path, "branch": branch,
                                                 "to_branch": CI_METADATA_EXTRACTOR.to_branch,
                                                 "pr_id": CI_METADATA_EXTRACTOR.pr_id,
                                                 "pr_url": CI_METADATA_EXTRACTOR.pr_url,
                                                 "commit_hash": CI_METADATA_EXTRACTOR.commit_hash,
                                                 "commit_url": CI_METADATA_EXTRACTOR.commit_url,
                                                 "author": CI_METADATA_EXTRACTOR.author_name,
                                                 "author_url": CI_METADATA_EXTRACTOR.author_url,
                                                 "run_id": CI_METADATA_EXTRACTOR.run_id,
                                                 "run_url": CI_METADATA_EXTRACTOR.run_url,
                                                 "repository_url": CI_METADATA_EXTRACTOR.repository_url}),
                                            headers=merge_dicts({"Authorization": self.get_auth_token(),
                                                                 "Content-Type": "application/json",
                                                                 'x-api-client': self.bc_source.name,
                                                                 'x-api-checkov-version': checkov_version},
                                                                get_user_agent_header()
                                                                ))
                response = json.loads(request.data.decode("utf8"))
                url: str = response.get("url", None)
                return url
            except HTTPError:
                logging.error(f"Failed to commit repository {self.repo_path}", exc_info=True)
                raise
            except JSONDecodeError:
                if request:
                    logging.warning(f"Response (status: {request.status}) of {self.integrations_api_url}: {request.data.decode('utf8')}")
                logging.error(f"Response of {self.integrations_api_url} is not a valid JSON", exc_info=True)
                raise
            finally:
                if request and request.status == 201 and response and response.get("result") == "Success":
                    logging.info(f"Finalize repository {self.repo_id} in bridgecrew's platform")
                elif (
                    response
                    and try_num < MAX_RETRIES
                    and re.match("The integration ID .* in progress", response.get("message", ""))
                ):
                    logging.info(
                        f"Failed to persist for repo {self.repo_id}, sleeping for {SLEEP_SECONDS} seconds before retrying")
                    try_num += 1
                    sleep(SLEEP_SECONDS)
                else:
                    raise Exception(
                        f"Failed to finalize repository {self.repo_id} in bridgecrew's platform\n{response}")

        return None

    def persist_files(self, files_to_persist: list[FileToPersist]) -> None:
        logging.info(f"Persisting {len(files_to_persist)} files")
        with futures.ThreadPoolExecutor() as executor:
            futures.wait(
                [executor.submit(self._persist_file, file_to_persist.full_file_path, file_to_persist.s3_file_key) for
                 file_to_persist in files_to_persist],
                return_when=futures.FIRST_EXCEPTION,
            )
        logging.info(f"Done persisting {len(files_to_persist)} files")

    def _persist_file(self, full_file_path: str, s3_file_key: str) -> None:
        tries = MAX_RETRIES
        curr_try = 0

        if not self.s3_client or not self.bucket or not self.repo_path:
            logging.error(
                f"Something went wrong: S3 client {self.s3_client} bucket {self.bucket}, repo path {self.repo_path}"
            )
            return

        file_object_key = os.path.join(self.repo_path, s3_file_key).replace("\\", "/")
        while curr_try < tries:
            try:
                self.s3_client.upload_file(full_file_path, self.bucket, file_object_key)
                return
            except ClientError as e:
                if e.response.get('Error', {}).get('Code') == 'AccessDenied':
                    sleep(SLEEP_SECONDS)
                    curr_try += 1
                else:
                    logging.error(f"failed to persist file {full_file_path} into S3 bucket {self.bucket}",
                                  exc_info=True)
                    raise
            except Exception:
                logging.error(f"failed to persist file {full_file_path} into S3 bucket {self.bucket}", exc_info=True)
                raise
        if curr_try == tries:
            logging.error(
                f"failed to persist file {full_file_path} into S3 bucket {self.bucket} - gut AccessDenied {tries} times")

    def get_platform_run_config(self) -> None:
        if self.skip_download is True:
            logging.debug("Skipping downloading configs from platform")
            return

        if self.is_integration_configured():
            self.get_customer_run_config()
        else:
            self.get_public_run_config()

<<<<<<< HEAD
    def get_run_config_url(self) -> str:
        return f'{self.platform_run_config_url}?module={"bc" if self.is_bc_token(self.bc_api_key) else "pc"}'
=======
    def _get_run_config_query_params(self) -> str:
        return f'module={"bc" if self.is_bc_token(self.bc_api_key) else "pc"}&enforcementv2=true'

    def get_run_config_url(self) -> str:
        return f'{self.platform_run_config_url}?{self._get_run_config_query_params()}'

    def get_run_config_url_backoff(self) -> str:
        return f'{self.platform_run_config_url_backoff}?{self._get_run_config_query_params()}'
>>>>>>> 2fb967da

    def get_customer_run_config(self) -> None:
        if self.skip_download is True:
            logging.debug("Skipping customer run config API call")
            return

        if not self.bc_api_key or not self.is_integration_configured():
            raise Exception(
                "Tried to get customer run config, but the API key was missing or the integration was not set up")

        if not self.bc_source:
            logging.error("Source was not set")
            return

        try:
            token = self.get_auth_token()
            headers = merge_dicts(get_auth_header(token),
                                  get_default_get_headers(self.bc_source, self.bc_source_version))

            self.setup_http_manager()
            if not self.http:
                logging.error("HTTP manager was not correctly created")
                return

<<<<<<< HEAD
            url = self.get_run_config_url()
            logging.debug(f'Platform run config URL: {url}')
            request = self.http.request("GET", url, headers=headers)  # type:ignore[no-untyped-call]
            platform_type = PRISMA_PLATFORM if self.is_prisma_integration() else BRIDGECREW_PLATFORM
            if request.status != 200:
                error_message = get_auth_error_message(request.status, self.is_prisma_integration(), False)
                logging.error(error_message)
                raise BridgecrewAuthError(error_message)
=======
            platform_type = PRISMA_PLATFORM if self.is_prisma_integration() else BRIDGECREW_PLATFORM

            url = self.get_run_config_url()
            logging.debug(f'Platform run config URL: {url}')
            request = self.http.request("GET", url, headers=headers)  # type:ignore[no-untyped-call]
            if request.status != 200:
                url = self.get_run_config_url_backoff()
                logging.debug(f'Platform run config URL: {url}')
                request = self.http.request("GET", url, headers=headers)  # type:ignore[no-untyped-call]
                if request.status != 200:
                    error_message = get_auth_error_message(request.status, self.is_prisma_integration(), False)
                    logging.error(error_message)
                    raise BridgecrewAuthError(error_message)
>>>>>>> 2fb967da
            self.customer_run_config_response = json.loads(request.data.decode("utf8"))

            logging.debug(f"Got customer run config from {platform_type} platform")
        except Exception:
            logging.warning(f"Failed to get the customer run config from {self.platform_run_config_url}", exc_info=True)
            raise

    def get_prisma_build_policies(self, policy_filter: str) -> None:
        """
        Get Prisma policy for enriching runConfig with metadata
        Filters: https://prisma.pan.dev/api/cloud/cspm/policy#operation/get-policy-filters-and-options
        :param policy_filter: comma separated filter string. Example, policy.label=A,cloud.type=aws
        :return:
        """
        if self.skip_download is True:
            logging.debug("Skipping prisma policy API call")
            return
        if not policy_filter:
            return
        if not self.is_prisma_integration():
            return
        if not self.bc_api_key or not self.is_integration_configured():
            raise Exception(
                "Tried to get prisma build policy metadata, "
                "but the API key was missing or the integration was not set up")
        try:
            token = self.get_auth_token()
            headers = merge_dicts(get_prisma_auth_header(token), get_prisma_get_headers())

            self.setup_http_manager()
            if not self.http:
                logging.error("HTTP manager was not correctly created")
                return

            logging.debug(f'Prisma policy URL: {self.prisma_policies_url}')
            query_params = convert_prisma_policy_filter_to_dict(policy_filter)
            if self.is_valid_policy_filter(query_params, valid_filters=self.get_prisma_policy_filters()):
                # If enabled and subtype are not explicitly set, use the only acceptable values.
                query_params['policy.enabled'] = True
                query_params['policy.subtype'] = 'build'
                request = self.http.request("GET", self.prisma_policies_url, headers=headers, fields=query_params)  # type:ignore[no-untyped-call]
                self.prisma_policies_response = json.loads(request.data.decode("utf8"))
                logging.debug("Got Prisma build policy metadata")
            else:
                logging.warning("Skipping get prisma build policies. --policy-metadata-filter will not be applied.")
        except Exception:
            logging.warning(f"Failed to get prisma build policy metadata from {self.platform_run_config_url}", exc_info=True)

    def get_prisma_policy_filters(self) -> Dict[str, Dict[str, Any]]:
        try:
            token = self.get_auth_token()
            headers = merge_dicts(get_prisma_auth_header(token), get_prisma_get_headers())

            self.setup_http_manager()
            if not self.http:
                logging.error("HTTP manager was not correctly created")
                return {}

            logging.debug(f'Prisma filter URL: {self.prisma_policy_filters_url}')
            request = self.http.request("GET", self.prisma_policy_filters_url, headers=headers)  # type:ignore[no-untyped-call]
            policy_filters: dict[str, dict[str, Any]] = json.loads(request.data.decode("utf8"))
            logging.debug(f'Prisma filter suggestion response: {policy_filters}')
            return policy_filters
        except Exception:
            logging.warning(f"Failed to get prisma build policy metadata from {self.platform_run_config_url}", exc_info=True)
            return {}

    @staticmethod
    def is_valid_policy_filter(policy_filter: dict[str, str], valid_filters: dict[str, dict[str, Any]] | None = None) -> bool:
        """
        Validates only the filter names
        """
        valid_filters = valid_filters or {}

        if not policy_filter:
            return False
        if not valid_filters:
            return False
        for filter_name, filter_value in policy_filter.items():
            if filter_name not in valid_filters.keys():
                logging.warning(f"Invalid filter name: {filter_name}")
                logging.warning(f"Available filter names: {', '.join(valid_filters.keys())}")
                return False
            elif filter_name == 'policy.subtype' and filter_value != 'build':
                logging.warning(f"Filter value not allowed: {filter_value}")
                logging.warning("Available options: build")
                return False
            elif filter_name == 'policy.enabled' and not convert_str_to_bool(filter_value):
                logging.warning(f"Filter value not allowed: {filter_value}")
                logging.warning("Available options: True")
                return False
        logging.debug("--policy-metadata-filter is valid")
        return True

    def get_public_run_config(self) -> None:
        if self.skip_download is True:
            logging.debug("Skipping checkov mapping and guidelines API call")
            return
        try:
            headers: dict[str, Any] = {}

            self.setup_http_manager()
            if not self.http:
                logging.error("HTTP manager was not correctly created")
                return

            request = self.http.request("GET", self.guidelines_api_url, headers=headers)  # type:ignore[no-untyped-call]
<<<<<<< HEAD
=======
            if request.status >= 300:
                request = self.http.request("GET", self.guidelines_api_url_backoff, headers=headers)  # type:ignore[no-untyped-call]

>>>>>>> 2fb967da
            self.public_metadata_response = json.loads(request.data.decode("utf8"))
            platform_type = PRISMA_PLATFORM if self.is_prisma_integration() else BRIDGECREW_PLATFORM
            logging.debug(f"Got checkov mappings and guidelines from {platform_type} platform")
        except Exception:
            logging.warning(f"Failed to get the checkov mappings and guidelines from {self.guidelines_api_url}. Skips using BC_* IDs will not work.",
                            exc_info=True)

    def onboarding(self) -> None:
        if not self.bc_api_key:
            print(Style.BRIGHT + colored(
                "\nWould you like to “level up” your Checkov powers for free?  The upgrade includes: \n\n", 'green',
                attrs=['bold']) + colored(
                u"\u2022 " + "Command line docker Image scanning\n"
                             u"\u2022 " + "Software Composition Analysis\n"
                                          u"\u2022 " + "Centralized policy management\n"
                                                       u"\u2022 " + "Free bridgecrew.cloud account with API access\n"
                                                                    u"\u2022 " + "Auto-fix remediation suggestions\n"
                                                                                 u"\u2022 " + "Enabling of VS Code Plugin\n"
                                                                                              u"\u2022 " + "Dashboard visualisation of Checkov scans\n"
                                                                                                           u"\u2022 " + "Integration with GitHub for:\n"
                                                                                                                        "\t" + u"\u25E6 " + "\tAutomated Pull Request scanning\n"
                                                                                                                                            "\t" + u"\u25E6 " + "\tAuto remediation PR generation\n"
                                                                                                                                                                u"\u2022 " + "Integration with up to 100 cloud resources for:\n"
                                                                                                                                                                             "\t" + u"\u25E6 " + "\tAutomated cloud resource checks\n"
                                                                                                                                                                                                 "\t" + u"\u25E6 " + "\tResource drift detection\n"
                                                                                                                                                                                                                     "\n"
                                                                                                                                                                                                                     "\n" + "and much more...",
                'yellow') +
                colored("\n\nIt's easy and only takes 2 minutes. We can do it right now!\n\n"
                        "To Level-up, press 'y'... \n",
                        'cyan') + Style.RESET_ALL)
            reply = self._input_levelup_results()
            if reply[:1] == 'y':
                print(Style.BRIGHT + colored("\nOk, let’s get you started on creating your free account! \n"
                                             "\nEnter your email address to begin: ", 'green',
                                             attrs=['bold']) + colored(
                    " // This will be used as your login at https://bridgecrew.cloud.\n", 'green'))
                if not self.bc_api_key:
                    email = self._input_email()
                    print(Style.BRIGHT + colored("\nLooks good!"
                                                 "\nNow choose an Organisation Name: ", 'green',
                                                 attrs=['bold']) + colored(
                        " // This will enable collaboration with others who you can add to your team.\n", 'green'))
                    org = self._input_orgname()
                    print(Style.BRIGHT + colored("\nAmazing!"
                                                 "\nWe are now generating a personal API key to immediately enable some new features… ",
                                                 'green', attrs=['bold']))

                    bc_api_token, response = self.get_api_token(email, org)
                    self.bc_api_key = bc_api_token
                    if response.status_code == 200:
                        print(Style.BRIGHT + colored("\nComplete!", 'green', attrs=['bold']))
                        print('\nSaving API key to {}'.format(bridgecrew_file))
                        print(Style.BRIGHT + colored(
                            "\nCheckov will automatically check this location for a key.  If you forget it you’ll find it here\nhttps://bridgecrew.cloud/integrations/api-token\n\n",
                            'green'))
                        persist_key(self.bc_api_key)
                        print(Style.BRIGHT + colored(
                            "Checkov Dashboard is configured, opening https://bridgecrew.cloud to explore your new powers.",
                            'green', attrs=['bold']))
                        print(Style.BRIGHT + colored("FYI - check your inbox for login details! \n", 'green'))

                        print(Style.BRIGHT + colored(
                            "Congratulations! You’ve just super-sized your Checkov!  Why not test-drive image scanning now:",
                            'cyan'))

                        print(Style.BRIGHT + colored(
                            "\ncheckov --docker-image ubuntu --dockerfile-path /Users/bob/workspaces/bridgecrew/Dockerfile --repo-id bob/test --branch master\n",
                            'white'))

                        print(Style.BRIGHT + colored(
                            "Or download our VS Code plugin:  https://github.com/bridgecrewio/checkov-vscode \n",
                            'cyan', attrs=['bold']))

                        print(Style.BRIGHT + colored(
                            "Interested in contributing to Checkov as an open source developer.  We thought you’d never ask.  Check us out at: \nhttps://github.com/bridgecrewio/checkov/issues?q=is%3Aopen+is%3Aissue+label%3A%22good+first+issue%22 \n",
                            'white', attrs=['bold']))

                    else:
                        print(
                            Style.BRIGHT + colored("\nCould not create account, please try again on your next scan! \n",
                                                   'red', attrs=['bold']) + Style.RESET_ALL)
                    webbrowser.open(
                        "https://bridgecrew.cloud/?utm_source=cli&utm_medium=organic_oss&utm_campaign=checkov")
            else:
                print(
                    "\n To see the Dashboard prompt again, run `checkov` with no arguments \n For Checkov usage, try `checkov --help`")
        else:
            print("No argument given. Try ` --help` for further information")

    def get_report_to_platform(self, args: argparse.Namespace, scan_reports: list[Report]) -> None:
        if self.bc_api_key:

            if args.directory:
                repo_id = self.get_repository(args)
                self.setup_bridgecrew_credentials(repo_id=repo_id)
            if self.is_integration_configured():
                self._upload_run(args, scan_reports)

    # Added this to generate a default repo_id for cli scans for upload to the platform
    # whilst also persisting a cli repo_id into the object
    def persist_bc_api_key(self, args: argparse.Namespace) -> str | None:
        if args.bc_api_key:
            self.bc_api_key = args.bc_api_key
        else:
            # get the key from file
            self.bc_api_key = read_key()
        return self.bc_api_key

    # Added this to generate a default repo_id for cli scans for upload to the platform
    # whilst also persisting a cli repo_id into the object
    def persist_repo_id(self, args: argparse.Namespace) -> str:
        if args.repo_id is None:
            if CI_METADATA_EXTRACTOR.from_branch:
                self.repo_id = CI_METADATA_EXTRACTOR.from_branch
            if args.directory:
                basename = path.basename(os.path.abspath(args.directory[0]))
                self.repo_id = f"cli_repo/{basename}"
            if args.file:
                # Get the base path of the file based on it's absolute path
                basename = os.path.basename(os.path.dirname(os.path.abspath(args.file[0])))
                self.repo_id = f"cli_repo/{basename}"

        else:
            self.repo_id = args.repo_id

        if not self.repo_id:
            # this should not happen
            self.repo_id = "cli_repo/unknown"

        return self.repo_id

    def get_repository(self, args: argparse.Namespace) -> str:
        if CI_METADATA_EXTRACTOR.from_branch:
            return CI_METADATA_EXTRACTOR.from_branch
        basename = 'unnamed_repo' if path.basename(args.directory[0]) == '.' else path.basename(args.directory[0])
        repo_id = f"cli_repo/{basename}"
        return repo_id

    def get_api_token(self, email: str, org: str) -> tuple[str, Response]:
        response = self._create_bridgecrew_account(email, org)
        bc_api_token = response.json()["checkovSignup"]
        return bc_api_token, response

    def _upload_run(self, args: argparse.Namespace, scan_reports: list[Report]) -> None:
        print(Style.BRIGHT + colored("Connecting to Bridgecrew.cloud...", 'green',
                                     attrs=['bold']) + Style.RESET_ALL)
        self.persist_repository(args.directory[0])
        print(Style.BRIGHT + colored("Metadata upload complete", 'green',
                                     attrs=['bold']) + Style.RESET_ALL)
        self.persist_scan_results(scan_reports)
        print(Style.BRIGHT + colored("Report upload complete", 'green',
                                     attrs=['bold']) + Style.RESET_ALL)
        self.commit_repository(args.branch)
        print(Style.BRIGHT + colored(
            "COMPLETE! \nYour results are in your Bridgecrew dashboard, available here: https://bridgecrew.cloud \n",
            'green', attrs=['bold']) + Style.RESET_ALL)

    def _create_bridgecrew_account(self, email: str, org: str) -> Response:
        """
        Create new bridgecrew account
        :param email: email of account owner
        :return: account creation response
        """
        payload = {
            "owner_email": email,
            "org": org,
            "source": ONBOARDING_SOURCE,
            "customer_name": org
        }
        response = requests.request("POST", self.onboarding_url, headers=SIGNUP_HEADER, json=payload)
        if response.status_code == 200:
            return response
        else:
            raise Exception("failed to create a bridgecrew account. An organization with this name might already "
                            "exist with this email address. Please login bridgecrew.cloud to retrieve access key")

    def _input_orgname(self) -> str:
        while True:
            result = str(input('Organization name: ')).lower().strip()  # nosec
            # remove spaces and special characters
            result = ''.join(e for e in result if e.isalnum())
            if result:
                break
        return result

    def _input_visualize_results(self) -> str:
        while True:
            result = str(input('Visualize results? (y/n): ')).lower().strip()  # nosec
            if result[:1] in ["y", "n"]:
                break
        return result

    def _input_levelup_results(self) -> str:
        while True:
            result = str(input('Level up? (y/n): ')).lower().strip()  # nosec
            if result[:1] in ["y", "n"]:
                break
        return result

    def _input_email(self) -> str:
        while True:
            email = str(input('E-Mail: ')).lower().strip()  # nosec
            if re.search(EMAIL_PATTERN, email):
                break
            else:
                print("email should match the following pattern: {}".format(EMAIL_PATTERN))
        return email

    @staticmethod
    def loading_output(msg: str) -> None:
        with trange(ACCOUNT_CREATION_TIME) as t:
            for _ in t:
                t.set_description(msg)
                t.set_postfix(refresh=False)
                sleep(SLEEP_SECONDS)

    def repo_matches(self, repo_name: str) -> bool:
        # matches xyz_org/repo or org/repo (where xyz is the BC org name and the CLI repo prefix from the platform)
        return re.match(re.compile(f'^(\\w+_)?{self.repo_id}$'), repo_name) is not None

    def get_default_headers(self, request_type: str) -> dict[str, Any]:
        if not self.bc_source:
            logging.warning("Source was not set")
            return {}

        if request_type.upper() == "GET":
            return merge_dicts(get_default_get_headers(self.bc_source, self.bc_source_version),
                               {"Authorization": self.get_auth_token()})
        elif request_type.upper() == "POST":
            return merge_dicts(get_default_post_headers(self.bc_source, self.bc_source_version),
                               {"Authorization": self.get_auth_token()})

        logging.info(f"Unsupported request {request_type}")
        return {}


bc_integration = BcPlatformIntegration()<|MERGE_RESOLUTION|>--- conflicted
+++ resolved
@@ -31,14 +31,9 @@
 from checkov.common.bridgecrew.platform_errors import BridgecrewAuthError
 from checkov.common.bridgecrew.platform_key import read_key, persist_key, bridgecrew_file
 from checkov.common.bridgecrew.wrapper import reduce_scan_reports, persist_checks_results, \
-<<<<<<< HEAD
-    enrich_and_persist_checks_metadata, checkov_results_prefix, persist_run_metadata, _put_json_object
-from checkov.common.models.consts import SUPPORTED_FILE_EXTENSIONS, SUPPORTED_FILES, SUPPORTED_PACKAGE_FILES
-=======
     enrich_and_persist_checks_metadata, checkov_results_prefix, persist_run_metadata, _put_json_object, \
     persist_logs_stream
 from checkov.common.models.consts import SUPPORTED_FILE_EXTENSIONS, SUPPORTED_FILES, SCANNABLE_PACKAGE_FILES
->>>>>>> 2fb967da
 from checkov.common.bridgecrew.check_type import CheckType
 from checkov.common.runners.base_runner import filter_ignored_paths
 from checkov.common.typing import _CicdDetails
@@ -48,10 +43,7 @@
     get_user_agent_header, get_default_post_headers, get_prisma_get_headers, get_prisma_auth_header, \
     get_auth_error_message, normalize_bc_url
 from checkov.common.util.type_forcers import convert_prisma_policy_filter_to_dict, convert_str_to_bool
-<<<<<<< HEAD
-=======
 from checkov.secrets.coordinator import EnrichedSecret
->>>>>>> 2fb967da
 from checkov.version import version as checkov_version
 
 if TYPE_CHECKING:
@@ -69,10 +61,7 @@
 UUID_V4_PATTERN = re.compile(r"^[0-9a-f]{8}\b-[0-9a-f]{4}-[0-9a-f]{4}-[0-9a-f]{4}-\b[0-9a-f]{12}$")
 # found at https://regexland.com/base64/
 BASE64_PATTERN = re.compile(r"^(?:[A-Za-z\d+/]{4})*(?:[A-Za-z\d+/]{3}=|[A-Za-z\d+/]{2}==)?$")
-<<<<<<< HEAD
-=======
 REPO_PATH_PATTERN = re.compile(r'checkov/(.*?)/src')
->>>>>>> 2fb967da
 
 ACCOUNT_CREATION_TIME = 180  # in seconds
 
@@ -123,13 +112,10 @@
         self.bc_skip_mapping = False
         self.cicd_details: _CicdDetails = {}
 
-<<<<<<< HEAD
-=======
     def set_bc_api_url(self, new_url: str) -> None:
         self.bc_api_url = normalize_bc_url(new_url)
         self.setup_api_urls()
 
->>>>>>> 2fb967da
     def setup_api_urls(self) -> None:
         """
         API URLs vary depending upon whether the platform is Bridgecrew or Prisma Cloud.
@@ -198,12 +184,9 @@
                                     headers=merge_dicts({"Content-Type": "application/json"}, get_user_agent_header()))
         if request.status == 401:
             logging.error(f'Received 401 response from Prisma /login endpoint: {request.data.decode("utf8")}')
-<<<<<<< HEAD
-=======
             raise BridgecrewAuthError()
         elif request.status == 403:
             logging.error('Received 403 (Forbidden) response from Prisma /login endpoint')
->>>>>>> 2fb967da
             raise BridgecrewAuthError()
         token: str = json.loads(request.data.decode("utf8"))['token']
         return token
@@ -258,60 +241,13 @@
         self.skip_download = skip_download
         self.bc_source = source
         self.bc_source_version = source_version
-        region = DEFAULT_REGION
-        use_accelerate_endpoint = True
 
         if prisma_api_url:
             self.prisma_api_url = normalize_prisma_url(prisma_api_url)
             self.setup_api_urls()
-            if self.prisma_api_url == PRISMA_GOV_API_URL:
-                region = GOV_CLOUD_REGION
-                use_accelerate_endpoint = False
             logging.info(f'Using Prisma API URL: {self.prisma_api_url}')
 
         if self.bc_source and self.bc_source.upload_results:
-<<<<<<< HEAD
-            try:
-                self.skip_fixes = True  # no need to run fixes on CI integration
-                repo_full_path, response = self.get_s3_role(repo_id)
-                self.bucket, self.repo_path = repo_full_path.split("/", 1)
-                self.timestamp = self.repo_path.split("/")[-2]
-                self.credentials = cast("dict[str, str]", response["creds"])
-                config = Config(
-                    s3={
-                        "use_accelerate_endpoint": use_accelerate_endpoint,
-                    }
-                )
-                self.s3_client = boto3.client(
-                    "s3",
-                    aws_access_key_id=self.credentials["AccessKeyId"],
-                    aws_secret_access_key=self.credentials["SecretAccessKey"],
-                    aws_session_token=self.credentials["SessionToken"],
-                    region_name=region,
-                    config=config,
-                )
-                self.platform_integration_configured = True
-                self.use_s3_integration = True
-            except MaxRetryError:
-                logging.error("An SSL error occurred connecting to the platform. If you are on a VPN, please try "
-                              "disabling it and re-running the command.", exc_info=True)
-                raise
-            except HTTPError:
-                logging.error("Failed to get customer assumed role", exc_info=True)
-                raise
-            except ClientError:
-                logging.error(f"Failed to initiate client with credentials {self.credentials}", exc_info=True)
-                raise
-            except JSONDecodeError:
-                logging.error(f"Response of {self.integrations_api_url} is not a valid JSON", exc_info=True)
-                raise
-            except BridgecrewAuthError:
-                logging.error("Received an error response during authentication")
-                raise
-
-        self.platform_integration_configured = True
-
-=======
             self.set_s3_integration()
 
         self.platform_integration_configured = True
@@ -360,7 +296,6 @@
             logging.error("Received an error response during authentication")
             raise
 
->>>>>>> 2fb967da
     def get_s3_role(self, repo_id: str) -> tuple[str, dict[str, Any]]:
         token = self.get_auth_token()
 
@@ -422,11 +357,7 @@
             for f in files:
                 f_name = os.path.basename(f)
                 _, file_extension = os.path.splitext(f)
-<<<<<<< HEAD
-                if CHECKOV_RUN_SCA_PACKAGE_SCAN_V2 and file_extension in SUPPORTED_PACKAGE_FILES:
-=======
                 if CHECKOV_RUN_SCA_PACKAGE_SCAN_V2 and file_extension in SCANNABLE_PACKAGE_FILES:
->>>>>>> 2fb967da
                     continue
                 if file_extension in SUPPORTED_FILE_EXTENSIONS or f_name in SUPPORTED_FILES:
                     files_to_persist.append(FileToPersist(f, os.path.relpath(f, root_dir)))
@@ -438,11 +369,7 @@
                 filter_ignored_paths(root_path, f_names, excluded_paths)
                 for file_path in f_names:
                     _, file_extension = os.path.splitext(file_path)
-<<<<<<< HEAD
-                    if CHECKOV_RUN_SCA_PACKAGE_SCAN_V2 and file_extension in SUPPORTED_PACKAGE_FILES:
-=======
                     if CHECKOV_RUN_SCA_PACKAGE_SCAN_V2 and file_extension in SCANNABLE_PACKAGE_FILES:
->>>>>>> 2fb967da
                         continue
                     if file_extension in SUPPORTED_FILE_EXTENSIONS or file_path in SUPPORTED_FILES:
                         full_file_path = os.path.join(root_path, file_path)
@@ -502,8 +429,6 @@
         to_upload = {"report": report, "file_path": file_path, "image_name": image_name, "branch": branch}
         _put_json_object(self.s3_client, to_upload, self.bucket, target_report_path)
 
-<<<<<<< HEAD
-=======
     def persist_enriched_secrets(self, enriched_secrets: list[EnrichedSecret]) -> str | None:
         if not enriched_secrets or not self.repo_path or not self.bucket:
             logging.debug(f'One of enriched secrets, repo path, or bucket are empty, aborting. values:'
@@ -531,7 +456,6 @@
 
         return s3_path
 
->>>>>>> 2fb967da
     def persist_run_metadata(self, run_metadata: dict[str, str | list[str]]) -> None:
         if not self.use_s3_integration:
             return
@@ -540,8 +464,6 @@
             return
         persist_run_metadata(run_metadata, self.s3_client, self.bucket, self.repo_path)
 
-<<<<<<< HEAD
-=======
     def persist_logs_stream(self, logs_stream: StringIO) -> None:
         if not self.use_s3_integration:
             return
@@ -550,7 +472,6 @@
             return
         persist_logs_stream(logs_stream, self.s3_client, self.bucket, self.repo_path)
 
->>>>>>> 2fb967da
     def commit_repository(self, branch: str) -> str | None:
         """
         :param branch: branch to be persisted
@@ -669,10 +590,6 @@
         else:
             self.get_public_run_config()
 
-<<<<<<< HEAD
-    def get_run_config_url(self) -> str:
-        return f'{self.platform_run_config_url}?module={"bc" if self.is_bc_token(self.bc_api_key) else "pc"}'
-=======
     def _get_run_config_query_params(self) -> str:
         return f'module={"bc" if self.is_bc_token(self.bc_api_key) else "pc"}&enforcementv2=true'
 
@@ -681,7 +598,6 @@
 
     def get_run_config_url_backoff(self) -> str:
         return f'{self.platform_run_config_url_backoff}?{self._get_run_config_query_params()}'
->>>>>>> 2fb967da
 
     def get_customer_run_config(self) -> None:
         if self.skip_download is True:
@@ -706,16 +622,6 @@
                 logging.error("HTTP manager was not correctly created")
                 return
 
-<<<<<<< HEAD
-            url = self.get_run_config_url()
-            logging.debug(f'Platform run config URL: {url}')
-            request = self.http.request("GET", url, headers=headers)  # type:ignore[no-untyped-call]
-            platform_type = PRISMA_PLATFORM if self.is_prisma_integration() else BRIDGECREW_PLATFORM
-            if request.status != 200:
-                error_message = get_auth_error_message(request.status, self.is_prisma_integration(), False)
-                logging.error(error_message)
-                raise BridgecrewAuthError(error_message)
-=======
             platform_type = PRISMA_PLATFORM if self.is_prisma_integration() else BRIDGECREW_PLATFORM
 
             url = self.get_run_config_url()
@@ -729,7 +635,6 @@
                     error_message = get_auth_error_message(request.status, self.is_prisma_integration(), False)
                     logging.error(error_message)
                     raise BridgecrewAuthError(error_message)
->>>>>>> 2fb967da
             self.customer_run_config_response = json.loads(request.data.decode("utf8"))
 
             logging.debug(f"Got customer run config from {platform_type} platform")
@@ -837,12 +742,9 @@
                 return
 
             request = self.http.request("GET", self.guidelines_api_url, headers=headers)  # type:ignore[no-untyped-call]
-<<<<<<< HEAD
-=======
             if request.status >= 300:
                 request = self.http.request("GET", self.guidelines_api_url_backoff, headers=headers)  # type:ignore[no-untyped-call]
 
->>>>>>> 2fb967da
             self.public_metadata_response = json.loads(request.data.decode("utf8"))
             platform_type = PRISMA_PLATFORM if self.is_prisma_integration() else BRIDGECREW_PLATFORM
             logging.debug(f"Got checkov mappings and guidelines from {platform_type} platform")
