import json
import logging
import os.path
import re
import webbrowser
from concurrent import futures
from json import JSONDecodeError
from os import path
from time import sleep
from typing import Dict, Optional, List

import boto3
import dpath.util
import requests
import urllib3
from botocore.exceptions import ClientError
from cachetools import cached, TTLCache
from colorama import Style
from termcolor import colored
from tqdm import trange
from urllib3.exceptions import HTTPError, MaxRetryError

from checkov.common.bridgecrew.ci_variables import (
    BC_TO_BRANCH,
    BC_PR_ID,
    BC_PR_URL,
    BC_COMMIT_HASH,
    BC_COMMIT_URL,
    BC_AUTHOR_NAME,
    BC_AUTHOR_URL,
    BC_RUN_ID,
    BC_RUN_URL,
    BC_REPOSITORY_URL,
    BC_FROM_BRANCH,
)
from checkov.common.bridgecrew.platform_errors import BridgecrewAuthError
from checkov.common.bridgecrew.platform_key import read_key, persist_key, bridgecrew_file
from checkov.common.bridgecrew.wrapper import reduce_scan_reports, persist_checks_results, \
    enrich_and_persist_checks_metadata
from checkov.common.models.consts import SUPPORTED_FILE_EXTENSIONS, SUPPORTED_FILES
from checkov.common.runners.base_runner import filter_ignored_paths
from checkov.common.util.data_structures_utils import merge_dicts
from checkov.common.util.http_utils import normalize_prisma_url, get_auth_header, get_default_get_headers, get_user_agent_header
from checkov.version import version as checkov_version

SLEEP_SECONDS = 1

EMAIL_PATTERN = re.compile(r"[^@]+@[^@]+\.[^@]+")
UUID_V4_PATTERN = re.compile(r"^[0-9a-f]{8}\b-[0-9a-f]{4}-[0-9a-f]{4}-[0-9a-f]{4}-\b[0-9a-f]{12}$")

ACCOUNT_CREATION_TIME = 180  # in seconds

UNAUTHORIZED_MESSAGE = 'User is not authorized to access this resource with an explicit deny'
ASSUME_ROLE_UNUATHORIZED_MESSAGE = 'is not authorized to perform: sts:AssumeRole'

DEFAULT_REGION = "us-west-2"
MAX_RETRIES = 40
ONBOARDING_SOURCE = "checkov"

SIGNUP_HEADER = merge_dicts({
    'Accept': 'application/json',
    'Content-Type': 'application/json;charset=UTF-8'},
    get_user_agent_header())


class BcPlatformIntegration(object):
    def __init__(self):
        self.bc_api_key = read_key()
        self.s3_client = None
        self.bucket = None
        self.credentials = None
        self.repo_path = None
        self.repo_id = None
        self.repo_branch = None
        self.skip_fixes = False
        self.timestamp = None
        self.scan_reports = []
        self.api_url = os.getenv('BC_API_URL', "https://www.bridgecrew.cloud")
        self.prisma_url = normalize_prisma_url(os.getenv("PRISMA_API_URL"))
        if self.prisma_url:
            self.api_url = f"{self.prisma_url}/bridgecrew"
        self.bc_source = None
        self.bc_source_version = None
        self.integrations_api_url = f"{self.api_url}/api/v1/integrations/types/checkov"
        self.guidelines_api_url = f"{self.api_url}/api/v1/guidelines"
        self.onboarding_url = f"{self.api_url}/api/v1/signup/checkov"
        self.api_token_url = f"{self.api_url}/api/v1/integrations/apiToken"
        self.suppressions_url = f"{self.api_url}/api/v1/suppressions"
        self.platform_run_config_url = f"{self.api_url}/api/v1/checkov/runConfiguration"
        self.customer_run_config_response = None
        self.public_metadata_response = None
        self.use_s3_integration = False
        self.platform_integration_configured = False
        self.http = None
        self.bc_skip_mapping = False
<<<<<<< HEAD
        self.skip_download = False
=======
        self.cicd_details = {}
>>>>>>> 48edebc6

    @staticmethod
    def is_bc_token(token: str) -> bool:
        return re.match(UUID_V4_PATTERN, token) is not None

    @cached(TTLCache(maxsize=1, ttl=540))
    def get_auth_token(self) -> str:
        if self.is_bc_token(self.bc_api_key):
            return self.bc_api_key
        # This is a Prisma Cloud token
        if not self.prisma_url:
            raise ValueError("Got a prisma token, but the env variable PRISMA_API_URL is not set")
        elif '::' not in self.bc_api_key:
            raise ValueError("PRISMA_API_URL was set, but the API key does not appear to be a valid Prisma API key "
                             "(must be in format key::secret)")
        username, password = self.bc_api_key.split('::')
        request = self.http.request("POST", f"{self.prisma_url}/login",
                                    body=json.dumps({"username": username, "password": password}),
                                    headers=merge_dicts({"Content-Type": "application/json"}, get_user_agent_header()))
        if request.status == 401:
            raise BridgecrewAuthError()
        token = json.loads(request.data.decode("utf8"))['token']
        return token

    def setup_http_manager(self, ca_certificate=os.getenv('BC_CA_BUNDLE', None)):
        """
        bridgecrew uses both the urllib3 and requests libraries, while checkov uses the requests library.
        :param ca_certificate: an optional CA bundle to be used by both libraries.
        """
        if self.http:
            return
        if ca_certificate:
            os.environ['REQUESTS_CA_BUNDLE'] = ca_certificate
            try:
                self.http = urllib3.ProxyManager(os.environ['https_proxy'], cert_reqs='REQUIRED', ca_certs=ca_certificate)
            except KeyError:
                self.http = urllib3.PoolManager(cert_reqs='REQUIRED', ca_certs=ca_certificate)
        else:
            try:
                self.http = urllib3.ProxyManager(os.environ['https_proxy'])
            except KeyError:
                self.http = urllib3.PoolManager()

    def setup_bridgecrew_credentials(self, repo_id, skip_fixes=False, skip_download=False, source=None,
                                     source_version=None, repo_branch=None):
        """
        Setup credentials against Bridgecrew's platform.
        :param source:
        :param skip_fixes: whether to skip querying fixes from Bridgecrew
        :param repo_id: Identity string of the scanned repository, of the form <repo_owner>/<repo_name>
        """
        self.repo_id = repo_id
        self.repo_branch = repo_branch
        self.skip_fixes = skip_fixes
        self.skip_download = skip_download
        self.bc_source = source
        self.bc_source_version = source_version

        if self.prisma_url:
            logging.info(f'Using Prisma API URL: {self.prisma_url}')

        if self.bc_source.upload_results:
            try:
                self.skip_fixes = True  # no need to run fixes on CI integration
                repo_full_path, response = self.get_s3_role(repo_id)
                self.bucket, self.repo_path = repo_full_path.split("/", 1)
                self.timestamp = self.repo_path.split("/")[-1]
                self.credentials = response["creds"]
                self.s3_client = boto3.client("s3",
                                              aws_access_key_id=self.credentials["AccessKeyId"],
                                              aws_secret_access_key=self.credentials["SecretAccessKey"],
                                              aws_session_token=self.credentials["SessionToken"],
                                              region_name=DEFAULT_REGION
                                              )
                self.platform_integration_configured = True
                self.use_s3_integration = True
            except MaxRetryError as e:
                logging.error(f"An SSL error occurred connecting to the platform. If you are on a VPN, please try "
                              f"disabling it and re-running the command.\n{e}")
                raise e
            except HTTPError as e:
                logging.error(f"Failed to get customer assumed role\n{e}")
                raise e
            except ClientError as e:
                logging.error(f"Failed to initiate client with credentials {self.credentials}\n{e}")
                raise e
            except JSONDecodeError as e:
                logging.error(f"Response of {self.integrations_api_url} is not a valid JSON\n{e}")
                raise e
            except BridgecrewAuthError as e:
                logging.error("Received an error response during authentication")
                raise e

        # self.get_id_mapping()  TODO

        self.platform_integration_configured = True

    def get_s3_role(self, repo_id):
        token = self.get_auth_token()
        request = self.http.request("POST", self.integrations_api_url, body=json.dumps({"repoId": repo_id}),
                                    headers=merge_dicts({"Authorization": token, "Content-Type": "application/json"},
                                                        get_user_agent_header()))
        if request.status == 403:
            raise BridgecrewAuthError()
        response = json.loads(request.data.decode("utf8"))
        while ('Message' in response or 'message' in response):
            if 'Message' in response and response['Message'] == UNAUTHORIZED_MESSAGE:
                raise BridgecrewAuthError()
            if 'message' in response and ASSUME_ROLE_UNUATHORIZED_MESSAGE in response['message']:
                raise BridgecrewAuthError("Checkov got an unexpected authorization error that may not be due to your credentials. Please contact support.")
            if 'message' in response and "cannot be found" in response['message']:
                self.loading_output("creating role")
                request = self.http.request("POST", self.integrations_api_url, body=json.dumps({"repoId": repo_id}),
                                            headers=merge_dicts(
                                                {"Authorization": token, "Content-Type": "application/json"},
                                                get_user_agent_header()))
                response = json.loads(request.data.decode("utf8"))

        repo_full_path = response["path"]
        return repo_full_path, response

    def is_integration_configured(self):
        """
        Checks if Bridgecrew integration is fully configured based in input params.
        :return: True if the integration is configured, False otherwise
        """
        return self.platform_integration_configured

    def persist_repository(self, root_dir, files=None, excluded_paths=None, included_paths: Optional[List[str]] = None):
        """
        Persist the repository found on root_dir path to Bridgecrew's platform. If --file flag is used, only files
        that are specified will be persisted.
        :param files: Absolute path of the files passed in the --file flag.
        :param root_dir: Absolute path of the directory containing the repository root level.
        :param excluded_paths: Paths to exclude from persist process
        """
        excluded_paths = excluded_paths if excluded_paths is not None else []

        if not self.use_s3_integration:
            return
        files_to_persist = []
        if files:
            for f in files:
                f_name = os.path.basename(f)
                _, file_extension = os.path.splitext(f)
                if file_extension in SUPPORTED_FILE_EXTENSIONS or f_name in SUPPORTED_FILES:
                    files_to_persist.append((f, os.path.relpath(f, root_dir)))
        else:
            for root_path, d_names, f_names in os.walk(root_dir):
                # self.excluded_paths only contains the config fetched from the platform.
                # but here we expect the list from runner_registry as well (which includes self.excluded_paths).
                filter_ignored_paths(root_path, d_names, excluded_paths, included_paths=included_paths)
                filter_ignored_paths(root_path, f_names, excluded_paths)
                for file_path in f_names:
                    _, file_extension = os.path.splitext(file_path)
                    if file_extension in SUPPORTED_FILE_EXTENSIONS or file_path in SUPPORTED_FILES:
                        full_file_path = os.path.join(root_path, file_path)
                        relative_file_path = os.path.relpath(full_file_path, root_dir)
                        files_to_persist.append((full_file_path, relative_file_path))

        logging.info(f"Persisting {len(files_to_persist)} files")
        with futures.ThreadPoolExecutor() as executor:
            futures.wait(
                [executor.submit(self._persist_file, full_file_path, relative_file_path) for
                 full_file_path, relative_file_path in files_to_persist],
                return_when=futures.FIRST_EXCEPTION,
            )
        logging.info(f"Done persisting {len(files_to_persist)} files")

    def persist_scan_results(self, scan_reports):
        """
        Persist checkov's scan result into bridgecrew's platform.
        :param scan_reports: List of checkov scan reports
        """
        if not self.use_s3_integration:
            return

        self.scan_reports = scan_reports
        reduced_scan_reports = reduce_scan_reports(scan_reports)
        checks_metadata_paths = enrich_and_persist_checks_metadata(scan_reports, self.s3_client, self.bucket,
                                                                   self.repo_path)
        dpath.util.merge(reduced_scan_reports, checks_metadata_paths)
        persist_checks_results(reduced_scan_reports, self.s3_client, self.bucket, self.repo_path)

    def commit_repository(self, branch):
        """
        :param branch: branch to be persisted
        Finalize the repository's scanning in bridgecrew's platform.
        """
        try_num = 0
        while try_num < MAX_RETRIES:
            if not self.use_s3_integration:
                return

            request = None
            response = None
            try:

                request = self.http.request("PUT", f"{self.integrations_api_url}?source={self.bc_source.name}",
                                            body=json.dumps(
                                                {"path": self.repo_path, "branch": branch, "to_branch": BC_TO_BRANCH,
                                                 "pr_id": BC_PR_ID, "pr_url": BC_PR_URL,
                                                 "commit_hash": BC_COMMIT_HASH, "commit_url": BC_COMMIT_URL,
                                                 "author": BC_AUTHOR_NAME, "author_url": BC_AUTHOR_URL,
                                                 "run_id": BC_RUN_ID, "run_url": BC_RUN_URL,
                                                 "repository_url": BC_REPOSITORY_URL}),
                                            headers=merge_dicts({"Authorization": self.get_auth_token(),
                                                                 "Content-Type": "application/json",
                                                                 'x-api-client': self.bc_source.name,
                                                                 'x-api-checkov-version': checkov_version},
                                                                get_user_agent_header()
                                                                ))
                response = json.loads(request.data.decode("utf8"))
                url = response.get("url", None)
                return url
            except HTTPError as e:
                logging.error(f"Failed to commit repository {self.repo_path}\n{e}")
                raise e
            except JSONDecodeError as e:
                logging.error(f"Response of {self.integrations_api_url} is not a valid JSON\n{e}")
                raise e
            finally:
                if request.status == 201 and response and response.get("result") == "Success":
                    logging.info(f"Finalize repository {self.repo_id} in bridgecrew's platform")
                elif try_num < MAX_RETRIES and re.match('The integration ID .* in progress',
                                                        response.get('message', '')):
                    logging.info(f"Failed to persist for repo {self.repo_id}, sleeping for {SLEEP_SECONDS} seconds before retrying")
                    try_num += 1
                    sleep(SLEEP_SECONDS)
                else:
                    raise Exception(
                        f"Failed to finalize repository {self.repo_id} in bridgecrew's platform\n{response}")

    def _persist_file(self, full_file_path, relative_file_path):
        tries = MAX_RETRIES
        curr_try = 0
        file_object_key = os.path.join(self.repo_path, relative_file_path).replace("\\", "/")
        while curr_try < tries:
            try:
                self.s3_client.upload_file(full_file_path, self.bucket, file_object_key)
                return
            except ClientError as e:
                if e.response.get('Error', {}).get('Code') == 'AccessDenied':
                    sleep(SLEEP_SECONDS)
                    curr_try += 1
                else:
                    logging.error(f"failed to persist file {full_file_path} into S3 bucket {self.bucket}\n{e}")
                    raise e
            except Exception as e:
                logging.error(f"failed to persist file {full_file_path} into S3 bucket {self.bucket}\n{e}")
                raise e
        if curr_try == tries:
            logging.error(
                f"failed to persist file {full_file_path} into S3 bucket {self.bucket} - gut AccessDenied {tries} times")

    def get_platform_run_config(self):
        if self.skip_download is True:
            logging.debug("Skipping downloading configs from platform")
            return

        if self.is_integration_configured():
            self.get_customer_run_config()
        else:
            self.get_public_run_config()

    def get_customer_run_config(self) -> None:
        if self.skip_download is True:
            logging.debug("Skipping getting run config")
            return

        if not self.bc_api_key or not self.is_integration_configured():
            raise Exception("Tried to get customer run config, but the API key was missing or the integration was not set up")

        try:
            token = self.get_auth_token()
            headers = merge_dicts(get_auth_header(token), get_default_get_headers(self.bc_source, self.bc_source_version))
            if not self.http:
                self.setup_http_manager()
            request = self.http.request("GET", self.platform_run_config_url, headers=headers)

            self.customer_run_config_response = json.loads(request.data.decode("utf8"))

            # self.guidelines = response["guidelines"]
            # self.bc_id_mapping = response.get("idMapping")
            # self.ckv_to_bc_id_mapping = {ckv_id: bc_id for (bc_id, ckv_id) in self.bc_id_mapping.items()}
            logging.debug("Got customer run config from Bridgecrew BE")
        except Exception as e:
            logging.debug(f"Failed to get the guidelines from {self.guidelines_api_url}, error:\n{e}")

    def get_public_run_config(self) -> None:
        if self.skip_download is True:
            logging.debug("Skipping ID mapping and guidelines API call")
            return

        headers = {}
        try:
            if not self.http:
                self.setup_http_manager()
            request = self.http.request("GET", self.guidelines_api_url, headers=headers)
            self.public_metadata_response = json.loads(request.data.decode("utf8"))
            # self.guidelines = response["guidelines"]
            # self.bc_id_mapping = response.get("idMapping")
            # self.ckv_to_bc_id_mapping = {ckv_id: bc_id for (bc_id, ckv_id) in self.bc_id_mapping.items()}
            logging.debug("Got checkov mappings from Bridgecrew BE")
        except Exception as e:
            logging.debug(f"Failed to get the guidelines from {self.guidelines_api_url}, error:\n{e}")

    def onboarding(self):
        if not self.bc_api_key:
            print(Style.BRIGHT + colored("\nWould you like to “level up” your Checkov powers for free?  The upgrade includes: \n\n", 'green',
                                         attrs=['bold']) + colored(
                u"\u2022 " + "Command line docker Image scanning\n"
                u"\u2022 " + "Free (forever) bridgecrew.cloud account with API access\n"
                u"\u2022 " + "Auto-fix remediation suggestions\n"
                u"\u2022 " + "Enabling of VS Code Plugin\n"
                u"\u2022 " + "Dashboard visualisation of Checkov scans\n"
                u"\u2022 " + "Integration with GitHub for:\n"
                "\t" + u"\u25E6 " + "\tAutomated Pull Request scanning\n"
                "\t" + u"\u25E6 " + "\tAuto remediation PR generation\n"
                u"\u2022 " + "Integration with up to 100 cloud resources for:\n"
                "\t" + u"\u25E6 " + "\tAutomated cloud resource checks\n"
                "\t" + u"\u25E6 " + "\tResource drift detection\n"
                "\n"           
                "\n" + "and much more...",'yellow') +
                colored("\n\nIt's easy and only takes 2 minutes. We can do it right now!\n\n"
                "To Level-up, press 'y'... \n",
                'cyan') + Style.RESET_ALL)
            reply = self._input_levelup_results()
            if reply[:1] == 'y':
                print(Style.BRIGHT + colored("\nOk, let’s get you started on creating your free account! \n"
                "\nEnter your email address to begin: ",'green', attrs=['bold']) + colored(" // This will be used as your login at https://bridgecrew.cloud.\n", 'green'))
                if not self.bc_api_key:
                    email = self._input_email()
                    print(Style.BRIGHT + colored("\nLooks good!"
                    "\nNow choose an Organisation Name: ",'green', attrs=['bold']) + colored(" // This will enable collaboration with others who you can add to your team.\n", 'green'))
                    org = self._input_orgname()
                    print(Style.BRIGHT + colored("\nAmazing!"
                    "\nWe are now generating a personal API key to immediately enable some new features… ",'green', attrs=['bold']))

                    bc_api_token, response = self.get_api_token(email, org)
                    self.bc_api_key = bc_api_token
                    if response.status_code == 200:
                        print(Style.BRIGHT + colored("\nComplete!", 'green', attrs=['bold']))
                        print('\nSaving API key to {}'.format(bridgecrew_file))
                        print(Style.BRIGHT + colored("\nCheckov will automatically check this location for a key.  If you forget it you’ll find it here\nhttps://bridgecrew.cloud/integrations/api-token\n\n",'green'))
                        persist_key(self.bc_api_key)
                        print(Style.BRIGHT + colored("Checkov Dashboard is configured, opening https://bridgecrew.cloud to explore your new powers.", 'green', attrs=['bold']))
                        print(Style.BRIGHT + colored("FYI - check your inbox for login details! \n", 'green'))

                        print(Style.BRIGHT + colored("Congratulations! You’ve just super-sized your Checkov!  Why not test-drive image scanning now:",'cyan'))

                        print(Style.BRIGHT + colored("\ncheckov --docker-image ubuntu --dockerfile-path /Users/bob/workspaces/bridgecrew/Dockerfile --repo-id bob/test --branch master\n",'white'))

                        print(Style.BRIGHT + colored("Or download our VS Code plugin:  https://github.com/bridgecrewio/checkov-vscode \n", 'cyan',attrs=['bold']))

                        print(Style.BRIGHT + colored("Interested in contributing to Checkov as an open source developer.  We thought you’d never ask.  Check us out at: \nhttps://github.com/bridgecrewio/checkov/issues?q=is%3Aopen+is%3Aissue+label%3A%22good+first+issue%22 \n", 'white', attrs=['bold']))

                    else:
                        print(
                            Style.BRIGHT + colored("\nCould not create account, please try again on your next scan! \n",
                                                   'red', attrs=['bold']) + Style.RESET_ALL)
                    webbrowser.open(
                        "https://bridgecrew.cloud/?utm_source=cli&utm_medium=organic_oss&utm_campaign=checkov")
            else:
                print(
                    "\n To see the Dashboard prompt again, run `checkov` with no arguments \n For Checkov usage, try `checkov --help`")
        else:
            print("No argument given. Try ` --help` for further information")

    def get_report_to_platform(self, args, scan_reports):
        if self.bc_api_key:

            if args.directory:
                repo_id = self.get_repository(args)
                self.setup_bridgecrew_credentials(repo_id=repo_id)
            if self.is_integration_configured():
                self._upload_run(args, scan_reports)

    # Added this to generate a default repo_id for cli scans for upload to the platform
    # whilst also persisting a cli repo_id into the object
    def persist_bc_api_key(self, args):
        if args.bc_api_key:
            self.bc_api_key = args.bc_api_key
        else:
            # get the key from file
            self.bc_api_key = read_key()
        return self.bc_api_key

    # Added this to generate a default repo_id for cli scans for upload to the platform
    # whilst also persisting a cli repo_id into the object
    def persist_repo_id(self, args):
        if args.repo_id is None:
            if BC_FROM_BRANCH:
                self.repo_id = BC_FROM_BRANCH
            if args.directory:
                basename = path.basename(os.path.abspath(args.directory[0]))
                self.repo_id = "cli_repo/" + basename
            if args.file:
                # Get the base path of the file based on it's absolute path
                basename = os.path.basename(os.path.dirname(os.path.abspath(args.file[0])))
                self.repo_id = "cli_repo/" + basename

        else:
            self.repo_id = args.repo_id
        return self.repo_id

    def get_repository(self, args):
        if BC_FROM_BRANCH:
            return BC_FROM_BRANCH
        basename = 'unnamed_repo' if path.basename(args.directory[0]) == '.' else path.basename(args.directory[0])
        repo_id = "cli_repo/" + basename
        return repo_id

    def get_api_token(self, email, org):
        response = self._create_bridgecrew_account(email, org)
        bc_api_token = response.json()["checkovSignup"]
        return bc_api_token, response

    def _upload_run(self, args, scan_reports):
        print(Style.BRIGHT + colored("Connecting to Bridgecrew.cloud...", 'green',
                                     attrs=['bold']) + Style.RESET_ALL)
        self.persist_repository(args.directory[0])
        print(Style.BRIGHT + colored("Metadata upload complete", 'green',
                                     attrs=['bold']) + Style.RESET_ALL)
        self.persist_scan_results(scan_reports)
        print(Style.BRIGHT + colored("Report upload complete", 'green',
                                     attrs=['bold']) + Style.RESET_ALL)
        self.commit_repository(args.branch)
        print(Style.BRIGHT + colored(
            "COMPLETE! \nYour results are in your Bridgecrew dashboard, available here: https://bridgecrew.cloud \n", 'green', attrs=['bold']) + Style.RESET_ALL)

    def _create_bridgecrew_account(self, email, org):
        """
        Create new bridgecrew account
        :param email: email of account owner
        :return: account creation response
        """
        payload = {
            "owner_email": email,
            "org": org,
            "source": ONBOARDING_SOURCE,
            "customer_name": org
        }
        response = requests.request("POST", self.onboarding_url, headers=SIGNUP_HEADER, json=payload)
        if response.status_code == 200:
            return response
        else:
            raise Exception("failed to create a bridgecrew account. An organization with this name might already "
                            "exist with this email address. Please login bridgecrew.cloud to retrieve access key")

    def _input_orgname(self):
        valid = False
        result = None
        while not valid:
            result = str(
                input(
                    'Organization name: ')).lower().strip()  # nosec
            # remove spaces and special characters
            result = ''.join(e for e in result if e.isalnum())
            if result:
                valid = True
        return result

    def _input_visualize_results(self):
        valid = False
        result = None
        while not valid:
            result = str(input('Visualize results? (y/n): ')).lower().strip()  # nosec
            if result[:1] in ["y", "n"]:
                valid = True
        return result

    def _input_levelup_results(self):
        valid = False
        result = None
        while not valid:
            result = str(input('Level up? (y/n): ')).lower().strip()  # nosec
            if result[:1] in ["y", "n"]:
                valid = True
        return result

    def _input_email(self):
        valid_email = False
        email = ''
        while not valid_email:
            email = str(input('E-Mail: ')).lower().strip()  # nosec
            if re.search(EMAIL_PATTERN, email):
                valid_email = True
            else:
                print("email should match the following pattern: {}".format(EMAIL_PATTERN))
        return email

    @staticmethod
    def loading_output(msg):
        with trange(ACCOUNT_CREATION_TIME) as t:
            for _ in t:
                t.set_description(msg)
                t.set_postfix(refresh=False)
                sleep(SLEEP_SECONDS)

    def repo_matches(self, repo_name):
        # matches xyz_org/repo or org/repo (where xyz is the BC org name and the CLI repo prefix from the platform)
        return re.match(re.compile(f'^(\\w+_)?{self.repo_id}$'), repo_name) is not None


bc_integration = BcPlatformIntegration()<|MERGE_RESOLUTION|>--- conflicted
+++ resolved
@@ -93,11 +93,8 @@
         self.platform_integration_configured = False
         self.http = None
         self.bc_skip_mapping = False
-<<<<<<< HEAD
         self.skip_download = False
-=======
         self.cicd_details = {}
->>>>>>> 48edebc6
 
     @staticmethod
     def is_bc_token(token: str) -> bool:
