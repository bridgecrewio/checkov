--- conflicted
+++ resolved
@@ -24,14 +24,10 @@
 class FixesIntegration(BaseIntegrationFeature):
     def __init__(self, bc_integration: BcPlatformIntegration) -> None:
         super().__init__(bc_integration=bc_integration, order=10)
-<<<<<<< HEAD
-        self.fixes_url = f"{self.bc_integration.api_url}/api/v1/fixes/checkov"
-=======
 
     @property
     def fixes_url(self) -> str:
         return f"{self.bc_integration.api_url}/api/v1/fixes/checkov"
->>>>>>> 2fb967da
 
     def is_valid(self) -> bool:
         return (
@@ -114,7 +110,6 @@
 
         if not self.bc_integration.http:
             raise AttributeError("HTTP manager was not correctly created")
-<<<<<<< HEAD
 
         request = self.bc_integration.http.request("POST", self.fixes_url, headers=headers, body=json.dumps(payload))  # type:ignore[no-untyped-call]
 
@@ -124,17 +119,6 @@
 
         logging.debug(f'Response from fixes API: {request.data}')
 
-=======
-
-        request = self.bc_integration.http.request("POST", self.fixes_url, headers=headers, body=json.dumps(payload))  # type:ignore[no-untyped-call]
-
-        if request.status != 200:
-            error_message = extract_error_message(request)
-            raise Exception(f'Get fixes request failed with response code {request.status}: {error_message}')
-
-        logging.debug(f'Response from fixes API: {request.data}')
-
->>>>>>> 2fb967da
         fixes: list[dict[str, Any]] = json.loads(request.data) if request.data else None
         if not fixes or not isinstance(fixes, list):
             logging.warning(f'Unexpected fixes API response for file {filename}; skipping fixes for this file')
@@ -145,15 +129,11 @@
         # not used
         pass
 
-<<<<<<< HEAD
-    def pre_runner(self) -> None:
-=======
     def pre_runner(self, runner: _BaseRunner) -> None:
         # not used
         pass
 
     def post_scan(self, merged_reports: list[Report]) -> None:
->>>>>>> 2fb967da
         # not used
         pass
 
