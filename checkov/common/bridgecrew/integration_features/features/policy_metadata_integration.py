import logging

from checkov.common.checks_infra.registry import get_graph_checks_registry
from checkov.common.bridgecrew.integration_features.base_integration_feature import BaseIntegrationFeature
from checkov.common.bridgecrew.platform_integration import bc_integration
from checkov.common.bridgecrew.severities import Severities, get_severity
from checkov.common.checks.base_check_registry import BaseCheckRegistry


class PolicyMetadataIntegration(BaseIntegrationFeature):
    def __init__(self, bc_integration):
        super().__init__(bc_integration, order=0)
        self.check_metadata = {}
        self.bc_to_ckv_id_mapping = {}
        self.severity_key = 'severity'

    def is_valid(self) -> bool:
        return (
            not self.bc_integration.skip_download
            and not self.integration_feature_failures
        )

    def pre_scan(self) -> None:
        try:
            if self.bc_integration.customer_run_config_response:
                self._handle_customer_run_config(self.bc_integration.customer_run_config_response)
            elif self.bc_integration.public_metadata_response:
                self._handle_public_metadata(self.bc_integration.public_metadata_response)
            else:
                logging.debug('In the pre-scan for policy metadata, but nothing was fetched from the platform')
                self.integration_feature_failures = True
                return

            all_checks = BaseCheckRegistry.get_all_registered_checks()

            graph_registry = get_graph_checks_registry("terraform")
            graph_registry.load_checks()

            use_prisma_metadata = self.bc_integration.is_prisma_integration()

            if use_prisma_metadata:
                self.severity_key = 'pcSeverity'

            for check in all_checks + graph_registry.checks:
                checkov_id = check.id
                metadata = self.get_policy_metadata(checkov_id)
                if metadata:
                    check.bc_id = metadata.get('id')
                    check.guideline = metadata.get('guideline')

                    # fall back on plain severity if there is no PC severity
                    check.severity = get_severity(metadata.get(self.severity_key, metadata.get('severity')))
                    check.bc_category = metadata.get('category')
                    check.benchmarks = metadata.get('benchmarks')
<<<<<<< HEAD

                    if use_prisma_metadata and 'descriptiveTitle' in metadata:
                        check.name = metadata['descriptiveTitle']
        except Exception as e:
=======
                    # check.pc_title = metadata.get('pcTitle')  # TODO needs to be deployed to platform
        except Exception:
>>>>>>> 4e386a9c
            self.integration_feature_failures = True
            logging.debug("Some metadata may be missing from the run.", exc_info=True)

    def get_bc_id(self, checkov_id):
        return self.check_metadata.get(checkov_id, {}).get('id')

    def get_guideline(self, checkov_id):
        return self.check_metadata.get(checkov_id, {}).get('guideline')

    def get_severity(self, checkov_id):
        severity = self.check_metadata.get(checkov_id, {}).get(self.severity_key)
        if not severity:
            severity = self.check_metadata.get(checkov_id, {}).get('severity')
        if severity and type(severity) == str:
            severity = Severities[severity]  # not all runners register their checks in time for being processed above
        return severity

    def get_category(self, checkov_id):
        return self.check_metadata.get(checkov_id, {}).get('category')

    def get_benchmarks(self, checkov_id):
        return self.check_metadata.get(checkov_id, {}).get('benchmarks')

    def get_policy_metadata(self, checkov_id):
        return self.check_metadata.get(checkov_id)

    def get_ckv_id_from_bc_id(self, bc_id):
        return self.bc_to_ckv_id_mapping.get(bc_id)

    def _handle_public_metadata(self, check_metadata):
        guidelines = check_metadata['guidelines']
        self.bc_to_ckv_id_mapping = check_metadata['idMapping']

        for ckv_id, guideline in guidelines.items():
            self.check_metadata[ckv_id] = {
                'guideline': guideline
            }

        for bc_id, ckv_id in self.bc_to_ckv_id_mapping.items():
            if ckv_id in self.check_metadata:
                self.check_metadata[ckv_id]['id'] = bc_id
            else:
                self.check_metadata[ckv_id] = {
                    'id': bc_id
                }

    def _handle_customer_run_config(self, run_config):
        self.check_metadata = run_config['policyMetadata']
        self.bc_to_ckv_id_mapping = {pol['id']: ckv_id for (ckv_id, pol) in self.check_metadata.items()}

        # Custom policies are returned in run_config['customPolicies'] rather than run_config['policyMetadata'].
        if 'customPolicies' in run_config:
            for custom_policy in run_config['customPolicies']:
                if 'guideline' in custom_policy:
                    self.check_metadata[custom_policy['id']] = {
                        'guideline': custom_policy['guideline']
                    }


integration = PolicyMetadataIntegration(bc_integration)<|MERGE_RESOLUTION|>--- conflicted
+++ resolved
@@ -52,17 +52,12 @@
                     check.severity = get_severity(metadata.get(self.severity_key, metadata.get('severity')))
                     check.bc_category = metadata.get('category')
                     check.benchmarks = metadata.get('benchmarks')
-<<<<<<< HEAD
 
                     if use_prisma_metadata and 'descriptiveTitle' in metadata:
                         check.name = metadata['descriptiveTitle']
-        except Exception as e:
-=======
-                    # check.pc_title = metadata.get('pcTitle')  # TODO needs to be deployed to platform
         except Exception:
->>>>>>> 4e386a9c
             self.integration_feature_failures = True
-            logging.debug("Some metadata may be missing from the run.", exc_info=True)
+            logging.debug('An error occurred loading policy metadata. Some metadata may be missing from the run.', exc_info=True)
 
     def get_bc_id(self, checkov_id):
         return self.check_metadata.get(checkov_id, {}).get('id')
