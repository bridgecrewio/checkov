from __future__ import annotations

import logging
from typing import TYPE_CHECKING, List, cast, Any

from checkov.common.bridgecrew.code_categories import CodeCategoryMapping, CodeCategoryType
from checkov.common.bridgecrew.integration_features.base_integration_feature import BaseIntegrationFeature
from checkov.common.bridgecrew.licensing import CategoryToSubscriptionMapping, CustomerSubscription, \
    open_source_categories
from checkov.common.bridgecrew.platform_integration import bc_integration

if TYPE_CHECKING:
    from checkov.common.bridgecrew.platform_integration import BcPlatformIntegration
    from checkov.common.output.report import Report
    from checkov.common.typing import _BaseRunner


LICENSE_KEY = 'platformLicense'
MODULES_KEY = 'modules'


class LicensingIntegration(BaseIntegrationFeature):
    def __init__(self, bc_integration: BcPlatformIntegration) -> None:
        super().__init__(bc_integration=bc_integration, order=6)
        self.enabled_modules: List[CustomerSubscription] = []
        self.open_source_only: bool = True

    @property
    def billing_plan(self) -> None:
        # Deprecated, already calculated in the BE into the enabled_modules list
        return None

    def is_valid(self) -> bool:
        # We will always use this integration to determine what runs or not
        return True

    def pre_scan(self) -> None:
        if not self.bc_integration.bc_api_key:
            logging.debug('Running without API key, so only open source runners will be enabled')
            self.open_source_only = True
        elif not self.bc_integration.customer_run_config_response:
            logging.debug('Customer run config response does not exist, but there is an API key, so there may be some integration issue. Proceeding with open source runners.')
            self.open_source_only = True
        else:
            logging.debug('Found customer run config and using it for licensing')
<<<<<<< HEAD
            license_details: dict[str, Any] = self.bc_integration.customer_run_config_response[LICENSE_KEY]
=======
            license_details: dict[str, Any] = self.bc_integration.customer_run_config_response.get(LICENSE_KEY, {})
>>>>>>> ac6c658b
            logging.debug(f'User license details: {license_details}')

            self.open_source_only = False
            # the API will return True for all modules if they are on resource mode, so we don't actually need the billing plan explicitly here
<<<<<<< HEAD
            self.enabled_modules = [CustomerSubscription(m) for m, e in license_details[MODULES_KEY].items() if e]
=======
            self.enabled_modules = [CustomerSubscription(m) for m, e in license_details.get(MODULES_KEY, {}).items() if e]
            self.enabled_modules.append(CustomerSubscription.SAST)  # TODO: Remove after we have a SAST module
>>>>>>> ac6c658b

    def is_runner_valid(self, runner_check_type: str) -> bool:
        logging.debug(f'Checking if {runner_check_type} is valid for license')
        if self.open_source_only:
            enabled = CodeCategoryMapping[runner_check_type] in open_source_categories  # new secrets are disabled, but the runner is valid
            logging.debug(f'Open source mode - the runner is {"en" if enabled else "dis"}abled')
        else:
            sub_type = LicensingIntegration.get_subscription_for_runner(runner_check_type)
            enabled = sub_type in self.enabled_modules
            logging.debug(f'Customer mode - the {sub_type} subscription is {"en" if enabled else "dis"}abled')

        return enabled

    def should_run_image_referencer(self) -> bool:
        return not self.open_source_only and CustomerSubscription.SCA in self.enabled_modules

    @staticmethod
    def get_subscription_for_runner(runner_check_type: str) -> CustomerSubscription:
        if 'sca_' in runner_check_type:
            # SCA runners currently have two CodeCategoryTypes
            return CustomerSubscription.SCA
        else:
            return CategoryToSubscriptionMapping[cast(CodeCategoryType, CodeCategoryMapping[runner_check_type])]

    def post_runner(self, scan_report: Report) -> None:
        pass

    def pre_runner(self, runner: _BaseRunner) -> None:
        pass

    def post_scan(self, merged_reports: list[Report]) -> None:
        # not used
        pass


integration = LicensingIntegration(bc_integration)<|MERGE_RESOLUTION|>--- conflicted
+++ resolved
@@ -43,21 +43,13 @@
             self.open_source_only = True
         else:
             logging.debug('Found customer run config and using it for licensing')
-<<<<<<< HEAD
-            license_details: dict[str, Any] = self.bc_integration.customer_run_config_response[LICENSE_KEY]
-=======
             license_details: dict[str, Any] = self.bc_integration.customer_run_config_response.get(LICENSE_KEY, {})
->>>>>>> ac6c658b
             logging.debug(f'User license details: {license_details}')
 
             self.open_source_only = False
             # the API will return True for all modules if they are on resource mode, so we don't actually need the billing plan explicitly here
-<<<<<<< HEAD
-            self.enabled_modules = [CustomerSubscription(m) for m, e in license_details[MODULES_KEY].items() if e]
-=======
             self.enabled_modules = [CustomerSubscription(m) for m, e in license_details.get(MODULES_KEY, {}).items() if e]
             self.enabled_modules.append(CustomerSubscription.SAST)  # TODO: Remove after we have a SAST module
->>>>>>> ac6c658b
 
     def is_runner_valid(self, runner_check_type: str) -> bool:
         logging.debug(f'Checking if {runner_check_type} is valid for license')
