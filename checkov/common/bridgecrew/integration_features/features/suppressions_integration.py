--- conflicted
+++ resolved
@@ -33,9 +33,9 @@
 
     def is_valid(self) -> bool:
         return (
-                self.bc_integration.is_integration_configured()
-                and not self.bc_integration.skip_download
-                and not self.integration_feature_failures
+            self.bc_integration.is_integration_configured()
+            and not self.bc_integration.skip_download
+            and not self.integration_feature_failures
         )
 
     def pre_scan(self) -> None:
@@ -82,8 +82,7 @@
 
             relevant_suppressions = self.suppressions.get(check.check_id)
 
-            applied_suppression = self._check_suppressions(check,
-                                                           relevant_suppressions) if relevant_suppressions else None
+            applied_suppression = self._check_suppressions(check, relevant_suppressions) if relevant_suppressions else None
             if applied_suppression:
                 check.check_result = {
                     'result': CheckResult.SKIPPED,
@@ -149,15 +148,14 @@
                     return True
 
         elif type == 'CvesAccounts':
-            if 'accountIds' not in suppression:
-                return False
             if self.bc_integration.repo_id in suppression['accountIds']:
                 if record.vulnerability_details and record.vulnerability_details['id'] in suppression['cves']:
                     return True
             return False
 
         elif type == 'Cves':
-<<<<<<< HEAD
+            if 'accountIds' not in suppression:
+                return False
             if self.bc_integration.repo_id in suppression['accountIds']:
                 repo_name = self.bc_integration.repo_id.replace('\\', '/').split('/')[-1]  # type: ignore
                 suppression_path = suppression['cves'][0]['id'].replace('\\', '/')
@@ -167,13 +165,6 @@
                     return any(record.vulnerability_details and record.vulnerability_details['id'] == cve['cve']
                                for cve in suppression['cves'])
             return False
-=======
-            if 'accountIds' not in suppression:
-                return False
-            if self.bc_integration.repo_id in suppression['accountIds'] and record.file_abs_path == suppression['cves'][0]['id'][1:]:
-                return any(record.vulnerability_details and record.vulnerability_details['id'] == cve['cve']
-                           for cve in suppression['cves'])
->>>>>>> 3daf3867
 
         elif type == 'LicenseType':
             return any(record.vulnerability_details and record.vulnerability_details['license'] == license_type
