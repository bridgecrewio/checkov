--- conflicted
+++ resolved
@@ -35,7 +35,6 @@
 
     def pre_scan(self):
         try:
-<<<<<<< HEAD
             if not self.bc_integration.customer_run_config_response:
                 logging.warning('In the pre-scan for suppressions, but nothing was fetched from the platform')
                 self.integration_feature_failures = True
@@ -49,10 +48,9 @@
                 else:
                     suppression['checkovPolicyId'] = suppression['policyId']  # custom policy
 
-=======
             self._init_repo_regex()
             suppressions = sorted(self._get_suppressions_from_platform(), key=lambda s: s['checkovPolicyId'])
->>>>>>> 9003cc36
+
             # group and map by policy ID
             self.suppressions = {policy_id: list(sup) for policy_id, sup in
                                  groupby(suppressions, key=lambda s: s['checkovPolicyId'])}
@@ -155,8 +153,6 @@
 
         return True
 
-<<<<<<< HEAD
-=======
     def _repo_matches(self, repo_name):
         # matches xyz_org/repo or org/repo (where xyz is the BC org name and the CLI repo prefix from the platform)
         return self.repo_name_regex.match(repo_name) is not None
@@ -164,6 +160,4 @@
     def _init_repo_regex(self):
         self.repo_name_regex = re.compile(f'^([a-zA-Z0-9]+_)?{self.bc_integration.repo_id}$')
 
->>>>>>> 9003cc36
-
 integration = SuppressionsIntegration(bc_integration)