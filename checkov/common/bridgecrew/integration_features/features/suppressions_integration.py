--- conflicted
+++ resolved
@@ -49,15 +49,11 @@
                 self.integration_feature_failures = True
                 return
 
-<<<<<<< HEAD
-            suppressions: list[dict[str, str]] = self.bc_integration.customer_run_config_response['suppressions']
-=======
             suppressions: list[dict[str, Any]] = self.bc_integration.customer_run_config_response.get('suppressions', [])
->>>>>>> ac6c658b
 
             for suppression in suppressions:
                 if suppression['policyId'] in metadata_integration.bc_to_ckv_id_mapping:
-                    suppression['checkovPolicyId'] = metadata_integration.get_ckv_id_from_bc_id(suppression['policyId'])  # type:ignore[assignment]  # existence check is done the line above
+                    suppression['checkovPolicyId'] = metadata_integration.get_ckv_id_from_bc_id(suppression['policyId'])
                 else:
                     suppression['checkovPolicyId'] = suppression['policyId']  # custom policy
 
