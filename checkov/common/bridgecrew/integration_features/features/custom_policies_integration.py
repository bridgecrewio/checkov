from __future__ import annotations

import json
import logging
import re
from collections import defaultdict
from copy import deepcopy
from typing import TYPE_CHECKING, Any

from checkov.common.bridgecrew.integration_features.base_integration_feature import BaseIntegrationFeature
from checkov.common.bridgecrew.platform_integration import bc_integration
from checkov.common.bridgecrew.severities import Severities
from checkov.common.checks_infra.checks_parser import NXGraphCheckParser
from checkov.common.checks_infra.registry import get_graph_checks_registry

if TYPE_CHECKING:
    from checkov.common.bridgecrew.platform_integration import BcPlatformIntegration
    from checkov.common.output.record import Record
    from checkov.common.output.report import Report

# service-provider::service-name::data-type-name
CFN_RESOURCE_TYPE_IDENTIFIER = re.compile(r"^[a-zA-Z0-9]+::[a-zA-Z0-9]+::[a-zA-Z0-9]+$")


class CustomPoliciesIntegration(BaseIntegrationFeature):
    def __init__(self, bc_integration: BcPlatformIntegration) -> None:
<<<<<<< HEAD
        super().__init__(bc_integration=bc_integration, order=2)  # must be after resource types
=======
        super().__init__(bc_integration=bc_integration, order=1)  # must be after policy metadata and before suppression integration
>>>>>>> 8d8154a1
        self.platform_policy_parser = NXGraphCheckParser()
        self.bc_cloned_checks: dict[str, list[dict[str, Any]]] = defaultdict(list)

    def is_valid(self) -> bool:
        return (
            self.bc_integration.is_integration_configured()
            and not self.bc_integration.skip_download
            and not self.integration_feature_failures
        )

    def pre_scan(self) -> None:
        try:
            if not self.bc_integration.customer_run_config_response:
                logging.debug('In the pre-scan for custom policies, but nothing was fetched from the platform')
                self.integration_feature_failures = True
                return

            policies = self.bc_integration.customer_run_config_response.get('customPolicies')
            for policy in policies:
                try:
                    logging.debug(f"Loading policy id: {policy.get('id')}")
                    converted_check = self._convert_raw_check(policy)
                    source_incident_id = policy.get('sourceIncidentId')
                    if source_incident_id:
                        policy['severity'] = Severities[policy['severity']]
                        self.bc_cloned_checks[source_incident_id].append(policy)
                        continue
                    check = self.platform_policy_parser.parse_raw_check(converted_check)
                    check.severity = Severities[policy['severity']]
                    check.bc_id = check.id
                    if check.frameworks:
                        for f in check.frameworks:
                            if f.lower() == "cloudformation":
                                get_graph_checks_registry("cloudformation").checks.append(check)
                            elif f.lower() == "terraform":
                                get_graph_checks_registry("terraform").checks.append(check)
                            elif f.lower() == "kubernetes":
                                get_graph_checks_registry("kubernetes").checks.append(check)
                    elif re.match(CFN_RESOURCE_TYPE_IDENTIFIER, check.resource_types[0]):
                        get_graph_checks_registry("cloudformation").checks.append(check)
                    else:
                        get_graph_checks_registry("terraform").checks.append(check)
                except Exception:
                    logging.debug(f"Failed to load policy id: {policy.get('id')}", exc_info=True)
            logging.debug(f'Found {len(policies)} custom policies from the platform.')
        except Exception:
            self.integration_feature_failures = True
            logging.debug("Scanning without applying custom policies from the platform.", exc_info=True)

    @staticmethod
    def _convert_raw_check(policy: dict[str, Any]) -> dict[str, Any]:
        metadata = {
            'id': policy['id'],
            'name': policy['title'],
            'category': policy['category'],
            'frameworks': policy.get('frameworks', [])
        }

        provider = policy.get('provider')
        if provider:
            metadata['scope'] = {
                'provider': provider.lower()
            }

        check = {
            'metadata': metadata,
            'definition': json.loads(policy['code'])
        }
        return check

    def post_runner(self, scan_report: Report) -> None:
        if self.bc_cloned_checks:
            scan_report.failed_checks = self.extend_records_with_cloned_policies(scan_report.failed_checks)
            scan_report.passed_checks = self.extend_records_with_cloned_policies(scan_report.passed_checks)
            scan_report.skipped_checks = self.extend_records_with_cloned_policies(scan_report.skipped_checks)

    def extend_records_with_cloned_policies(self, records: list[Record]) -> list[Record]:
        bc_check_ids = [record.bc_check_id for record in records]
        for idx, bc_check_id in enumerate(bc_check_ids):
            cloned_policies = self.bc_cloned_checks.get(bc_check_id, [])  # type:ignore[arg-type]  # bc_check_id can be None
            logging.debug('Cloned policies to be deep copied:')
            logging.debug(cloned_policies)
            logging.debug('From origin policy:')
            logging.debug(records[idx].get_unique_string())
            for cloned_policy in cloned_policies:
                new_record = deepcopy(records[idx])
                new_record.check_id = cloned_policy['id']
                new_record.bc_check_id = cloned_policy['id']
                new_record.guideline = cloned_policy['guideline']
                new_record.severity = cloned_policy['severity']
                new_record.check_name = cloned_policy['title']
                records.append(new_record)
        return records


integration = CustomPoliciesIntegration(bc_integration)<|MERGE_RESOLUTION|>--- conflicted
+++ resolved
@@ -24,11 +24,7 @@
 
 class CustomPoliciesIntegration(BaseIntegrationFeature):
     def __init__(self, bc_integration: BcPlatformIntegration) -> None:
-<<<<<<< HEAD
-        super().__init__(bc_integration=bc_integration, order=2)  # must be after resource types
-=======
         super().__init__(bc_integration=bc_integration, order=1)  # must be after policy metadata and before suppression integration
->>>>>>> 8d8154a1
         self.platform_policy_parser = NXGraphCheckParser()
         self.bc_cloned_checks: dict[str, list[dict[str, Any]]] = defaultdict(list)
 
