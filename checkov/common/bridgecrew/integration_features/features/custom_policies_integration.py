--- conflicted
+++ resolved
@@ -48,11 +48,7 @@
                 self.integration_feature_failures = True
                 return
 
-<<<<<<< HEAD
-            policies: list[dict[str, Any]] = self.bc_integration.customer_run_config_response['customPolicies']
-=======
             policies: list[dict[str, Any]] = self.bc_integration.customer_run_config_response.get('customPolicies', [])
->>>>>>> ac6c658b
             for policy in policies:
                 try:
                     logging.debug(f"Loading policy id: {policy.get('id')}")
