--- conflicted
+++ resolved
@@ -27,10 +27,6 @@
     def __init__(self, bc_integration: BcPlatformIntegration) -> None:
         super().__init__(bc_integration=bc_integration, order=1)  # must be after policy metadata and before suppression integration
         self.platform_policy_parser = GraphCheckParser()
-<<<<<<< HEAD
-        self.policies_url = f"{self.bc_integration.api_url}/api/v1/policies/table/data"
-=======
->>>>>>> 4ca29413
         self.bc_cloned_checks: dict[str, list[dict[str, Any]]] = defaultdict(list)
         self.policy_level_suppression: List[str] = []
 
