--- conflicted
+++ resolved
@@ -12,10 +12,7 @@
 if TYPE_CHECKING:
     from checkov.common.bridgecrew.platform_integration import BcPlatformIntegration
     from checkov.common.output.report import Report
-<<<<<<< HEAD
-=======
     from checkov.common.typing import _BaseRunner
->>>>>>> 2fb967da
 
 
 class RepoConfigIntegration(BaseIntegrationFeature):
@@ -52,12 +49,8 @@
             logging.debug("Scanning without applying scanning configs from the platform.", exc_info=True)
 
     @staticmethod
-<<<<<<< HEAD
-    def _get_code_category_object(code_category_config: dict[str, Any], code_category_type: str) -> CodeCategoryConfiguration | None:
-=======
     def _get_code_category_object(code_category_config: dict[str, Any],
                                   code_category_type: str) -> CodeCategoryConfiguration | None:
->>>>>>> 2fb967da
         if code_category_type not in code_category_config:
             return None
         soft_fail_threshold = Severities[code_category_config[code_category_type]['softFailThreshold']]
@@ -114,13 +107,6 @@
             logging.info('Found exactly one matching enforcement rule for the specified repo')
             self.enforcement_rule = matched_rules[0]
 
-<<<<<<< HEAD
-        logging.debug('Selected the following enforcement rule (it will not be applied unless --use-enforcement-rules is specified):')
-        logging.debug(json.dumps(self.enforcement_rule, indent=2))
-
-        for code_category_type in [value for attr, value in CodeCategoryType.__dict__.items() if not attr.startswith("__")]:
-            config = RepoConfigIntegration._get_code_category_object(self.enforcement_rule['codeCategories'], code_category_type)
-=======
         logging.debug(
             'Selected the following enforcement rule (it will not be applied unless --use-enforcement-rules is specified):')
         logging.debug(json.dumps(self.enforcement_rule, indent=2))
@@ -128,7 +114,6 @@
         for code_category_type in [e.value for e in CodeCategoryType]:
             config = RepoConfigIntegration._get_code_category_object(self.enforcement_rule['codeCategories'],
                                                                      code_category_type)
->>>>>>> 2fb967da
             if config:
                 self.code_category_configs[code_category_type] = config
 
@@ -138,24 +123,17 @@
             return True
         return False
 
-<<<<<<< HEAD
-    def pre_runner(self) -> None:
-=======
     def pre_runner(self, runner: _BaseRunner) -> None:
->>>>>>> 2fb967da
         # not used
         pass
 
     def post_runner(self, scan_reports: Report) -> None:
         # not used
         pass
-<<<<<<< HEAD
-=======
 
     def post_scan(self, merged_reports: list[Report]) -> None:
         # not used
         pass
->>>>>>> 2fb967da
 
 
 integration = RepoConfigIntegration(bc_integration)