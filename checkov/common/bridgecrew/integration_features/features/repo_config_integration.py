--- conflicted
+++ resolved
@@ -1,13 +1,8 @@
-<<<<<<< HEAD
 from __future__ import annotations
 
-import logging
-from typing import TYPE_CHECKING, Any
-=======
 import json
 import logging
-from typing import Optional, Dict
->>>>>>> a687df06
+from typing import Optional, Dict, TYPE_CHECKING, Any
 
 from checkov.common.bridgecrew.code_categories import CodeCategoryConfiguration, CodeCategoryType
 from checkov.common.bridgecrew.integration_features.base_integration_feature import BaseIntegrationFeature
@@ -20,19 +15,11 @@
 
 
 class RepoConfigIntegration(BaseIntegrationFeature):
-<<<<<<< HEAD
     def __init__(self, bc_integration: BcPlatformIntegration) -> None:
         super().__init__(bc_integration=bc_integration, order=0)
         self.skip_paths: set[str] = set()
-        self.code_review_threshold: Severity | None = None
-        self.code_review_skip_policies: set[Any] = set()  # not sure what's actually inside the set
-=======
-    def __init__(self, bc_integration):
-        super().__init__(bc_integration, order=0)
-        self.skip_paths = set()
         self.enforcement_rule = None
         self.code_category_configs: Dict[CodeCategoryType, CodeCategoryConfiguration] = {}
->>>>>>> a687df06
 
     def is_valid(self) -> bool:
         return (
@@ -48,32 +35,6 @@
                 self.integration_feature_failures = True
                 return
 
-<<<<<<< HEAD
-            vcs_config = self.bc_integration.customer_run_config_response['vcsConfig']
-
-            for section in vcs_config['scannedFiles']['sections']:
-                repos = section['repos']
-                if any(repo for repo in repos if self.bc_integration.repo_matches(repo)):
-                    logging.debug(f'Found path exclusion config section for repo: {section}')
-                    self.skip_paths.update(section['rule']['excludePaths'])
-
-            logging.debug(f'Skipping the following paths based on platform settings: {self.skip_paths}')
-
-            code_reviews = vcs_config['codeReviews']
-            if code_reviews['enabled']:
-                for section in code_reviews['sections']:
-                    repos = section['repos']
-                    if any(repo for repo in repos if self.bc_integration.repo_matches(repo)):
-                        logging.debug(f'Found code reviews config section for repo: {section}')
-                        severity_level = section['rule']['severityLevel']
-                        if not self.code_review_threshold or Severities[severity_level].level < self.code_review_threshold.level:
-                            logging.debug(f'Severity threshold of {severity_level} is lower than {self.code_review_threshold}')
-                            self.code_review_threshold = Severities[severity_level]
-                        self.code_review_skip_policies.update(section['rule']['excludePolicies'])
-                logging.debug(f'Found the following code review policy exclusions: {self.code_review_skip_policies}')
-            else:
-                logging.info('Code reviews are disabled in the platform, so will not be applied to this run')
-=======
             # It is possible that they will have two different and conflicting rules for this repo - one for the VCS
             # integration that matches the value of --repo-id (org/repo), and one for the CLI upload repo (e.g., customer_org/repo).
             # For the skip paths, we can just combine the lists and call it good. For enforcement rules, we will
@@ -82,28 +43,11 @@
             self._set_exclusion_paths(self.bc_integration.customer_run_config_response['vcsConfig'])
             self._set_enforcement_rules(self.bc_integration.customer_run_config_response['enforcementRules'])
 
->>>>>>> a687df06
         except Exception:
             self.integration_feature_failures = True
             logging.debug("Scanning without applying scanning configs from the platform.", exc_info=True)
 
     @staticmethod
-<<<<<<< HEAD
-    def _convert_raw_check(policy: dict[str, Any]) -> dict[str, Any]:
-        metadata = {
-            'id': policy['id'],
-            'name': policy['title'],
-            'category': policy['category'],
-            'scope': {
-                'provider': policy['provider']
-            }
-        }
-        check = {
-            'metadata': metadata,
-            'definition': policy['conditionQuery']
-        }
-        return check
-=======
     def _get_code_category_object(code_category_config, code_category_type: str) -> Optional[CodeCategoryConfiguration]:
         if code_category_type not in code_category_config:
             return None
@@ -172,7 +116,6 @@
     def is_code_review_disabled(self, code_category_type: CodeCategoryType) -> bool:
         config = self.code_category_configs[code_category_type]
         return config.hard_fail_threshold == Severities[BcSeverities.OFF] and config.soft_fail_threshold == Severities[BcSeverities.OFF]
->>>>>>> a687df06
 
 
 integration = RepoConfigIntegration(bc_integration)