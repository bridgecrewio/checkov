--- conflicted
+++ resolved
@@ -6,10 +6,7 @@
 if TYPE_CHECKING:
     from checkov.common.bridgecrew.integration_features.base_integration_feature import BaseIntegrationFeature
     from checkov.common.output.report import Report
-<<<<<<< HEAD
-=======
     from checkov.common.typing import _BaseRunner
->>>>>>> 2fb967da
 
 
 class IntegrationFeatureRegistry:
@@ -37,8 +34,6 @@
         for integration in self.features:
             if integration.is_valid():
                 integration.post_runner(scan_report)
-<<<<<<< HEAD
-=======
 
     def run_post_scan(self, scan_reports: list[Report]) -> list[Report]:
         post_scan_reports = []
@@ -49,7 +44,6 @@
                     post_scan_reports.append(integration_report)
 
         return post_scan_reports
->>>>>>> 2fb967da
 
 
 integration_feature_registry = IntegrationFeatureRegistry()