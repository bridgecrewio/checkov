--- conflicted
+++ resolved
@@ -152,21 +152,9 @@
     return checks_metadata_paths
 
 
-<<<<<<< HEAD
-def persist_graphs(graphs: dict[str, list[Tuple[DiGraph | Graph, Optional[str]]]], s3_client: S3Client, bucket: str, full_repo_object_key: str,
+def persist_graphs(graphs: dict[str, list[Tuple[DiGraph | Graph | PyDiGraph[Any, Any], Optional[str]]]], s3_client: S3Client, bucket: str, full_repo_object_key: str,
                    timeout: int, absolute_root_folder: str = '') -> None:
-    def _upload_graph(check_type: str, graph: DiGraph | Graph, _absolute_root_folder: str = '', subgraph_path: Optional[str] = None) -> None:
-=======
-def persist_graphs(
-    graphs: dict[str, DiGraph | Graph | PyDiGraph[Any, Any]],
-    s3_client: S3Client,
-    bucket: str,
-    full_repo_object_key: str,
-    timeout: int,
-    absolute_root_folder: str = '',
-) -> None:
-    def _upload_graph(check_type: str, graph: DiGraph | Graph, _absolute_root_folder: str = '') -> None:
->>>>>>> ebb1fcaf
+    def _upload_graph(check_type: str, graph: DiGraph | Graph | PyDiGraph[Any, Any], _absolute_root_folder: str = '', subgraph_path: Optional[str] = None) -> None:
         if isinstance(graph, DiGraph):
             json_obj = node_link_data(graph)
             graph_file_name = FILE_NAME_NETWORKX
