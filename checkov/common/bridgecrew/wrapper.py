from __future__ import annotations

import logging
import os
import json
import itertools
from io import StringIO
from typing import Any, TYPE_CHECKING
from collections import defaultdict

import dpath.util

from checkov.common.bridgecrew.check_type import CheckType
from checkov.common.models.consts import SUPPORTED_FILE_EXTENSIONS
from checkov.common.typing import _ReducedScanReport
<<<<<<< HEAD
=======
from checkov.common.util.file_utils import compress_string_io_tar
>>>>>>> 2fb967da
from checkov.common.util.json_utils import CustomJSONEncoder

if TYPE_CHECKING:
    from botocore.client import BaseClient  # type:ignore[import]
<<<<<<< HEAD
=======

>>>>>>> 2fb967da
    from checkov.common.output.report import Report

checkov_results_prefix = 'checkov_results'
check_reduced_keys = (
    'check_id', 'check_result', 'resource', 'file_path',
    'file_line_range')
<<<<<<< HEAD
=======
secrets_check_reduced_keys = check_reduced_keys + ('validation_status',)
>>>>>>> 2fb967da
check_metadata_keys = ('evaluations', 'code_block', 'workflow_name', 'triggers', 'job')


def _is_scanned_file(file: str) -> bool:
    file_ending = os.path.splitext(file)[1]
    return file_ending in SUPPORTED_FILE_EXTENSIONS


def _put_json_object(s3_client: BaseClient, json_obj: Any, bucket: str, object_path: str) -> None:
    try:
        s3_client.put_object(Bucket=bucket, Key=object_path, Body=json.dumps(json_obj, cls=CustomJSONEncoder))
    except Exception:
        logging.error(f"failed to persist object into S3 bucket {bucket}", exc_info=True)
        raise


def _extract_checks_metadata(report: Report, full_repo_object_key: str) -> dict[str, dict[str, Any]]:
<<<<<<< HEAD
    return {check.check_id: dict({k: getattr(check, k, "") for k in check_metadata_keys},
                                 **{'file_object_path': full_repo_object_key + check.file_path}) for check in
            list(itertools.chain(report.passed_checks, report.failed_checks, report.skipped_checks))}
=======
    metadata: dict[str, dict[str, Any]] = defaultdict(dict)
    for check in itertools.chain(report.passed_checks, report.failed_checks, report.skipped_checks):
        metadata_key = f'{check.file_path}:{check.resource}'
        check_meta = {k: getattr(check, k, "") for k in check_metadata_keys}
        check_meta['file_object_path'] = full_repo_object_key + check.file_path
        metadata[metadata_key][check.check_id] = check_meta

    return metadata
>>>>>>> 2fb967da


def reduce_scan_reports(scan_reports: list[Report]) -> dict[str, _ReducedScanReport]:
    """
    Transform checkov reports objects into compact dictionaries
    :param scan_reports: List of checkov output reports
    :return: dictionary of
    """
    reduced_scan_reports: dict[str, _ReducedScanReport] = {}
    for report in scan_reports:
        check_type = report.check_type
        reduced_keys = secrets_check_reduced_keys if check_type == CheckType.SECRETS else check_reduced_keys
        reduced_scan_reports[check_type] = \
            {
                "checks": {
                    "passed_checks": [
                        {k: getattr(check, k) for k in reduced_keys}
                        for check in report.passed_checks],
                    "failed_checks": [
                        {k: getattr(check, k) for k in reduced_keys}
                        for check in report.failed_checks],
                    "skipped_checks": [
<<<<<<< HEAD
                        {k: getattr(check, k) for k in check_reduced_keys}
=======
                        {k: getattr(check, k) for k in reduced_keys}
>>>>>>> 2fb967da
                        for check in report.skipped_checks]
                },
                "image_cached_results": report.image_cached_results
        }
    return reduced_scan_reports


def persist_checks_results(
<<<<<<< HEAD
    reduced_scan_reports: dict[str, _ReducedScanReport], s3_client: BaseClient, bucket: str, full_repo_object_key: str
=======
        reduced_scan_reports: dict[str, _ReducedScanReport], s3_client: BaseClient, bucket: str,
        full_repo_object_key: str
>>>>>>> 2fb967da
) -> dict[str, str]:
    """
    Save reduced scan reports into bridgecrew's platform
    :return: List of checks results path of all runners
    """
    checks_results_paths = {}
    for check_type, reduced_report in reduced_scan_reports.items():
        check_result_object_path = f'{full_repo_object_key}/{checkov_results_prefix}/{check_type}/checks_results.json'
        checks_results_paths[check_type] = check_result_object_path
        _put_json_object(s3_client, reduced_report, bucket, check_result_object_path)
    return checks_results_paths


def persist_run_metadata(
<<<<<<< HEAD
    run_metadata: dict[str, str | list[str]], s3_client: BaseClient, bucket: str, full_repo_object_key: str
=======
        run_metadata: dict[str, str | list[str]], s3_client: BaseClient, bucket: str, full_repo_object_key: str
>>>>>>> 2fb967da
) -> None:
    object_path = f'{full_repo_object_key}/{checkov_results_prefix}/run_metadata.json'
    try:
        s3_client.put_object(Bucket=bucket, Key=object_path, Body=json.dumps(run_metadata, indent=2))
<<<<<<< HEAD
=======

>>>>>>> 2fb967da
    except Exception:
        logging.error(f"failed to persist run metadata into S3 bucket {bucket}", exc_info=True)
        raise


<<<<<<< HEAD
def enrich_and_persist_checks_metadata(
    scan_reports: list[Report], s3_client: BaseClient, bucket: str, full_repo_object_key: str
=======
def persist_logs_stream(logs_stream: StringIO, s3_client: BaseClient, bucket: str, full_repo_object_key: str) -> None:
    file_io = compress_string_io_tar(logs_stream)
    object_path = f'{full_repo_object_key}/{checkov_results_prefix}/logs_file.tar.gz'
    try:
        s3_client.put_object(Bucket=bucket, Key=object_path, Body=file_io)
    except Exception:
        logging.error(f"failed to persist logs stream into S3 bucket {bucket}", exc_info=True)
        raise


def enrich_and_persist_checks_metadata(
        scan_reports: list[Report], s3_client: BaseClient, bucket: str, full_repo_object_key: str
>>>>>>> 2fb967da
) -> dict[str, dict[str, str]]:
    """
    Save checks metadata into bridgecrew's platform
    :return:
    """
    checks_metadata_paths: dict[str, dict[str, str]] = {}
    for scan_report in scan_reports:
        check_type = scan_report.check_type
        checks_metadata_object = _extract_checks_metadata(scan_report, full_repo_object_key)
        checks_metadata_object_path = f'{full_repo_object_key}/{checkov_results_prefix}/{check_type}/checks_metadata.json'
        dpath.new(checks_metadata_paths, f"{check_type}/checks_metadata_path", checks_metadata_object_path)
        _put_json_object(s3_client, checks_metadata_object, bucket, checks_metadata_object_path)
    return checks_metadata_paths<|MERGE_RESOLUTION|>--- conflicted
+++ resolved
@@ -13,28 +13,19 @@
 from checkov.common.bridgecrew.check_type import CheckType
 from checkov.common.models.consts import SUPPORTED_FILE_EXTENSIONS
 from checkov.common.typing import _ReducedScanReport
-<<<<<<< HEAD
-=======
 from checkov.common.util.file_utils import compress_string_io_tar
->>>>>>> 2fb967da
 from checkov.common.util.json_utils import CustomJSONEncoder
 
 if TYPE_CHECKING:
     from botocore.client import BaseClient  # type:ignore[import]
-<<<<<<< HEAD
-=======
 
->>>>>>> 2fb967da
     from checkov.common.output.report import Report
 
 checkov_results_prefix = 'checkov_results'
 check_reduced_keys = (
     'check_id', 'check_result', 'resource', 'file_path',
     'file_line_range')
-<<<<<<< HEAD
-=======
 secrets_check_reduced_keys = check_reduced_keys + ('validation_status',)
->>>>>>> 2fb967da
 check_metadata_keys = ('evaluations', 'code_block', 'workflow_name', 'triggers', 'job')
 
 
@@ -52,11 +43,6 @@
 
 
 def _extract_checks_metadata(report: Report, full_repo_object_key: str) -> dict[str, dict[str, Any]]:
-<<<<<<< HEAD
-    return {check.check_id: dict({k: getattr(check, k, "") for k in check_metadata_keys},
-                                 **{'file_object_path': full_repo_object_key + check.file_path}) for check in
-            list(itertools.chain(report.passed_checks, report.failed_checks, report.skipped_checks))}
-=======
     metadata: dict[str, dict[str, Any]] = defaultdict(dict)
     for check in itertools.chain(report.passed_checks, report.failed_checks, report.skipped_checks):
         metadata_key = f'{check.file_path}:{check.resource}'
@@ -65,7 +51,6 @@
         metadata[metadata_key][check.check_id] = check_meta
 
     return metadata
->>>>>>> 2fb967da
 
 
 def reduce_scan_reports(scan_reports: list[Report]) -> dict[str, _ReducedScanReport]:
@@ -88,11 +73,7 @@
                         {k: getattr(check, k) for k in reduced_keys}
                         for check in report.failed_checks],
                     "skipped_checks": [
-<<<<<<< HEAD
-                        {k: getattr(check, k) for k in check_reduced_keys}
-=======
                         {k: getattr(check, k) for k in reduced_keys}
->>>>>>> 2fb967da
                         for check in report.skipped_checks]
                 },
                 "image_cached_results": report.image_cached_results
@@ -101,12 +82,8 @@
 
 
 def persist_checks_results(
-<<<<<<< HEAD
-    reduced_scan_reports: dict[str, _ReducedScanReport], s3_client: BaseClient, bucket: str, full_repo_object_key: str
-=======
         reduced_scan_reports: dict[str, _ReducedScanReport], s3_client: BaseClient, bucket: str,
         full_repo_object_key: str
->>>>>>> 2fb967da
 ) -> dict[str, str]:
     """
     Save reduced scan reports into bridgecrew's platform
@@ -121,28 +98,17 @@
 
 
 def persist_run_metadata(
-<<<<<<< HEAD
-    run_metadata: dict[str, str | list[str]], s3_client: BaseClient, bucket: str, full_repo_object_key: str
-=======
         run_metadata: dict[str, str | list[str]], s3_client: BaseClient, bucket: str, full_repo_object_key: str
->>>>>>> 2fb967da
 ) -> None:
     object_path = f'{full_repo_object_key}/{checkov_results_prefix}/run_metadata.json'
     try:
         s3_client.put_object(Bucket=bucket, Key=object_path, Body=json.dumps(run_metadata, indent=2))
-<<<<<<< HEAD
-=======
 
->>>>>>> 2fb967da
     except Exception:
         logging.error(f"failed to persist run metadata into S3 bucket {bucket}", exc_info=True)
         raise
 
 
-<<<<<<< HEAD
-def enrich_and_persist_checks_metadata(
-    scan_reports: list[Report], s3_client: BaseClient, bucket: str, full_repo_object_key: str
-=======
 def persist_logs_stream(logs_stream: StringIO, s3_client: BaseClient, bucket: str, full_repo_object_key: str) -> None:
     file_io = compress_string_io_tar(logs_stream)
     object_path = f'{full_repo_object_key}/{checkov_results_prefix}/logs_file.tar.gz'
@@ -155,7 +121,6 @@
 
 def enrich_and_persist_checks_metadata(
         scan_reports: list[Report], s3_client: BaseClient, bucket: str, full_repo_object_key: str
->>>>>>> 2fb967da
 ) -> dict[str, dict[str, str]]:
     """
     Save checks metadata into bridgecrew's platform
