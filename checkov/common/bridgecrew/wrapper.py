--- conflicted
+++ resolved
@@ -34,11 +34,7 @@
     return file_ending in SUPPORTED_FILE_EXTENSIONS
 
 
-<<<<<<< HEAD
-def _put_json_object(s3_client: BaseClient, json_obj: Any, bucket: str, object_path: str, log_stack_trace_on_error: bool = True) -> None:
-=======
-def _put_json_object(s3_client: S3Client, json_obj: Any, bucket: str, object_path: str) -> None:
->>>>>>> f5f7d8c2
+def _put_json_object(s3_client: S3Client, json_obj: Any, bucket: str, object_path: str, log_stack_trace_on_error: bool = True) -> None:
     try:
         s3_client.put_object(Bucket=bucket, Key=object_path, Body=json.dumps(json_obj, cls=CustomJSONEncoder))
     except Exception:
