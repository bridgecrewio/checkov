--- conflicted
+++ resolved
@@ -41,11 +41,8 @@
     CheckType.SERVERLESS: CodeCategoryType.IAC,
     CheckType.TERRAFORM: CodeCategoryType.IAC,
     CheckType.TERRAFORM_PLAN: CodeCategoryType.IAC,
-<<<<<<< HEAD
     CheckType.SAST: CodeCategoryType.SAST,
-=======
     CheckType.POLICY_3D: CodeCategoryType.IAC
->>>>>>> 7bb149ce
 }
 
 
