--- conflicted
+++ resolved
@@ -26,25 +26,6 @@
 _Definitions = TypeVar("_Definitions")
 
 
-<<<<<<< HEAD
-=======
-def enable_image_referencer(
-    bc_integration: BcPlatformIntegration, frameworks: Iterable[str] | None, skip_frameworks: Iterable[str] | None
-) -> bool:
-    """Checks, if Image Referencer should be enabled"""
-
-    if skip_frameworks and CheckType.SCA_IMAGE in skip_frameworks:
-        return False
-
-    if bc_integration.bc_api_key:
-        if not frameworks:
-            return True
-        if any(framework in frameworks for framework in ("all", CheckType.SCA_IMAGE)):
-            return True
-
-    return False
-
-
 def fix_related_resource_ids(report: Report | None, tmp_dir: str) -> None:
     """Remove tmp dir prefix from 'relatedResourceId'"""
 
@@ -55,7 +36,6 @@
                 cached_result["relatedResourceId"] = related_resource_id.replace(tmp_dir, "", 1)
 
 
->>>>>>> e3d01de5
 class Image:
     def __init__(self, file_path: str, name: str, start_line: int, end_line: int,
                  related_resource_id: str | None = None) -> None:
