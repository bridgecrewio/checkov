--- conflicted
+++ resolved
@@ -47,9 +47,6 @@
 class ScanDataFormat(Enum):
     TWISTCLI = 1
     PLATFORM = 2
-<<<<<<< HEAD
-    DEPENDENCY_TREE = 3
-=======
     DEPENDENCY_TREE = 3
 
 
@@ -61,5 +58,4 @@
 @dataclass
 class CheckFailLevel:
     WARNING = 'WARNING'
-    ERROR = 'ERROR'
->>>>>>> 2fb967da
+    ERROR = 'ERROR'