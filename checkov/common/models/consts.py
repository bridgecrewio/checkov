import re

from checkov.common.sast.consts import SastLanguages

SUPPORTED_FILE_EXTENSIONS = [".tf", ".yml", ".yaml", ".json", ".template", ".bicep", ".hcl"]
SUPPORTED_PACKAGE_FILES = {
    "bower.json",
    "build.gradle",
    "build.gradle.kts",
    "go.sum",
    "gradle.properties",
    "METADATA",
    "npm-shrinkwrap.json",
    "package.json",
    "package-lock.json",
    "pom.xml",
    "requirements.txt"
}
SUPPORTED_FILES = SUPPORTED_PACKAGE_FILES.union({"Dockerfile"})

DEPENDENCY_TREE_SUPPORTED_FILES = {"yarn.lock", "Gemfile", "Gemfile.lock", "go.mod", "paket.dependencies", "paket.lock", "packages.config", "composer.json", "composer.lock"}

SCANNABLE_PACKAGE_FILES_EXTENSIONS = {".csproj"}

SCANNABLE_PACKAGE_FILES = SUPPORTED_PACKAGE_FILES | DEPENDENCY_TREE_SUPPORTED_FILES

SAST_SUPPORTED_FILE_EXTENSIONS = {
    SastLanguages.JAVA: ['.java'],
    SastLanguages.JAVASCRIPT: ['.js'],
<<<<<<< HEAD
    SastLanguages.PYTHON: ['.py'],
    SastLanguages.TYPESCRIPT: ['.ts']
=======
    SastLanguages.TYPESCRIPT: ['.ts'],
    SastLanguages.PYTHON: ['.py'],
    SastLanguages.GOLANG: ['.go']
>>>>>>> 4a1fc23a
}

ANY_VALUE = "CKV_ANY"
DOCKER_IMAGE_REGEX = re.compile(r'(?:[^\s\/]+\/)?([^\s:]+):?([^\s]*)')
access_key_pattern = re.compile("(?<![A-Z0-9])[A-Z0-9]{20}(?![A-Z0-9])")  # nosec
secret_key_pattern = re.compile("(?<![A-Za-z0-9/+=])[A-Za-z0-9/+=]{40}(?![A-Za-z0-9/+=])")  # nosec
linode_token_pattern = re.compile("(?<![A-Za-z0-9/+=])[A-Za-z0-9/+=]{64}(?![A-Za-z0-9/+=])")  # nosec
bridgecrew_token_pattern = re.compile(r"^[a-f0-9]{8}-?[a-f0-9]{4}-?4[a-f0-9]{3}-?[89ab][a-f0-9]{3}-?[a-f0-9]{12}\Z")  # nosec
panos_api_key_pattern = re.compile(r"^LUFRPT1[a-zA-Z0-9]+==\Z")  # nosec
SLS_DEFAULT_VAR_PATTERN = re.compile(r"\${([^{}]+?)}")
YAML_COMMENT_MARK = '#'
TFC_HOST_NAME = "app.terraform.io"
ckv_check_id_pattern = re.compile(r"^CKV2?_[A-Za-z]*_[0-9]*$")<|MERGE_RESOLUTION|>--- conflicted
+++ resolved
@@ -27,14 +27,9 @@
 SAST_SUPPORTED_FILE_EXTENSIONS = {
     SastLanguages.JAVA: ['.java'],
     SastLanguages.JAVASCRIPT: ['.js'],
-<<<<<<< HEAD
-    SastLanguages.PYTHON: ['.py'],
-    SastLanguages.TYPESCRIPT: ['.ts']
-=======
     SastLanguages.TYPESCRIPT: ['.ts'],
     SastLanguages.PYTHON: ['.py'],
     SastLanguages.GOLANG: ['.go']
->>>>>>> 4a1fc23a
 }
 
 ANY_VALUE = "CKV_ANY"
