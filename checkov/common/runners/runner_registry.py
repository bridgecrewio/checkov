--- conflicted
+++ resolved
@@ -11,11 +11,7 @@
 from collections.abc import Iterable
 from json import dumps
 from pathlib import Path
-<<<<<<< HEAD
-from typing import List, Dict, Any, Tuple, Optional, cast, TYPE_CHECKING, TypeVar
-=======
-from typing import List, Dict, Any, Optional, cast, TYPE_CHECKING
->>>>>>> 61992a96
+from typing import List, Dict, Any, Optional, cast, TYPE_CHECKING, TypeVar
 
 from typing_extensions import Literal
 
