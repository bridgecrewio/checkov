import logging
from abc import abstractmethod


class RunnerRegistry(object):
    runners = []
    scan_reports = []
    banner = ""

    def __init__(self, banner, runner_filter, *runners):
        self.logger = logging.getLogger(__name__)
        self.runner_filter = runner_filter
        self.runners = runners
        self.banner = banner
        self.filter_runner_framework()

    @abstractmethod
    def extract_entity_details(self, entity):
        raise NotImplementedError()

    def run(self, root_folder=None, external_checks_dir=None, files=None):
        for runner in self.runners:
<<<<<<< HEAD
            scan_report = runner.run(root_folder, external_checks_dir=external_checks_dir, files=files, runner_filter=self.runner_filter)
=======
            scan_report = runner.run(root_folder, external_checks_dir=external_checks_dir, files=files,
                                     runner_filter=self.runner_filter)
>>>>>>> 6459f5d2
            self.scan_reports.append(scan_report)
        return self.scan_reports

    def print_reports(self, scan_reports, args):
        if args.output != "json" and args.output != "junitxml" and args.output != "github_failed_only":
            print(f"{self.banner}\n")
        exit_codes = []
        for report in scan_reports:
            if not report.is_empty():
                if args.output == "json":
                    report.print_json()
                elif args.output == "junitxml":
                    report.print_junit_xml()
                elif args.output == 'github_failed_only':
                    report.print_failed_github_md()
                else:
                    report.print_console()
            exit_codes.append(report.get_exit_code(args.soft_fail))
        exit_code = 1 if 1 in exit_codes else 0
        exit(exit_code)

    def filter_runner_framework(self):
        if self.runner_filter.framework == 'all':
            return
        for runner in self.runners:
            if runner.check_type == self.runner_filter.framework:
                self.runners = [runner]
                return<|MERGE_RESOLUTION|>--- conflicted
+++ resolved
@@ -20,12 +20,8 @@
 
     def run(self, root_folder=None, external_checks_dir=None, files=None):
         for runner in self.runners:
-<<<<<<< HEAD
-            scan_report = runner.run(root_folder, external_checks_dir=external_checks_dir, files=files, runner_filter=self.runner_filter)
-=======
             scan_report = runner.run(root_folder, external_checks_dir=external_checks_dir, files=files,
                                      runner_filter=self.runner_filter)
->>>>>>> 6459f5d2
             self.scan_reports.append(scan_report)
         return self.scan_reports
 
