import json
import logging
from abc import abstractmethod

<<<<<<< HEAD
=======
from checkov.common.output.report import Report

OUTPUT_CHOICES = ['cli', 'json', 'junitxml', 'github_failed_only']

>>>>>>> 62d4cc77
from checkov.common.bridgecrew.platform_integration import BcPlatformIntegration
from checkov.config import CheckovConfig


class RunnerRegistry(object):
    runners = []
    scan_reports = []
    banner = ""

    def __init__(self, banner, runner_filter, *runners):
        self.logger = logging.getLogger(__name__)
        self.runner_filter = runner_filter
        self.runners = runners
        self.banner = banner
        self.scan_reports = []
        self.filter_runner_framework()
        self.bc_platform = BcPlatformIntegration()

    @abstractmethod
    def extract_entity_details(self, entity):
        raise NotImplementedError()

    def run(self, root_folder=None, external_checks_dir=None, files=None, guidelines=None, collect_skip_comments=True):
        for runner in self.runners:
            scan_report = runner.run(root_folder, external_checks_dir=external_checks_dir, files=files,
                                     runner_filter=self.runner_filter, collect_skip_comments=collect_skip_comments)
            if guidelines:
                RunnerRegistry.enrich_report_with_guidelines(scan_report, guidelines)
            self.scan_reports.append(scan_report)
        return self.scan_reports

    def print_reports(self, scan_reports, config: CheckovConfig):
        if config.output == 'cli':
            print(f"{self.banner}\n")
        exit_codes = []
        report_jsons = []
        junit_reports = []
        for report in scan_reports:
            if not report.is_empty():
                if config.output == "json":
                    report_jsons.append(report.get_dict())
<<<<<<< HEAD
                elif config.output == "junitxml":
                    report.print_junit_xml()
                elif config.output == 'github_failed_only':
                    report.print_failed_github_md()
                else:
                    report.print_console(is_quiet=config.quiet)
            exit_codes.append(report.get_exit_code(config.soft_fail))
        if config.output == "json":
=======
                elif args.output == "junitxml":
                    junit_reports.append(report)
                    # report.print_junit_xml()
                elif args.output == 'github_failed_only':
                    report.print_failed_github_md()
                else:
                    report.print_console(is_quiet=args.quiet)
            exit_codes.append(report.get_exit_code(args.soft_fail))
        if args.output == "junitxml":
            if len(junit_reports) == 1:
                junit_reports[0].print_junit_xml()
            else:
                master_report = Report(None)
                for report in junit_reports:
                    master_report.skipped_checks += report.skipped_checks
                    master_report.passed_checks += report.passed_checks
                    master_report.failed_checks += report.failed_checks
                master_report.print_junit_xml()
        if args.output == "json":
>>>>>>> 62d4cc77
            if len(report_jsons) == 1:
                print(json.dumps(report_jsons[0], indent=4))
            else:
                print(json.dumps(report_jsons, indent=4))
        if config.output == "cli":
            self.bc_platform.get_report_to_platform(config, scan_reports)

        exit_code = 1 if 1 in exit_codes else 0
        exit(exit_code)

    def filter_runner_framework(self):
        if not self.runner_filter:
            return
        if self.runner_filter.framework == 'all':
            return
        for runner in self.runners:
            if runner.check_type == self.runner_filter.framework:
                self.runners = [runner]
                return

    @staticmethod
    def enrich_report_with_guidelines(scan_report, guidelines):
        for record in scan_report.failed_checks + scan_report.passed_checks + scan_report.skipped_checks:
            if record.check_id in guidelines:
                record.set_guideline(guidelines[record.check_id])<|MERGE_RESOLUTION|>--- conflicted
+++ resolved
@@ -2,14 +2,8 @@
 import logging
 from abc import abstractmethod
 
-<<<<<<< HEAD
-=======
+from checkov.common.bridgecrew.platform_integration import BcPlatformIntegration
 from checkov.common.output.report import Report
-
-OUTPUT_CHOICES = ['cli', 'json', 'junitxml', 'github_failed_only']
-
->>>>>>> 62d4cc77
-from checkov.common.bridgecrew.platform_integration import BcPlatformIntegration
 from checkov.config import CheckovConfig
 
 
@@ -50,25 +44,15 @@
             if not report.is_empty():
                 if config.output == "json":
                     report_jsons.append(report.get_dict())
-<<<<<<< HEAD
                 elif config.output == "junitxml":
-                    report.print_junit_xml()
+                    junit_reports.append(report)
+                    # report.print_junit_xml()
                 elif config.output == 'github_failed_only':
                     report.print_failed_github_md()
                 else:
                     report.print_console(is_quiet=config.quiet)
             exit_codes.append(report.get_exit_code(config.soft_fail))
-        if config.output == "json":
-=======
-                elif args.output == "junitxml":
-                    junit_reports.append(report)
-                    # report.print_junit_xml()
-                elif args.output == 'github_failed_only':
-                    report.print_failed_github_md()
-                else:
-                    report.print_console(is_quiet=args.quiet)
-            exit_codes.append(report.get_exit_code(args.soft_fail))
-        if args.output == "junitxml":
+        if config.output == "junitxml":
             if len(junit_reports) == 1:
                 junit_reports[0].print_junit_xml()
             else:
@@ -78,8 +62,7 @@
                     master_report.passed_checks += report.passed_checks
                     master_report.failed_checks += report.failed_checks
                 master_report.print_junit_xml()
-        if args.output == "json":
->>>>>>> 62d4cc77
+        if config.output == "json":
             if len(report_jsons) == 1:
                 print(json.dumps(report_jsons[0], indent=4))
             else:
