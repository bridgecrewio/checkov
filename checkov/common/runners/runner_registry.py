--- conflicted
+++ resolved
@@ -10,37 +10,16 @@
 from collections import defaultdict
 from collections.abc import Iterable
 from pathlib import Path
-<<<<<<< HEAD
-from typing import List, Dict, Any, Optional, cast, TYPE_CHECKING, TypeVar
-
-from typing_extensions import Literal
-
-from checkov.common.bridgecrew.code_categories import CodeCategoryMapping
-=======
 from typing import List, Dict, Any, Optional, cast, TYPE_CHECKING, Type
 
 from typing_extensions import Literal
 
 from checkov.common.bridgecrew.code_categories import CodeCategoryMapping, CodeCategoryType
 from checkov.common.bridgecrew.platform_integration import bc_integration
->>>>>>> 2fb967da
 from checkov.common.bridgecrew.integration_features.features.policy_metadata_integration import \
     integration as metadata_integration
 from checkov.common.bridgecrew.integration_features.features.repo_config_integration import \
     integration as repo_config_integration
-<<<<<<< HEAD
-from checkov.common.bridgecrew.integration_features.integration_feature_registry import integration_feature_registry
-from checkov.common.bridgecrew.severities import Severities
-from checkov.common.images.image_referencer import ImageReferencer
-from checkov.common.output.csv import CSVSBOM
-from checkov.common.output.cyclonedx import CycloneDX
-from checkov.common.output.report import Report, merge_reports
-from checkov.common.parallelizer.parallel_runner import parallel_runner
-from checkov.common.typing import _ExitCodeThresholds
-from checkov.common.util import data_structures_utils
-from checkov.common.util.banner import tool as tool_name
-from checkov.common.util.json_utils import CustomJSONEncoder
-=======
 from checkov.common.bridgecrew.integration_features.features.licensing_integration import \
     integration as licensing_integration
 from checkov.common.bridgecrew.integration_features.integration_feature_registry import integration_feature_registry
@@ -58,7 +37,6 @@
 from checkov.common.util.banner import tool as tool_name
 from checkov.common.util.json_utils import CustomJSONEncoder
 from checkov.common.util.secrets_omitter import SecretsOmitter
->>>>>>> 2fb967da
 from checkov.common.util.type_forcers import convert_csv_string_arg_to_list, force_list
 from checkov.sca_image.runner import Runner as image_runner
 from checkov.secrets.consts import SECRET_VALIDATION_STATUSES
@@ -71,30 +49,17 @@
     from checkov.common.runners.base_runner import BaseRunner  # noqa
     from checkov.runner_filter import RunnerFilter
 
-<<<<<<< HEAD
-_BaseRunner = TypeVar("_BaseRunner", bound="BaseRunner[Any]")
-
-CONSOLE_OUTPUT = "console"
-CHECK_BLOCK_TYPES = frozenset(["resource", "data", "provider", "module"])
-CYCLONEDX_OUTPUTS = ("cyclonedx", "cyclonedx_json")
-OUTPUT_CHOICES = ["cli", "cyclonedx", "cyclonedx_json", "json", "junitxml", "github_failed_only", "sarif", "csv"]
-=======
 CONSOLE_OUTPUT = "console"
 CHECK_BLOCK_TYPES = frozenset(["resource", "data", "provider", "module"])
 CYCLONEDX_OUTPUTS = ("cyclonedx", "cyclonedx_json")
 OUTPUT_CHOICES = ["cli", "cyclonedx", "cyclonedx_json", "json", "junitxml", "github_failed_only", "gitlab_sast", "sarif", "csv"]
->>>>>>> 2fb967da
 SUMMARY_POSITIONS = frozenset(['top', 'bottom'])
 OUTPUT_DELIMITER = "\n--- OUTPUT DELIMITER ---\n"
 
 
 class RunnerRegistry:
-<<<<<<< HEAD
-    def __init__(self, banner: str, runner_filter: RunnerFilter, *runners: _BaseRunner) -> None:
-=======
     def __init__(self, banner: str, runner_filter: RunnerFilter, *runners: _BaseRunner,
                  secrets_omitter_class: Type[SecretsOmitter] = SecretsOmitter) -> None:
->>>>>>> 2fb967da
         self.logger = logging.getLogger(__name__)
         self.runner_filter = runner_filter
         self.runners = list(runners)
@@ -104,11 +69,8 @@
         self.filter_runner_framework()
         self.tool = tool_name
         self._check_type_to_report_map: dict[str, Report] = {}  # used for finding reports with the same check type
-<<<<<<< HEAD
-=======
         self.licensing_integration = licensing_integration  # can be maniuplated by unit tests
         self.secrets_omitter_class = secrets_omitter_class
->>>>>>> 2fb967da
         for runner in runners:
             if isinstance(runner, image_runner):
                 runner.image_referencers = self.image_referencing_runners
@@ -121,14 +83,6 @@
             collect_skip_comments: bool = True,
             repo_root_for_plan_enrichment: list[str | Path] | None = None,
     ) -> list[Report]:
-<<<<<<< HEAD
-        integration_feature_registry.run_pre_runner()
-        if len(self.runners) == 1:
-            reports: Iterable[Report | list[Report]] = [
-                self.runners[0].run(root_folder, external_checks_dir=external_checks_dir, files=files,
-                                    runner_filter=self.runner_filter,
-                                    collect_skip_comments=collect_skip_comments)]
-=======
         if not self.runners:
             logging.error('There are no runners to run. This can happen if you specify a file type and a framework that are not compatible '
                           '(e.g., `--file xyz.yaml --framework terraform`), or if you specify a framework with missing dependencies (e.g., '
@@ -144,7 +98,6 @@
             else:
                 # This is the only runner, so raise a clear indication of failure
                 raise ModuleNotEnabledError(f'The framework "{runner_check_type}" is part of the "{self.licensing_integration.get_subscription_for_runner(runner_check_type).name}" module, which is not enabled in the platform')
->>>>>>> 2fb967da
         else:
             def _parallel_run(runner: _BaseRunner) -> Report | list[Report]:
                 report = runner.run(
@@ -161,11 +114,6 @@
 
                 return report
 
-<<<<<<< HEAD
-            reports = parallel_runner.run_function(func=_parallel_run, items=self.runners, group_size=1)
-
-        merged_reports = self._merge_reports(reports)
-=======
             valid_runners = []
             invalid_runners = []
 
@@ -200,7 +148,6 @@
         post_scan_reports = integration_feature_registry.run_post_scan(merged_reports)
         if post_scan_reports:
             merged_reports.extend(post_scan_reports)
->>>>>>> 2fb967da
 
         for scan_report in merged_reports:
             self._handle_report(scan_report, repo_root_for_plan_enrichment)
@@ -250,38 +197,28 @@
                           exc_info=True)
 
     @staticmethod
-<<<<<<< HEAD
-    def get_fail_thresholds(config: argparse.Namespace, report_type: str) -> _ExitCodeThresholds:
-=======
     def is_error_in_reports(reports: List[Report]) -> bool:
         return any(scan_report.error_status != ErrorStatus.SUCCESS for scan_report in reports)
 
     @staticmethod
     def get_fail_thresholds(config: argparse.Namespace, report_type: str) -> _ExitCodeThresholds | _ScaExitCodeThresholds:
->>>>>>> 2fb967da
 
         soft_fail = config.soft_fail
 
         soft_fail_on_checks = []
         soft_fail_threshold = None
-<<<<<<< HEAD
-=======
 
         # these specifically check the --hard-fail-on and --soft-fail-on args, NOT enforcement rules, so
         # we don't care about SCA as a special case
 
->>>>>>> 2fb967da
         # soft fail on the highest severity threshold in the list
         for val in convert_csv_string_arg_to_list(config.soft_fail_on):
             if val.upper() in Severities:
                 val = val.upper()
                 if not soft_fail_threshold or Severities[val].level > soft_fail_threshold.level:
                     soft_fail_threshold = Severities[val]
-<<<<<<< HEAD
-=======
             elif val.capitalize() in SECRET_VALIDATION_STATUSES:
                 soft_fail_on_checks.append(val.capitalize())
->>>>>>> 2fb967da
             else:
                 soft_fail_on_checks.append(val)
 
@@ -296,11 +233,8 @@
                 val = val.upper()
                 if not hard_fail_threshold or Severities[val].level < hard_fail_threshold.level:
                     hard_fail_threshold = Severities[val]
-<<<<<<< HEAD
-=======
             elif val.capitalize() in SECRET_VALIDATION_STATUSES:
                 hard_fail_on_checks.append(val.capitalize())
->>>>>>> 2fb967da
             else:
                 hard_fail_on_checks.append(val)
 
@@ -309,27 +243,6 @@
 
         if not config.use_enforcement_rules:
             logging.debug('Use enforcement rules is FALSE')
-<<<<<<< HEAD
-        elif not soft_fail:
-            code_category_type = CodeCategoryMapping[report_type]
-            enf_rule = repo_config_integration.code_category_configs.get(code_category_type)
-
-            if enf_rule:
-                logging.debug('Use enforcement rules is TRUE')
-
-                # if there is a severity in either the soft-fail-on list or hard-fail-on list, then we will ignore enforcement rules
-                # if the lists only contain check IDs, then we will merge them with the enforcement rule value
-                if soft_fail_threshold or hard_fail_threshold:
-                    logging.debug('Soft or hard fail threshold is set; ignoring enforcement rules')
-                else:
-                    hard_fail_threshold = enf_rule.hard_fail_threshold
-                    soft_fail = enf_rule.is_global_soft_fail()
-                    logging.debug(f'Using enforcement rule hard fail threshold for this report: {hard_fail_threshold.name}')
-            else:
-                logging.debug(f'Use enforcement rules is TRUE, but did not find an enforcement rule for report type {report_type}, so falling back to CLI args')
-        else:
-            logging.debug('Soft fail was true; ignoring enforcement rules')
-=======
 
         # if there is a severity in either the soft-fail-on list or hard-fail-on list, then we will ignore enforcement rules and skip this
         # it means that SCA will not be treated as having two different thresholds in that case
@@ -362,7 +275,6 @@
                     logging.debug(f'Use enforcement rules is TRUE, but did not find an enforcement rule for report type {report_type}, so falling back to CLI args')
         else:
             logging.debug('Soft fail was true or a severity was used in soft fail on / hard fail on; ignoring enforcement rules')
->>>>>>> 2fb967da
 
         return {
             'soft_fail': soft_fail,
@@ -396,10 +308,7 @@
         junit_reports = []
         github_reports = []
         cyclonedx_reports = []
-<<<<<<< HEAD
-=======
         gitlab_reports = []
->>>>>>> 2fb967da
         csv_sbom_report = CSVSBOM()
 
         try:
@@ -423,12 +332,9 @@
                     sarif_reports.append(report)
                 if "cli" in config.output:
                     cli_reports.append(report)
-<<<<<<< HEAD
-=======
                 if "gitlab_sast" in config.output:
                     gitlab_reports.append(report)
             if not report.is_empty() or len(report.extra_resources):
->>>>>>> 2fb967da
                 if any(cyclonedx in config.output for cyclonedx in CYCLONEDX_OUTPUTS):
                     cyclonedx_reports.append(report)
                 if "csv" in config.output:
@@ -443,7 +349,6 @@
 
         if "github_failed_only" in config.output:
             github_output = "".join(github_reports)
-<<<<<<< HEAD
 
             self._print_to_console(
                 output_formats=output_formats,
@@ -451,15 +356,6 @@
                 output=github_output,
             )
 
-=======
-
-            self._print_to_console(
-                output_formats=output_formats,
-                output_format="github_failed_only",
-                output=github_output,
-            )
-
->>>>>>> 2fb967da
             data_outputs["github_failed_only"] = github_output
         if "cli" in config.output:
             if not config.quiet:
@@ -555,7 +451,6 @@
                 output_formats=output_formats,
                 output_format="junitxml",
                 output=junit_output,
-<<<<<<< HEAD
             )
 
             data_outputs['junitxml'] = junit_output
@@ -583,34 +478,6 @@
                 )
 
                 data_outputs[cyclonedx_format] = cyclonedx_output
-=======
-            )
-
-            data_outputs['junitxml'] = junit_output
-        if any(cyclonedx in config.output for cyclonedx in CYCLONEDX_OUTPUTS):
-            cyclonedx = CycloneDX(repo_id=metadata_integration.bc_integration.repo_id, reports=cyclonedx_reports)
-
-            for cyclonedx_format in CYCLONEDX_OUTPUTS:
-                if cyclonedx_format not in config.output:
-                    # only the XML or JSON format was chosen
-                    continue
-
-                if cyclonedx_format == "cyclonedx":
-                    cyclonedx_output = cyclonedx.get_xml_output()
-                elif cyclonedx_format == "cyclonedx_json":
-                    cyclonedx_output = cyclonedx.get_json_output()
-                else:
-                    # this shouldn't happen
-                    logging.error(f"CycloneDX output format '{cyclonedx_format}' not supported")
-                    continue
-
-                self._print_to_console(
-                    output_formats=output_formats,
-                    output_format=cyclonedx_format,
-                    output=cyclonedx_output,
-                )
-
-                data_outputs[cyclonedx_format] = cyclonedx_output
         if "gitlab_sast" in config.output:
             gl_sast = GitLabSast(reports=gitlab_reports)
 
@@ -621,7 +488,6 @@
             )
 
             data_outputs["gitlab_sast"] = json.dumps(gl_sast.sast_json)
->>>>>>> 2fb967da
         if "csv" in config.output:
             is_api_key = False
             if 'bc_api_key' in config and config.bc_api_key is not None:
@@ -637,10 +503,7 @@
             'junitxml': 'results_junitxml.xml',
             'cyclonedx': 'results_cyclonedx.xml',
             'cyclonedx_json': 'results_cyclonedx.json',
-<<<<<<< HEAD
-=======
             'gitlab_sast': 'results_gitlab_sast.json',
->>>>>>> 2fb967da
         }
 
         if config.output_file_path:
@@ -795,14 +658,9 @@
             results = report.get('results', {})
             for result in results.values():
                 for result_dict in result:
-<<<<<<< HEAD
-                    result_dict["code_block"] = None
-                    result_dict["connected_node"] = None
-=======
                     if isinstance(result_dict, dict):
                         result_dict["code_block"] = None
                         result_dict["connected_node"] = None
->>>>>>> 2fb967da
 
     @staticmethod
     def extract_git_info_from_account_id(account_id: str) -> tuple[str, str]:
