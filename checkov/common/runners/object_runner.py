--- conflicted
+++ resolved
@@ -86,15 +86,9 @@
                     continue
 
                 # result record
-<<<<<<< HEAD
-                if result_config:
-                    end, start = self.get_start_end_lines(end, result_config, start)
-
-=======
                 end, start = self.get_start_end_lines(end, result_config, start)
                 if platform.system() == "Windows":
                     root_folder = os.path.split(file_path)[0]
->>>>>>> 8ed50e27
                 record = Record(
                     check_id=check.id,
                     bc_check_id=check.bc_id,
