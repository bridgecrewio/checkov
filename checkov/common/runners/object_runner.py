--- conflicted
+++ resolved
@@ -208,13 +208,9 @@
                         code_block=self.definitions_raw[file_path][start - 1:end + 1],
                         file_path=f"/{os.path.relpath(file_path, root_folder)}",
                         file_line_range=[start, end + 1],
-<<<<<<< HEAD
-                        resource=self.get_resource(file_path, key, check.supported_entities, root_folder=root_folder),  # type:ignore[arg-type]  # key is str not BaseCheck
-=======
                         resource=self.get_resource(
-                            file_path, key, check.supported_entities  # type:ignore[arg-type]  # key is str not BaseCheck
-                        ),
->>>>>>> 4e62cee2
+                            file_path, key, check.supported_entities, # type:ignore[arg-type]  # key is str not BaseCheck
+                            root_folder=root_folder),
                         evaluations=None,
                         check_class=check.__class__.__module__,
                         file_abs_path=os.path.abspath(file_path),
