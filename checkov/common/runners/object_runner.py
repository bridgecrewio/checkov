from __future__ import annotations

import logging
import os
import platform

from abc import abstractmethod
from collections.abc import Iterable
from typing import Any, TYPE_CHECKING, Callable
from typing_extensions import TypedDict

from checkov.common.output.github_actions_record import GithubActionsRecord
from checkov.common.output.record import Record
from checkov.common.output.report import Report, CheckType
from checkov.common.parallelizer.parallel_runner import parallel_runner
from checkov.common.runners.base_runner import BaseRunner, filter_ignored_paths
from checkov.common.util.consts import START_LINE, END_LINE
from checkov.runner_filter import RunnerFilter
from checkov.common.util.suppression import collect_suppressions_for_context

if TYPE_CHECKING:
    from checkov.common.checks.base_check_registry import BaseCheckRegistry


class GhaMetadata(TypedDict):
    triggers: set[str]
    workflow_name: str | None
    jobs: dict[int, str]


class Runner(BaseRunner[None]):  # if a graph is added, Any needs to replaced
    def __init__(self) -> None:
        super().__init__()
        self.map_file_path_to_gha_metadata_dict: dict[str, GhaMetadata] = {}

    def _load_files(
            self,
            files_to_load: list[str],
            definitions: dict[str, dict[str, Any] | list[dict[str, Any]]],
            definitions_raw: dict[str, list[tuple[int, str]]],
            filename_fn: Callable[[str], str] | None = None,
    ) -> None:
        files_to_load = [filename_fn(file) if filename_fn else file for file in files_to_load]
        results = parallel_runner.run_function(lambda f: (f, self._parse_file(f)), files_to_load)
        for file, result in results:
            if result:
                (definitions[file], definitions_raw[file]) = result
                definition = result[0]
                if self.check_type == CheckType.GITHUB_ACTIONS and isinstance(definition, dict):
                    workflow_name = definition.get('name')
                    triggers = self._get_triggers(definition)
                    jobs = self._get_jobs(definition)
                    self.map_file_path_to_gha_metadata_dict[file] = \
                        {"triggers": triggers, "workflow_name": workflow_name, "jobs": jobs}

    @abstractmethod
    def _parse_file(
            self, f: str
    ) -> tuple[dict[str, Any] | list[dict[str, Any]], list[tuple[int, str]]] | None:
        raise Exception("parser should be imported by deriving class")

    def run(
            self,
            root_folder: str | None = None,
            external_checks_dir: list[str] | None = None,
            files: list[str] | None = None,
            runner_filter: RunnerFilter | None = None,
            collect_skip_comments: bool = True,
    ) -> Report:
        runner_filter = runner_filter or RunnerFilter()
        if not runner_filter.show_progress_bar:
            self.pbar.turn_off_progress_bar()

        registry = self.import_registry()

        definitions: dict[str, dict[str, Any] | list[dict[str, Any]]] = {}
        definitions_raw: dict[str, list[tuple[int, str]]] = {}

        report = Report(self.check_type)

        if not files and not root_folder:
            logging.debug("No resources to scan.")
            return report

        if not external_checks_dir and self.require_external_checks():
            logging.debug("The runner requires that external checks are defined.")
            return report
        if external_checks_dir:
            for directory in external_checks_dir:
                registry.load_external_checks(directory)

        if files:
            self._load_files(files, definitions, definitions_raw)

        if root_folder:
            for root, d_names, f_names in os.walk(root_folder):
                filter_ignored_paths(root, d_names, runner_filter.excluded_paths, self.included_paths())
                filter_ignored_paths(root, f_names, runner_filter.excluded_paths, self.included_paths())
                files_to_load = [os.path.join(root, f_name) for f_name in f_names]
                self._load_files(files_to_load=files_to_load, definitions=definitions, definitions_raw=definitions_raw)

        self.pbar.initiate(len(definitions))
        for file_path in definitions.keys():
            self.pbar.set_additional_data({'Current File Scanned': os.path.relpath(file_path, root_folder)})
            skipped_checks = collect_suppressions_for_context(definitions_raw[file_path])
            results = registry.scan(file_path, definitions[file_path], skipped_checks, runner_filter)  # type:ignore[arg-type] # this is overridden in the subclass
            for key, result in results.items():
                result_config = result["results_configuration"]
                start = 0
                end = 0
                check = result.pop("check", None)  # use pop to remove Check class which is not serializable from
                if check is None:
                    continue

                # result record
                if result_config:
                    end, start = self.get_start_end_lines(end, result_config, start)
                if platform.system() == "Windows":
                    root_folder = os.path.split(file_path)[0]

                if self.check_type == CheckType.GITHUB_ACTIONS:
                    record = GithubActionsRecord(
                        check_id=check.id,
                        bc_check_id=check.bc_id,
                        check_name=check.name,
                        check_result=result,
                        code_block=definitions_raw[file_path][start - 1:end + 1],
                        file_path=f"/{os.path.relpath(file_path, root_folder)}",
                        file_line_range=[start, end + 1],
<<<<<<< HEAD
                        resource=self.get_resource(file_path, key, check.supported_entities),  # type:ignore[arg-type]  # key is str not BaseCheck
=======
                        resource=self.get_resource(file_path, key, check.supported_entities, definitions[file_path]), # type:ignore[arg-type]  # key is str not BaseCheck
>>>>>>> a687df06
                        evaluations=None,
                        check_class=check.__class__.__module__,
                        file_abs_path=os.path.abspath(file_path),
                        entity_tags=None,
                        severity=check.severity,
                        job=self.map_file_path_to_gha_metadata_dict[file_path]["jobs"].get(end),
                        triggers=self.map_file_path_to_gha_metadata_dict[file_path]["triggers"],
                        workflow_name=self.map_file_path_to_gha_metadata_dict[file_path]["workflow_name"]
                    )
                else:
                    record = Record(  # type: ignore
                        check_id=check.id,
                        bc_check_id=check.bc_id,
                        check_name=check.name,
                        check_result=result,
                        code_block=definitions_raw[file_path][start - 1:end + 1],
                        file_path=f"/{os.path.relpath(file_path, root_folder)}",
                        file_line_range=[start, end + 1],
                        resource=self.get_resource(file_path, key, check.supported_entities),  # type:ignore[arg-type]  # key is str not BaseCheck
                        evaluations=None,
                        check_class=check.__class__.__module__,
                        file_abs_path=os.path.abspath(file_path),
                        entity_tags=None,
                        severity=check.severity,
                    )
                report.add_record(record)
            self.pbar.update()
        self.pbar.close()
        return report

    def included_paths(self) -> Iterable[str]:
        return []

    def get_resource(self, file_path: str, key: str, supported_entities: Iterable[str], definitions: dict[str, Any] | None = None) -> str:
        return f"{file_path}.{key}"

    @abstractmethod
    def get_start_end_lines(self, end: int, result_config: dict[str, Any], start: int) -> tuple[int, int]:
        raise Exception("should be handled by derived class")

    @abstractmethod
    def import_registry(self) -> BaseCheckRegistry:
        raise Exception("registry should be imported by deriving class")

    def require_external_checks(self) -> bool:
        return True

    @staticmethod
    def _change_files_path_to_relative(report: Report) -> None:
        for record in report.get_all_records():
            record.file_path = record.file_path.replace(os.getcwd(), "")
            record.resource = record.resource.replace(os.getcwd(), "")

    def _get_triggers(self, definition: dict[str, Any]) -> set[str]:
        triggers_set = set()
        triggers = definition.get("on")
        try:
            if isinstance(triggers, str):
                triggers_set.add(triggers)
            elif isinstance(triggers, dict):
                triggers_set = {key for key in triggers.keys() if key != START_LINE and key != END_LINE}

        except Exception as e:
            logging.info(f"failed to parse workflow triggers due to:{str(e)}")
        return triggers_set

    def _get_jobs(self, definition: dict[str, Any]) -> dict[int, str]:
        end_line_to_job_name_dict: dict[int, str] = {}
        jobs = definition.get('jobs')
        if jobs:
            for job_name, job_instance in jobs.items():
                if not isinstance(job_instance, dict):
                    continue
                if job_name != START_LINE and job_name != END_LINE:
                    end_line: int = job_instance.get(END_LINE, -1)
                    end_line_to_job_name_dict[end_line] = job_name

                    steps = job_instance.get('steps')
                    if steps:
                        for step in steps:
                            end_line_to_job_name_dict[step.get(END_LINE)] = job_name
        return end_line_to_job_name_dict<|MERGE_RESOLUTION|>--- conflicted
+++ resolved
@@ -127,11 +127,7 @@
                         code_block=definitions_raw[file_path][start - 1:end + 1],
                         file_path=f"/{os.path.relpath(file_path, root_folder)}",
                         file_line_range=[start, end + 1],
-<<<<<<< HEAD
-                        resource=self.get_resource(file_path, key, check.supported_entities),  # type:ignore[arg-type]  # key is str not BaseCheck
-=======
                         resource=self.get_resource(file_path, key, check.supported_entities, definitions[file_path]), # type:ignore[arg-type]  # key is str not BaseCheck
->>>>>>> a687df06
                         evaluations=None,
                         check_class=check.__class__.__module__,
                         file_abs_path=os.path.abspath(file_path),
