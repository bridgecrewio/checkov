from __future__ import annotations

import logging
import os
import platform

from abc import abstractmethod
from collections.abc import Iterable
from pathlib import Path
from typing import Any, TYPE_CHECKING, Callable
from typing_extensions import TypedDict

from checkov.common.checks_infra.registry import get_graph_checks_registry
<<<<<<< HEAD
from checkov.common.graph.db_connectors.networkx.networkx_db_connector import NetworkxConnector
=======
from checkov.common.typing import LibraryGraphConnector
>>>>>>> 2fb967da
from checkov.common.graph.graph_builder import CustomAttributes
from checkov.common.output.github_actions_record import GithubActionsRecord
from checkov.common.output.record import Record
from checkov.common.output.report import Report, CheckType
from checkov.common.parallelizer.parallel_runner import parallel_runner
from checkov.common.runners.base_runner import BaseRunner, filter_ignored_paths, CHECKOV_CREATE_GRAPH
from checkov.common.runners.graph_manager import ObjectGraphManager
from checkov.common.typing import _CheckResult
from checkov.common.util.consts import START_LINE, END_LINE
from checkov.runner_filter import RunnerFilter
from checkov.common.util.suppression import collect_suppressions_for_context

if TYPE_CHECKING:
    from checkov.common.checks.base_check_registry import BaseCheckRegistry
    from checkov.common.runners.graph_builder.local_graph import ObjectLocalGraph


class GhaMetadata(TypedDict):
    triggers: set[str]
    workflow_name: str
    jobs: dict[int, str]


class Runner(BaseRunner[ObjectGraphManager]):  # if a graph is added, Any needs to replaced
    def __init__(
        self,
<<<<<<< HEAD
        db_connector: NetworkxConnector | None = None,
=======
        db_connector: LibraryGraphConnector | None = None,
>>>>>>> 2fb967da
        source: str | None = None,
        graph_class: type[ObjectLocalGraph] | None = None,
        graph_manager: ObjectGraphManager | None = None,
    ) -> None:
        super().__init__()
        self.definitions: dict[str, dict[str, Any] | list[dict[str, Any]]] = {}
        self.definitions_raw: dict[str, list[tuple[int, str]]] = {}
        self.map_file_path_to_gha_metadata_dict: dict[str, GhaMetadata] = {}
        self.root_folder: str | None = None

        if source and graph_class:
            # if they are not all set, then ignore it
<<<<<<< HEAD
            db_connector = db_connector or NetworkxConnector()
=======
            db_connector = db_connector or self.db_connector
>>>>>>> 2fb967da
            self.source = source
            self.graph_class = graph_class
            self.graph_manager = (
                graph_manager if graph_manager else ObjectGraphManager(source=self.source, db_connector=db_connector)
            )
            self.graph_registry = get_graph_checks_registry(self.check_type)

    def _load_files(
            self,
            files_to_load: list[str],
            filename_fn: Callable[[str], str] | None = None,
    ) -> None:
        files_to_load = [filename_fn(file) if filename_fn else file for file in files_to_load]
        results = parallel_runner.run_function(lambda f: (f, self._parse_file(f)), files_to_load)
        for file_result_pair in results:
            if file_result_pair is None:
                # this only happens, when an uncaught exception occurs
                continue

            file, result = file_result_pair
            if result:
                (self.definitions[file], self.definitions_raw[file]) = result
                definition = result[0]
                if self.check_type == CheckType.GITHUB_ACTIONS and isinstance(definition, dict):
                    workflow_name = definition.get('name', '')
                    triggers = self._get_triggers(definition)
                    jobs = self._get_jobs(definition)
                    self.map_file_path_to_gha_metadata_dict[file] = \
                        {"triggers": triggers, "workflow_name": workflow_name, "jobs": jobs}

    @abstractmethod
    def _parse_file(
            self, f: str
    ) -> tuple[dict[str, Any] | list[dict[str, Any]], list[tuple[int, str]]] | None:
        raise Exception("parser should be imported by deriving class")

    def run(
            self,
            root_folder: str | None = None,
            external_checks_dir: list[str] | None = None,
            files: list[str] | None = None,
            runner_filter: RunnerFilter | None = None,
            collect_skip_comments: bool = True,
    ) -> Report | list[Report]:
        runner_filter = runner_filter or RunnerFilter()
        if not runner_filter.show_progress_bar:
            self.pbar.turn_off_progress_bar()

        registry = self.import_registry()

        report = Report(self.check_type)

        if not files and not root_folder:
            logging.debug("No resources to scan.")
            return report

        if not external_checks_dir and self.require_external_checks():
            logging.debug("The runner requires that external checks are defined.")
            return report
        if external_checks_dir:
            for directory in external_checks_dir:
                registry.load_external_checks(directory)

                if CHECKOV_CREATE_GRAPH and self.graph_registry:
                    self.graph_registry.load_external_checks(directory)

<<<<<<< HEAD
        if files:
            self._load_files(files)

        if root_folder:
            self.root_folder = root_folder

            for root, d_names, f_names in os.walk(root_folder):
                filter_ignored_paths(root, d_names, runner_filter.excluded_paths, self.included_paths())
                filter_ignored_paths(root, f_names, runner_filter.excluded_paths, self.included_paths())
                files_to_load = [os.path.join(root, f_name) for f_name in f_names]
                self._load_files(files_to_load=files_to_load)

        if CHECKOV_CREATE_GRAPH and self.graph_registry and self.graph_manager:
            logging.info(f"Creating {self.source} graph")
            local_graph = self.graph_manager.build_graph_from_definitions(
                definitions=self.definitions, graph_class=self.graph_class  # type:ignore[arg-type]  # the paths are just `str`
            )
            logging.info(f"Successfully created {self.source} graph")

            self.graph_manager.save_graph(local_graph)

        self.pbar.initiate(len(self.definitions))

        # run Python checks
        self.add_python_check_results(
            report=report, registry=registry, runner_filter=runner_filter, root_folder=root_folder
        )

        # run graph checks
        if CHECKOV_CREATE_GRAPH and self.graph_registry:
            self.add_graph_check_results(report=report, runner_filter=runner_filter)

        return report

    def add_python_check_results(
        self, report: Report, registry: BaseCheckRegistry, runner_filter: RunnerFilter, root_folder: str | Path | None
    ) -> None:
        """Adds Python check results to given report"""

=======
        if not self.context or not self.definitions:
            if files:
                self._load_files(files)

            if root_folder:
                self.root_folder = root_folder

                for root, d_names, f_names in os.walk(root_folder):
                    filter_ignored_paths(root, d_names, runner_filter.excluded_paths, self.included_paths())
                    filter_ignored_paths(root, f_names, runner_filter.excluded_paths, self.included_paths())
                    files_to_load = [os.path.join(root, f_name) for f_name in f_names]
                    self._load_files(files_to_load=files_to_load)

            if CHECKOV_CREATE_GRAPH and self.graph_registry and self.graph_manager:
                logging.info(f"Creating {self.source} graph")
                local_graph = self.graph_manager.build_graph_from_definitions(
                    definitions=self.definitions, graph_class=self.graph_class  # type:ignore[arg-type]  # the paths are just `str`
                )

                logging.info(f"Successfully created {self.source} graph")

                self.graph_manager.save_graph(local_graph)
        else:
            logging.info("Going to use existing graph")
            self.populate_metadata_dict()

        self.pbar.initiate(len(self.definitions))

        # run Python checks
        self.add_python_check_results(report=report, registry=registry, runner_filter=runner_filter, root_folder=root_folder)

        # run graph checks
        if CHECKOV_CREATE_GRAPH and self.graph_registry:
            self.add_graph_check_results(report=report, runner_filter=runner_filter)

        return report

    def add_python_check_results(
        self, report: Report, registry: BaseCheckRegistry, runner_filter: RunnerFilter, root_folder: str | Path | None
    ) -> None:
        """Adds Python check results to given report"""

>>>>>>> 2fb967da
        for file_path in self.definitions.keys():
            self.pbar.set_additional_data({'Current File Scanned': os.path.relpath(file_path, root_folder)})
            skipped_checks = collect_suppressions_for_context(self.definitions_raw[file_path])

            if registry.report_type == CheckType.GITLAB_CI:
                registry.definitions_raw = self.definitions_raw[file_path]
            results = registry.scan(file_path, self.definitions[file_path], skipped_checks, runner_filter)  # type:ignore[arg-type] # this is overridden in the subclass
            for key, result in results.items():
                result_config = result["results_configuration"]
                start = 0
                end = 0
                check = result.pop("check", None)  # use pop to remove Check class which is not serializable from
                if check is None:
                    continue

                # result record
                if result_config:
                    end, start = self.get_start_end_lines(end, result_config, start)
<<<<<<< HEAD
=======
                    if start == -1 and end == -1:
                        logging.info(f"Skipping line in file path {file_path} in key {key}")
                        continue
>>>>>>> 2fb967da
                if platform.system() == "Windows":
                    root_folder = os.path.split(file_path)[0]

                if self.check_type == CheckType.GITHUB_ACTIONS:
                    record: "Record" = GithubActionsRecord(
                        check_id=check.id,
                        bc_check_id=check.bc_id,
                        check_name=check.name,
                        check_result=result,
                        code_block=self.definitions_raw[file_path][start - 1:end + 1],
                        file_path=f"/{os.path.relpath(file_path, root_folder)}",
                        file_line_range=[start, end + 1],
<<<<<<< HEAD
                        resource=self.get_resource(
                            file_path, key, check.supported_entities, self.definitions[file_path]  # type:ignore[arg-type]  # key is str not BaseCheck
                        ),
=======
                        resource=self.get_resource(file_path, key, check.supported_entities, start, end),  # type:ignore[arg-type]  # key is str not BaseCheck
>>>>>>> 2fb967da
                        evaluations=None,
                        check_class=check.__class__.__module__,
                        file_abs_path=os.path.abspath(file_path),
                        entity_tags=None,
                        severity=check.severity,
                        job=self.map_file_path_to_gha_metadata_dict[file_path]["jobs"].get(end, ''),
                        triggers=self.map_file_path_to_gha_metadata_dict[file_path]["triggers"],
                        workflow_name=self.map_file_path_to_gha_metadata_dict[file_path]["workflow_name"]
                    )
                else:
                    record = Record(
                        check_id=check.id,
                        bc_check_id=check.bc_id,
                        check_name=check.name,
                        check_result=result,
                        code_block=self.definitions_raw[file_path][start - 1:end + 1],
                        file_path=f"/{os.path.relpath(file_path, root_folder)}",
                        file_line_range=[start, end + 1],
<<<<<<< HEAD
                        resource=self.get_resource(
                            file_path, key, check.supported_entities,  # type:ignore[arg-type]  # key is str not BaseCheck
                        ),
=======
                        resource=self.get_resource(file_path, key, check.supported_entities, start, end),  # type:ignore[arg-type]  # key is str not BaseCheck
>>>>>>> 2fb967da
                        evaluations=None,
                        check_class=check.__class__.__module__,
                        file_abs_path=os.path.abspath(file_path),
                        entity_tags=None,
                        severity=check.severity,
                    )
                report.add_record(record)
            self.pbar.update()
        self.pbar.close()

    def add_graph_check_results(self, report: Report, runner_filter: RunnerFilter) -> None:
        """Adds graph check results to given report"""

        root_folder = self.root_folder
        graph_checks_results = self.run_graph_checks_results(runner_filter, self.check_type)

        for check, check_results in graph_checks_results.items():
            for check_result in check_results:
                entity = check_result["entity"]
                entity_file_path: str = entity[CustomAttributes.FILE_PATH]

                if platform.system() == "Windows":
                    root_folder = os.path.split(entity_file_path)[0]
<<<<<<< HEAD

                clean_check_result: _CheckResult = {
                    "result": check_result["result"],
                    "evaluated_keys": check_result["evaluated_keys"],
                }

                start_line = entity[START_LINE]
                end_line = entity[END_LINE]

                if self.check_type == CheckType.GITHUB_ACTIONS:
=======

                clean_check_result: _CheckResult = {
                    "result": check_result["result"],
                    "evaluated_keys": check_result["evaluated_keys"],
                }

                start_line = entity[START_LINE]
                end_line = entity[END_LINE]

                if self.check_type == CheckType.GITHUB_ACTIONS:
                    if entity.get(CustomAttributes.BLOCK_NAME) == 'permissions' and start_line == 0 and end_line == 0:
                        # reconstruct permissions start-end lines since we do not have that information during graph build
                        for line in self.definitions_raw[entity_file_path]:
                            if line and 'permissions' in line[1]:
                                start_line = line[0]
                                end_line = line[0]
                                break

                    entity[CustomAttributes.ID] = self.get_resource(entity_file_path, entity[CustomAttributes.ID],
                                                                    entity[CustomAttributes.RESOURCE_TYPE],
                                                                    start_line, end_line, graph_resource=True)
>>>>>>> 2fb967da
                    record: "Record" = GithubActionsRecord(
                        check_id=check.id,
                        bc_check_id=check.bc_id,
                        check_name=check.name,
                        check_result=clean_check_result,
                        code_block=self.definitions_raw[entity_file_path][start_line - 1:end_line + 1],
                        file_path=f"/{os.path.relpath(entity_file_path, root_folder)}",
                        file_line_range=[start_line, end_line + 1],
                        resource=entity[CustomAttributes.ID],
                        evaluations=None,
                        check_class=check.__class__.__module__,
                        file_abs_path=os.path.abspath(entity_file_path),
                        entity_tags=None,
                        severity=check.severity,
                        job=self.map_file_path_to_gha_metadata_dict[entity_file_path]["jobs"].get(end_line, ''),
                        triggers=self.map_file_path_to_gha_metadata_dict[entity_file_path]["triggers"],
                        workflow_name=self.map_file_path_to_gha_metadata_dict[entity_file_path]["workflow_name"]
                    )
                else:
                    record = Record(
                        check_id=check.id,
                        bc_check_id=check.bc_id,
                        check_name=check.name,
                        check_result=clean_check_result,
                        code_block=self.definitions_raw[entity_file_path][start_line - 1:end_line + 1],
                        file_path=f"/{os.path.relpath(entity_file_path, root_folder)}",
                        file_line_range=[start_line, end_line + 1],
                        resource=entity[CustomAttributes.ID],
                        evaluations=None,
                        check_class=check.__class__.__module__,
                        file_abs_path=os.path.abspath(entity_file_path),
                        entity_tags=None,
                        severity=check.severity,
                    )

                record.set_guideline(check.guideline)
                report.add_record(record=record)

    def included_paths(self) -> Iterable[str]:
        return []

    def get_resource(self, file_path: str, key: str, supported_entities: Iterable[str],
<<<<<<< HEAD
                     definitions: dict[str, Any] | None = None) -> str:
=======
                     start_line: int = -1, end_line: int = -1, graph_resource: bool = False) -> str:
>>>>>>> 2fb967da
        return f"{file_path}.{key}"

    @abstractmethod
    def get_start_end_lines(self, end: int, result_config: dict[str, Any], start: int) -> tuple[int, int]:
        raise Exception("should be handled by derived class")

    @abstractmethod
    def import_registry(self) -> BaseCheckRegistry:
        raise Exception("registry should be imported by deriving class")

    def require_external_checks(self) -> bool:
        return True

    @staticmethod
    def _change_files_path_to_relative(report: Report) -> None:
        for record in report.get_all_records():
            record.file_path = record.file_path.replace(os.getcwd(), "")
            record.resource = record.resource.replace(os.getcwd(), "")

    def _get_triggers(self, definition: dict[str, Any]) -> set[str]:
        triggers_set = set()
        triggers = definition.get("on")
        try:
            if isinstance(triggers, str):
                triggers_set.add(triggers)
            elif isinstance(triggers, dict):
                triggers_set = {key for key in triggers.keys() if key != START_LINE and key != END_LINE}

        except Exception as e:
            logging.info(f"failed to parse workflow triggers due to:{str(e)}")
        return triggers_set

    def _get_jobs(self, definition: dict[str, Any]) -> dict[int, str]:
        end_line_to_job_name_dict: dict[int, str] = {}
        jobs = definition.get('jobs')
        if jobs:
            for job_name, job_instance in jobs.items():
                if not isinstance(job_instance, dict):
                    continue
                if job_name != START_LINE and job_name != END_LINE:
                    end_line: int = job_instance.get(END_LINE, -1)
                    end_line_to_job_name_dict[end_line] = job_name

<<<<<<< HEAD
                    steps = [step for step in job_instance.get('steps', []) or [] if step]
                    if steps:
                        for step in steps:
                            end_line_to_job_name_dict[step.get(END_LINE)] = job_name
        return end_line_to_job_name_dict

    @staticmethod
    def get_start_and_end_lines(key: str) -> list[int]:
        check_name = key.split('.')[-1]
        try:
            start_end_line_bracket_index = check_name.index('[')
        except ValueError:
            return [-1, -1]
        return [int(x) for x in check_name[start_end_line_bracket_index + 1: len(check_name) - 1].split(':')]
=======
                    steps: list[dict[str, Any]] = [step for step in job_instance.get('steps', []) or [] if step]
                    if not steps:
                        continue

                    for step in steps:
                        if not isinstance(step, dict) or END_LINE not in step:
                            continue
                        end_line_to_job_name_dict[step.get(END_LINE)] = job_name  # type: ignore[index] #
        return end_line_to_job_name_dict
>>>>>>> 2fb967da
<|MERGE_RESOLUTION|>--- conflicted
+++ resolved
@@ -11,11 +11,7 @@
 from typing_extensions import TypedDict
 
 from checkov.common.checks_infra.registry import get_graph_checks_registry
-<<<<<<< HEAD
-from checkov.common.graph.db_connectors.networkx.networkx_db_connector import NetworkxConnector
-=======
 from checkov.common.typing import LibraryGraphConnector
->>>>>>> 2fb967da
 from checkov.common.graph.graph_builder import CustomAttributes
 from checkov.common.output.github_actions_record import GithubActionsRecord
 from checkov.common.output.record import Record
@@ -42,11 +38,7 @@
 class Runner(BaseRunner[ObjectGraphManager]):  # if a graph is added, Any needs to replaced
     def __init__(
         self,
-<<<<<<< HEAD
-        db_connector: NetworkxConnector | None = None,
-=======
         db_connector: LibraryGraphConnector | None = None,
->>>>>>> 2fb967da
         source: str | None = None,
         graph_class: type[ObjectLocalGraph] | None = None,
         graph_manager: ObjectGraphManager | None = None,
@@ -59,11 +51,7 @@
 
         if source and graph_class:
             # if they are not all set, then ignore it
-<<<<<<< HEAD
-            db_connector = db_connector or NetworkxConnector()
-=======
             db_connector = db_connector or self.db_connector
->>>>>>> 2fb967da
             self.source = source
             self.graph_class = graph_class
             self.graph_manager = (
@@ -130,47 +118,6 @@
                 if CHECKOV_CREATE_GRAPH and self.graph_registry:
                     self.graph_registry.load_external_checks(directory)
 
-<<<<<<< HEAD
-        if files:
-            self._load_files(files)
-
-        if root_folder:
-            self.root_folder = root_folder
-
-            for root, d_names, f_names in os.walk(root_folder):
-                filter_ignored_paths(root, d_names, runner_filter.excluded_paths, self.included_paths())
-                filter_ignored_paths(root, f_names, runner_filter.excluded_paths, self.included_paths())
-                files_to_load = [os.path.join(root, f_name) for f_name in f_names]
-                self._load_files(files_to_load=files_to_load)
-
-        if CHECKOV_CREATE_GRAPH and self.graph_registry and self.graph_manager:
-            logging.info(f"Creating {self.source} graph")
-            local_graph = self.graph_manager.build_graph_from_definitions(
-                definitions=self.definitions, graph_class=self.graph_class  # type:ignore[arg-type]  # the paths are just `str`
-            )
-            logging.info(f"Successfully created {self.source} graph")
-
-            self.graph_manager.save_graph(local_graph)
-
-        self.pbar.initiate(len(self.definitions))
-
-        # run Python checks
-        self.add_python_check_results(
-            report=report, registry=registry, runner_filter=runner_filter, root_folder=root_folder
-        )
-
-        # run graph checks
-        if CHECKOV_CREATE_GRAPH and self.graph_registry:
-            self.add_graph_check_results(report=report, runner_filter=runner_filter)
-
-        return report
-
-    def add_python_check_results(
-        self, report: Report, registry: BaseCheckRegistry, runner_filter: RunnerFilter, root_folder: str | Path | None
-    ) -> None:
-        """Adds Python check results to given report"""
-
-=======
         if not self.context or not self.definitions:
             if files:
                 self._load_files(files)
@@ -213,7 +160,6 @@
     ) -> None:
         """Adds Python check results to given report"""
 
->>>>>>> 2fb967da
         for file_path in self.definitions.keys():
             self.pbar.set_additional_data({'Current File Scanned': os.path.relpath(file_path, root_folder)})
             skipped_checks = collect_suppressions_for_context(self.definitions_raw[file_path])
@@ -232,12 +178,9 @@
                 # result record
                 if result_config:
                     end, start = self.get_start_end_lines(end, result_config, start)
-<<<<<<< HEAD
-=======
                     if start == -1 and end == -1:
                         logging.info(f"Skipping line in file path {file_path} in key {key}")
                         continue
->>>>>>> 2fb967da
                 if platform.system() == "Windows":
                     root_folder = os.path.split(file_path)[0]
 
@@ -250,13 +193,7 @@
                         code_block=self.definitions_raw[file_path][start - 1:end + 1],
                         file_path=f"/{os.path.relpath(file_path, root_folder)}",
                         file_line_range=[start, end + 1],
-<<<<<<< HEAD
-                        resource=self.get_resource(
-                            file_path, key, check.supported_entities, self.definitions[file_path]  # type:ignore[arg-type]  # key is str not BaseCheck
-                        ),
-=======
                         resource=self.get_resource(file_path, key, check.supported_entities, start, end),  # type:ignore[arg-type]  # key is str not BaseCheck
->>>>>>> 2fb967da
                         evaluations=None,
                         check_class=check.__class__.__module__,
                         file_abs_path=os.path.abspath(file_path),
@@ -275,13 +212,7 @@
                         code_block=self.definitions_raw[file_path][start - 1:end + 1],
                         file_path=f"/{os.path.relpath(file_path, root_folder)}",
                         file_line_range=[start, end + 1],
-<<<<<<< HEAD
-                        resource=self.get_resource(
-                            file_path, key, check.supported_entities,  # type:ignore[arg-type]  # key is str not BaseCheck
-                        ),
-=======
                         resource=self.get_resource(file_path, key, check.supported_entities, start, end),  # type:ignore[arg-type]  # key is str not BaseCheck
->>>>>>> 2fb967da
                         evaluations=None,
                         check_class=check.__class__.__module__,
                         file_abs_path=os.path.abspath(file_path),
@@ -305,18 +236,6 @@
 
                 if platform.system() == "Windows":
                     root_folder = os.path.split(entity_file_path)[0]
-<<<<<<< HEAD
-
-                clean_check_result: _CheckResult = {
-                    "result": check_result["result"],
-                    "evaluated_keys": check_result["evaluated_keys"],
-                }
-
-                start_line = entity[START_LINE]
-                end_line = entity[END_LINE]
-
-                if self.check_type == CheckType.GITHUB_ACTIONS:
-=======
 
                 clean_check_result: _CheckResult = {
                     "result": check_result["result"],
@@ -338,7 +257,6 @@
                     entity[CustomAttributes.ID] = self.get_resource(entity_file_path, entity[CustomAttributes.ID],
                                                                     entity[CustomAttributes.RESOURCE_TYPE],
                                                                     start_line, end_line, graph_resource=True)
->>>>>>> 2fb967da
                     record: "Record" = GithubActionsRecord(
                         check_id=check.id,
                         bc_check_id=check.bc_id,
@@ -381,11 +299,7 @@
         return []
 
     def get_resource(self, file_path: str, key: str, supported_entities: Iterable[str],
-<<<<<<< HEAD
-                     definitions: dict[str, Any] | None = None) -> str:
-=======
                      start_line: int = -1, end_line: int = -1, graph_resource: bool = False) -> str:
->>>>>>> 2fb967da
         return f"{file_path}.{key}"
 
     @abstractmethod
@@ -429,22 +343,6 @@
                     end_line: int = job_instance.get(END_LINE, -1)
                     end_line_to_job_name_dict[end_line] = job_name
 
-<<<<<<< HEAD
-                    steps = [step for step in job_instance.get('steps', []) or [] if step]
-                    if steps:
-                        for step in steps:
-                            end_line_to_job_name_dict[step.get(END_LINE)] = job_name
-        return end_line_to_job_name_dict
-
-    @staticmethod
-    def get_start_and_end_lines(key: str) -> list[int]:
-        check_name = key.split('.')[-1]
-        try:
-            start_end_line_bracket_index = check_name.index('[')
-        except ValueError:
-            return [-1, -1]
-        return [int(x) for x in check_name[start_end_line_bracket_index + 1: len(check_name) - 1].split(':')]
-=======
                     steps: list[dict[str, Any]] = [step for step in job_instance.get('steps', []) or [] if step]
                     if not steps:
                         continue
@@ -453,5 +351,4 @@
                         if not isinstance(step, dict) or END_LINE not in step:
                             continue
                         end_line_to_job_name_dict[step.get(END_LINE)] = job_name  # type: ignore[index] #
-        return end_line_to_job_name_dict
->>>>>>> 2fb967da
+        return end_line_to_job_name_dict