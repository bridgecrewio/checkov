--- conflicted
+++ resolved
@@ -20,9 +20,6 @@
 
 
 class Runner(BaseRunner):
-    def __init__(self) -> None:
-        super().__init__()
-
     def _load_files(
         self,
         files_to_load: list[str],
@@ -47,19 +44,13 @@
         root_folder: str | None = None,
         external_checks_dir: list[str] | None = None,
         files: list[str] | None = None,
-<<<<<<< HEAD
         runner_filter: RunnerFilter | None = None,
         collect_skip_comments: bool = True,
     ) -> Report:
         runner_filter = runner_filter or RunnerFilter()
-=======
-        runner_filter: RunnerFilter = RunnerFilter(),
-        collect_skip_comments: bool = True
-    ) -> Report:
         if not runner_filter.show_progress_bar:
             self.pbar.turn_off_progress_bar()
 
->>>>>>> 90c4f6f5
         registry = self.import_registry()
 
         definitions: dict[str, dict[str, Any] | list[dict[str, Any]]] = {}
