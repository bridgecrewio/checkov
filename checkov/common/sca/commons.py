from __future__ import annotations

import logging
from typing import List, Optional, Any, cast

from checkov.common.output.common import SCADetails

UNFIXABLE_VERSION = "N/A"
OPEN_STATUS = "open"

TWISTCLI_TO_CHECKOV_LANG_NORMALIZATION = {
    "gem": "ruby",
    "nuget": "dotNet"
}


def get_file_path_for_record(rootless_file_path: str) -> str:
    return f"/{rootless_file_path}"


def get_resource_for_record(rootless_file_path: str, package_name: str) -> str:
    return f"{rootless_file_path}.{package_name}"


def get_package_alias(package_name: str, package_version: str) -> str:
    return f"{package_name}@{package_version}"


def get_license_policy_and_package_alias(policy: str, package_name: str) -> str:
    return f'{policy}_{package_name}'


def get_package_type(package_name: str, package_version: str, sca_details: SCADetails | None = None) -> str:
    if sca_details:
        return str(sca_details.package_types.get(f"{package_name}@{package_version}", ""))
    else:
        return ""


def get_registry_url(package: dict[str, Any]) -> str:
    if "registry" in package:
<<<<<<< HEAD
        return str(package.get("registry", ""))
    return str(package.get("registryUrl", ""))
=======
        return cast("str", package.get("registry", ""))
    return cast("str", package.get("registryUrl", ""))
>>>>>>> 5a0231be


def normalize_twistcli_language(language: str) -> str:
    """
    part of the language names that are returned by twistcli may be a little differ from those we use in checkov.
    this function's goal is to normalize them
    """
    return TWISTCLI_TO_CHECKOV_LANG_NORMALIZATION.get(language, language)


def get_package_lines(package: dict[str, Any]) -> list[int] | None:
<<<<<<< HEAD
    lines = package.get("linesNumbers", package.get("lines"))
    return list(lines) if lines else None
=======
    return cast("list[int] | None", package.get("linesNumbers", package.get("lines")))
>>>>>>> 5a0231be


def get_record_file_line_range(package: dict[str, Any], file_line_range: list[int] | None) -> list[int]:
    """
    Currently, there are 2 way for getting file_line_range for the sca-report:
    1. by the arg 'file_line_range' which comes from the runner - this is specific for entire file (e.g: image referencer)
    2. by a dedicated attribute in a package-object - (e.g: DT-cli V2)
    The purpose of this function is making sure there are no conflicts between those resources, and return a valid rage
    """
    package_line_range = get_package_lines(package)
    if package_line_range and file_line_range:
        logging.error(
            '[get_record_file_line_range] Both \'package_line_range\' and \'file_line_range\' are not None. Conflict.')
    return package_line_range or file_line_range or [0, 0]


def should_run_scan(runner_filter_checks: Optional[List[str]]) -> bool:
    return not (runner_filter_checks and all(
        not (check.startswith("CKV_CVE") or check.startswith("BC_CVE") or check.startswith("BC_LIC")) for check in
        runner_filter_checks))


def get_fix_version(vulnerability_details: dict[str, Any]) -> str:
    if "fix_version" in vulnerability_details:
        return str(vulnerability_details["fix_version"])

    if "lowest_fixed_version" in vulnerability_details:
        return str(vulnerability_details["lowest_fixed_version"])

    return UNFIXABLE_VERSION<|MERGE_RESOLUTION|>--- conflicted
+++ resolved
@@ -39,13 +39,8 @@
 
 def get_registry_url(package: dict[str, Any]) -> str:
     if "registry" in package:
-<<<<<<< HEAD
-        return str(package.get("registry", ""))
-    return str(package.get("registryUrl", ""))
-=======
         return cast("str", package.get("registry", ""))
     return cast("str", package.get("registryUrl", ""))
->>>>>>> 5a0231be
 
 
 def normalize_twistcli_language(language: str) -> str:
@@ -57,12 +52,7 @@
 
 
 def get_package_lines(package: dict[str, Any]) -> list[int] | None:
-<<<<<<< HEAD
-    lines = package.get("linesNumbers", package.get("lines"))
-    return list(lines) if lines else None
-=======
     return cast("list[int] | None", package.get("linesNumbers", package.get("lines")))
->>>>>>> 5a0231be
 
 
 def get_record_file_line_range(package: dict[str, Any], file_line_range: list[int] | None) -> list[int]:
