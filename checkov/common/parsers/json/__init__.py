--- conflicted
+++ resolved
@@ -9,13 +9,12 @@
 from pathlib import Path
 from typing import Any
 
+from charset_normalizer import from_path
+
 from checkov.common.parsers.json.decoder import Decoder
 from checkov.common.parsers.json.errors import DecodeError
-from checkov.common.resource_code_logger_filter import add_resource_code_filter_to_logger
-from checkov.common.util.file_utils import read_file_with_any_encoding
 
 LOGGER = logging.getLogger(__name__)
-add_resource_code_filter_to_logger(LOGGER)
 
 
 def load(
@@ -25,10 +24,6 @@
     Load the given JSON file
     """
 
-<<<<<<< HEAD
-    if not content:
-        content = read_file_with_any_encoding(file_path=filename)
-=======
     try:
         if not content:
             file_path = filename if isinstance(filename, Path) else Path(filename)
@@ -36,7 +31,6 @@
     except UnicodeDecodeError:
         LOGGER.info(f"Encoding for file {filename} is not UTF-8, trying to detect it")
         content = str(from_path(filename).best())
->>>>>>> e55e4e87
 
     file_lines = [(idx + 1, line) for idx, line in enumerate(content.splitlines(keepends=True))]
 
