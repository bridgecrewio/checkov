--- conflicted
+++ resolved
@@ -131,11 +131,11 @@
     parse_string = context.parse_string
     match_number = NUMBER_RE.match
     strict = context.strict
-    parse_float = context.parse_float  # type:ignore[misc]  # mypy bug
-    parse_int = context.parse_int  # type:ignore[misc]
-    parse_constant = context.parse_constant  # type:ignore[misc]
-    object_hook = context.object_hook  # type:ignore[misc]
-    object_pairs_hook = context.object_pairs_hook  # type:ignore[misc]
+    parse_float = context.parse_float
+    parse_int = context.parse_int
+    parse_constant = context.parse_constant
+    object_hook = context.object_hook
+    object_pairs_hook = context.object_pairs_hook
     memo = context.memo
 
     # pylint: disable=R0911
@@ -146,7 +146,6 @@
             nextchar = string[idx]
         except IndexError as err:
             raise StopIteration(idx) from err
-<<<<<<< HEAD
 
         try:
             nextchar_plus_1 = string[idx + 1]
@@ -156,19 +155,7 @@
             nextchar_plus_2 = string[idx + 2]
         except IndexError:
             nextchar_plus_2 = None
-        
-=======
-
-        try:
-            nextchar_plus_1 = string[idx + 1]
-        except IndexError:
-            nextchar_plus_1 = None
-        try:
-            nextchar_plus_2 = string[idx + 2]
-        except IndexError:
-            nextchar_plus_2 = None
-
->>>>>>> 2fb967da
+
         if nextchar == '"' and (nextchar_plus_1 != '"' or nextchar_plus_2 != '"'):
             return parse_string(string, idx + 1, strict)
         if nextchar == '"' and nextchar_plus_1 == '"' and nextchar_plus_2 == '"':
@@ -191,16 +178,16 @@
         if m is not None:
             integer, frac, exp = m.groups()
             if frac or exp:
-                res = parse_float(integer + (frac or '') + (exp or ''))  # type:ignore[call-arg]  # mypy bug
+                res = parse_float(integer + (frac or '') + (exp or ''))
             else:
-                res = parse_int(integer)  # type:ignore[call-arg]  # mypy bug
+                res = parse_int(integer)
             return res, m.end()
         if nextchar == 'N' and string[idx:idx + 3] == 'NaN':
-            return parse_constant('NaN'), idx + 3  # type:ignore[call-arg]  # mypy bug
+            return parse_constant('NaN'), idx + 3
         if nextchar == 'I' and string[idx:idx + 8] == 'Infinity':
-            return parse_constant('Infinity'), idx + 8  # type:ignore[call-arg]  # mypy bug
+            return parse_constant('Infinity'), idx + 8
         if nextchar == '-' and string[idx:idx + 9] == '-Infinity':
-            return parse_constant('-Infinity'), idx + 9  # type:ignore[call-arg]  # mypy bug
+            return parse_constant('-Infinity'), idx + 9
 
         raise StopIteration(idx)
 
