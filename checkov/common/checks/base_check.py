--- conflicted
+++ resolved
@@ -39,15 +39,9 @@
         self.entity_path = ""
         self.entity_type = ""
         self.guideline = guideline
-<<<<<<< HEAD
-        self.benchmarks: dict[str, list[str]] | None = {}
-        self.severity = None
-        self.bc_category = None
-=======
         self.benchmarks: dict[str, list[str]] = {}
         self.severity: Severity | None = None
         self.bc_category: str | None = None
->>>>>>> ac6c658b
         if self.guideline:
             logging.debug(f'Found custom guideline for check {id}')
         self.details: List[str] = []
