from __future__ import annotations

import logging
import os
from abc import abstractmethod
from collections.abc import Iterable
from typing import List, Dict, Any, Callable, Optional

from checkov.common.typing import _SkippedCheck, _CheckResult
from checkov.common.util.type_forcers import force_list
from checkov.common.models.enums import CheckResult, CheckCategories, CheckFailLevel
from checkov.common.multi_signature import MultiSignatureMeta, multi_signature


class BaseCheck(metaclass=MultiSignatureMeta):
    def __init__(
        self,
        name: str,
        id: str,
        categories: Iterable[CheckCategories],
        supported_entities: Iterable[str],
        block_type: str,
        bc_id: Optional[str] = None,
        guideline: Optional[str] = None,
    ) -> None:
        self.name = name
        self.id = id
        self.bc_id = bc_id
        self.categories = categories
        self.block_type = block_type
        self.path: str | None = None
        self.supported_entities = supported_entities
        self.logger = logging.getLogger("{}".format(self.__module__))
        self.evaluated_keys: List[str] = []
        self.entity_path = ""
        self.entity_type = ""
        self.guideline = guideline
        self.benchmarks: dict[str, list[str]] = {}
        self.severity = None
        self.bc_category = None
        if self.guideline:
            logging.debug(f'Found custom guideline for check {id}')
        self.details: List[str] = []
<<<<<<< HEAD
=======
        self.check_fail_level = os.environ.get('CHECKOV_CHECK_FAIL_LEVEL', CheckFailLevel.ERROR)
>>>>>>> 2fb967da

    def run(
        self,
        scanned_file: str,
        entity_configuration: Dict[str, List[Any]],
        entity_name: str,
        entity_type: str,
        skip_info: _SkippedCheck,
    ) -> _CheckResult:
        self.details = []
        check_result: _CheckResult = {}
        if skip_info:
            check_result["result"] = CheckResult.SKIPPED
            check_result["suppress_comment"] = skip_info["suppress_comment"]
            message = 'File {}, {} "{}.{}" check "{}" Result: {}, Suppression comment: {} '.format(
                scanned_file,
                self.block_type,
                entity_type,
                entity_name,
                self.name,
                check_result,
                check_result["suppress_comment"],
            )
            self.logger.debug(message)
        else:
            try:
                self.evaluated_keys = []
                self.entity_path = f"{scanned_file}:{entity_type}:{entity_name}"
                check_result["result"] = self.scan_entity_conf(entity_configuration, entity_type)
                check_result["evaluated_keys"] = self.get_evaluated_keys()
                message = 'File {}, {}  "{}.{}" check "{}" Result: {} '.format(
                    scanned_file, self.block_type, entity_type, entity_name, self.name, check_result
                )
                self.logger.debug(message)

            except Exception:
                self.log_check_error(scanned_file=scanned_file, entity_type=entity_type, entity_name=entity_name,
                                     entity_configuration=entity_configuration)
                raise
        return check_result

    @multi_signature()
    @abstractmethod
    def scan_entity_conf(self, conf: dict[str, Any], entity_type: str) -> CheckResult | tuple[CheckResult, dict[str, Any]]:
        raise NotImplementedError()

    @classmethod
    @scan_entity_conf.add_signature(args=["self", "conf"])
    def _scan_entity_conf_self_conf(
        cls, wrapped: Callable[..., CheckResult | tuple[CheckResult, dict[str, Any]]]
    ) -> Callable[..., CheckResult | tuple[CheckResult, dict[str, Any]]]:
        def wrapper(
            self: "BaseCheck", conf: Dict[str, Any], entity_type: Optional[str] = None
        ) -> CheckResult | tuple[CheckResult, dict[str, Any]]:
            # keep default argument for entity_type so old code, that doesn't set it, will work.
            return wrapped(self, conf)

        return wrapper

    def get_evaluated_keys(self) -> List[str]:
        """
        Retrieves the evaluated keys for the run's report. Child classes override the function and return the `expected_keys` instead.
        :return: List of the evaluated keys, as JSONPath syntax paths of the checked attributes
        """
        return force_list(self.evaluated_keys)

    def get_output_id(self, use_bc_ids: bool) -> str:
        return self.bc_id if self.bc_id and use_bc_ids else self.id

    def log_check_error(self, scanned_file: str, entity_type: str, entity_name: str,
                        entity_configuration: Dict[str, List[Any]]) -> None:
        if self.check_fail_level == CheckFailLevel.ERROR:
            logging.error(f'Failed to run check {self.id} on {scanned_file}:{entity_type}.{entity_name}',
                          exc_info=True)
        if self.check_fail_level == CheckFailLevel.WARNING:
            logging.warning(f'Failed to run check {self.id} on {scanned_file}:{entity_type}.{entity_name}')
        logging.info(f'Entity configuration: {entity_configuration}')<|MERGE_RESOLUTION|>--- conflicted
+++ resolved
@@ -41,10 +41,7 @@
         if self.guideline:
             logging.debug(f'Found custom guideline for check {id}')
         self.details: List[str] = []
-<<<<<<< HEAD
-=======
         self.check_fail_level = os.environ.get('CHECKOV_CHECK_FAIL_LEVEL', CheckFailLevel.ERROR)
->>>>>>> 2fb967da
 
     def run(
         self,
