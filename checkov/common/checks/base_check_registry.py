from __future__ import annotations

import fnmatch
import importlib
import importlib.util
import logging
import os
import sys
from abc import abstractmethod
from collections import defaultdict
from itertools import chain
from typing import Generator, Tuple, Dict, List, Optional, Any, TYPE_CHECKING

from checkov.common.models.enums import CheckResult
from checkov.common.typing import _SkippedCheck, _CheckResult
from checkov.runner_filter import RunnerFilter

if TYPE_CHECKING:
    from checkov.common.checks.base_check import BaseCheck


class BaseCheckRegistry:
    # NOTE: Needs to be static to because external check loading may be triggered by a registry to which
    #       checks aren't registered. (This happens with Serverless, for example.)
    __loading_external_checks = False  # noqa: CCE003
    __all_registered_checks: list[BaseCheck] = []  # noqa: CCE003

    def __init__(self, report_type: str) -> None:
        self.logger = logging.getLogger(__name__)
        # IMPLEMENTATION NOTE: Checks is used to directly access checks based on an specific entity
        self.checks: Dict[str, List[BaseCheck]] = defaultdict(list)
        # IMPLEMENTATION NOTE: When using a wildcard, every pattern needs to be checked. To reduce the
        #                      number of checks checks with the same pattern are grouped, which is the
        #                      reason to use a dict for this too.
        self.wildcard_checks: Dict[str, List[BaseCheck]] = defaultdict(list)
        self.check_id_allowlist: Optional[List[str]] = None
        self.report_type = report_type
        self.definitions_raw: list[tuple[int, str]] | None = None

    def register(self, check: BaseCheck) -> None:
        # IMPLEMENTATION NOTE: Checks are registered when the script is loaded
        #                      (see BaseResourceCheck.__init__() for the various frameworks). The only
        #                      difficultly with this process is that external checks need to be specially
        #                      identified for filter handling. That's why you'll see stateful setting of
        #                      RunnerFilters during load_external_checks.
        #                      Built-in checks are registered immediately at script start, before
        #                      external checks.
        if BaseCheckRegistry.__loading_external_checks:
            RunnerFilter.notify_external_check(check.id)

        for entity in check.supported_entities:
            checks = self.wildcard_checks if self._is_wildcard(entity) else self.checks
            if not any(c.id == check.id for c in checks[entity]):
                checks[entity].append(check)

        BaseCheckRegistry.__all_registered_checks.append(check)

    @staticmethod
    def get_all_registered_checks() -> List[BaseCheck]:
        return BaseCheckRegistry.__all_registered_checks

    @staticmethod
    def _is_wildcard(entity: str) -> bool:
        return "*" in entity or "?" in entity or ("[" in entity and "]" in entity)

    def get_check_by_id(self, check_id: str) -> Optional[BaseCheck]:
        return next(
            (check for check in chain(*self.checks.values(), *self.wildcard_checks.values()) if check.id == check_id),
            None,
        )

    def all_checks(self) -> Generator[Tuple[str, BaseCheck], None, None]:
        for entity, checks in self.checks.items():
            for check in checks:
                yield entity, check
        for entity, checks in self.wildcard_checks.items():
            for check in checks:
                yield entity, check

    @property
    def contains_wildcard(self) -> bool:
        return bool(self.wildcard_checks)

    def get_checks(self, entity: str) -> List[BaseCheck]:
        if not self.wildcard_checks:
            # Optimisation: When no wildcards are used, we can use the list in self.checks
            return self.checks.get(entity) or []
        else:
            res = self.checks[entity].copy() if entity in self.checks.keys() else []
            # check wildcards
            for pattern, checks in self.wildcard_checks.items():
                if entity and fnmatch.fnmatchcase(entity, pattern):
                    res += checks
            return res

    def set_checks_allowlist(self, runner_filter: RunnerFilter) -> None:
        if runner_filter.checks:
            self.check_id_allowlist = runner_filter.checks

    @abstractmethod
    def extract_entity_details(self, entity: Dict[str, Any]) -> Tuple[str, str, Dict[str, Any]]:
        raise NotImplementedError()

    def scan(
        self,
        scanned_file: str,
        entity: Dict[str, Any],
        skipped_checks: List[_SkippedCheck],
        runner_filter: RunnerFilter,
        report_type: Optional[str] = None  # allow runners like TF plan to override the type while using the same registry
    ) -> Dict[BaseCheck, _CheckResult]:

        (entity_type, entity_name, entity_configuration) = self.extract_entity_details(entity)

        results: Dict[BaseCheck, _CheckResult] = {}

        if not isinstance(entity_configuration, dict):
            return results

        checks = self.get_checks(entity_type)
        for check in checks:
            skip_info: _SkippedCheck = {}
            if skipped_checks:
                if check.id in [x["id"] for x in skipped_checks]:
                    skip_info = [x for x in skipped_checks if x["id"] == check.id][0]

<<<<<<< HEAD
            if runner_filter.should_run_check(check, report_type=report_type or self.report_type):
=======
            if runner_filter.should_run_check(
                    check,
                    report_type=report_type or self.report_type,
                    file_origin_paths=[scanned_file]
            ):
>>>>>>> 2fb967da
                result = self.run_check(check, entity_configuration, entity_name, entity_type, scanned_file, skip_info)
                results[check] = result
        return results

    def run_check(
        self,
        check: BaseCheck,
        entity_configuration: Dict[str, List[Any]],
        entity_name: str,
        entity_type: str,
        scanned_file: str,
        skip_info: _SkippedCheck,
    ) -> _CheckResult:
        self.logger.debug("Running check: {} on file {}".format(check.name, scanned_file))
        try:
            result = check.run(
                scanned_file=scanned_file,
                entity_configuration=entity_configuration,
                entity_name=entity_name,
                entity_type=entity_type,
                skip_info=skip_info,
            )
            return result
        except Exception:
            return _CheckResult(
                result=CheckResult.UNKNOWN, suppress_comment="", evaluated_keys=[],
                results_configuration=entity_configuration, check=check, entity=entity_configuration
            )

    @staticmethod
    def _directory_has_init_py(directory: str) -> bool:
        """ Check if a given directory contains a file named __init__.py.

        __init__.py is needed to ensure the directory is a Python module, thus
        can be imported.
        """
        return os.path.exists(os.path.join(directory, "__init__.py"))

    @staticmethod
    def _file_can_be_imported(entry: "os.DirEntry[str]") -> bool:
        """ Verify if a directory entry is a non-magic Python file."""
        return entry.is_file() and not entry.name.startswith("__") and entry.name.endswith(".py")

    def load_external_checks(self, directory: str) -> None:
        """ Browse a directory looking for .py files to import.

        Log an error when the directory does not contains an __init__.py or
        when a .py file has syntax error
        """
        directory = os.path.expanduser(directory)
        self.logger.debug(f"Loading external checks from {directory}")
        for root, _, _ in os.walk(directory):
            sys.path.insert(1, root)
            with os.scandir(root) as directory_content:
                if not self._directory_has_init_py(root):
                    self.logger.info(f"No __init__.py found in {root}. Cannot load any check here.")
                else:
                    for entry in directory_content:
                        if self._file_can_be_imported(entry):
                            check_name = entry.name.replace(".py", "")
                            check_full_path = entry.path

                            # Filter is set while loading external checks so the filter can be informed
                            # of the checks, which need to be handled specially.
                            try:
                                BaseCheckRegistry.__loading_external_checks = True
                                self.logger.debug(f"Importing external check '{check_name}'")

                                spec = importlib.util.spec_from_file_location(check_name, check_full_path)
                                if spec:
                                    module = importlib.util.module_from_spec(spec)
                                    sys.modules[check_name] = module
                                    spec.loader.exec_module(module)  # type: ignore[union-attr] # loader can't be None here
                                else:
                                    self.logger.error(f"Cannot load external check '{check_name}' from {check_full_path}")
                            except Exception:
                                self.logger.error(f"Cannot load external check '{check_name}' from {check_full_path}", exc_info=True)
                            finally:
                                BaseCheckRegistry.__loading_external_checks = False<|MERGE_RESOLUTION|>--- conflicted
+++ resolved
@@ -124,15 +124,11 @@
                 if check.id in [x["id"] for x in skipped_checks]:
                     skip_info = [x for x in skipped_checks if x["id"] == check.id][0]
 
-<<<<<<< HEAD
-            if runner_filter.should_run_check(check, report_type=report_type or self.report_type):
-=======
             if runner_filter.should_run_check(
                     check,
                     report_type=report_type or self.report_type,
                     file_origin_paths=[scanned_file]
             ):
->>>>>>> 2fb967da
                 result = self.run_check(check, entity_configuration, entity_name, entity_type, scanned_file, skip_info)
                 results[check] = result
         return results
