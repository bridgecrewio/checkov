import fnmatch
import importlib
import logging
import os
import sys
from abc import abstractmethod
from collections import defaultdict
from itertools import chain
from typing import Generator, Tuple

from checkov.common.checks.base_check import BaseCheck

from collections import defaultdict


class BaseCheckRegistry(object):
<<<<<<< HEAD
    # TODO why do we had static elements in the first place?
    # checks = defaultdict(list)
    # wildcard_checks = defaultdict(list)
    # check_id_allowlist = None

    def __init__(self):
        self.logger = logging.getLogger(__name__)
        # IMPLEMENTATION NOTE: Checks is used to directly access checks based on an specific entity
        self.checks = defaultdict(list)
        # IMPLEMENTATION NOTE: When using a wildcard, every pattern needs to be checked. To reduce the
        #                      number of checks checks with the same pattern are grouped, which is the
        #                      reason to use a dict for this too.
        self.wildcard_checks = defaultdict(list)
=======
    checks = defaultdict(list)
    check_id_allowlist = None

    def __init__(self):
        self.logger = logging.getLogger(__name__)
        self.checks = defaultdict(list)
>>>>>>> ee438ae6
        self.check_id_allowlist = None
        self.external_checks_runner_filter = None

    def register(self, check):
        # IMPLEMENTATION NOTE: Checks are registered when the script is loaded
        #                      (see BaseResourceCheck.__init__() for the various frameworks). The only
        #                      difficultly with this process is that external checks need to be specially
        #                      identified for filter handling. That's why you'll see stateful setting of
        #                      RunnerFilters during load_external_checks.
        #                      Built-in checks are registered immediately at script start, before
        #                      external checks.
        if self.external_checks_runner_filter:
            self.external_checks_runner_filter.notify_external_check(check.id)

        for entity in check.supported_entities:
<<<<<<< HEAD
            checks = self.wildcard_checks if self._is_wildcard(entity) else self.checks
            checks[entity].append(check)

    @staticmethod
    def _is_wildcard(entity):
        return ('*' in entity
                or '?' in entity
                or ('[' in entity and ']' in entity))
=======
            self.checks[entity].append(check)
>>>>>>> ee438ae6

    def get_check_by_id(self, check_id):
        return next(
            filter(
                lambda c: c.id == check_id,
                chain(*self.checks.values(), *self.wildcard_checks.values())
            ), None)

    def all_checks(self) -> Generator[Tuple[str, BaseCheck], None, None]:
        for entity, checks in self.checks.items():
            for check in checks:
                yield entity, check
        for entity, checks in self.wildcard_checks.items():
            for check in checks:
                yield entity, check

    @property
    def contains_wildcard(self) -> bool:
        return bool(self.wildcard_checks)

    def get_checks(self, entity):
        if not self.wildcard_checks:
            # Optimisation: When no wildcards are used, we can use the list in self.checks
            return self.checks.get(entity) or []
        else:
            res = self.checks[entity].copy() if entity in self.checks.keys() else []
            # check wildcards
            for pattern, checks in self.wildcard_checks.items():
                if fnmatch.fnmatchcase(entity, pattern):
                    res += checks
            return res

    def set_checks_allowlist(self, runner_filter):
        if runner_filter.checks:
            self.check_id_allowlist = runner_filter.checks

    @abstractmethod
    def extract_entity_details(self, entity):
        raise NotImplementedError()

    def scan(self, scanned_file, entity, skipped_checks, runner_filter):
        (entity_type, entity_name, entity_configuration) = self.extract_entity_details(entity)
        results = {}
        checks = self.get_checks(entity_type)
        for check in checks:
            skip_info = {}
            if skipped_checks:
                if check.id in [x['id'] for x in skipped_checks]:
                    skip_info = [x for x in skipped_checks if x['id'] == check.id][0]

            if runner_filter.should_run_check(check.id):
                result = self.run_check(check, entity_configuration, entity_name, entity_type, scanned_file, skip_info)
                results[check] = result
        return results

    def run_check(self, check, entity_configuration, entity_name, entity_type, scanned_file, skip_info):
        self.logger.debug("Running check: {} on file {}".format(check.name, scanned_file))
        result = check.run(scanned_file=scanned_file, entity_configuration=entity_configuration,
                           entity_name=entity_name, entity_type=entity_type, skip_info=skip_info)
        return result

    @staticmethod
    def _directory_has_init_py(directory):
        """ Check if a given directory contains a file named __init__.py.

        __init__.py is needed to ensure the directory is a Python module, thus
        can be imported.
        """
        if os.path.exists("{}/__init__.py".format(directory)):
            return True
        return False

    @staticmethod
    def _file_can_be_imported(entry):
        """ Verify if a directory entry is a non-magic Python file."""
        if entry.is_file() and not entry.name.startswith('__') and entry.name.endswith('.py'):
            return True
        return False

    def load_external_checks(self, directory, runner_filter):
        """ Browse a directory looking for .py files to import.

        Log an error when the directory does not contains an __init__.py or
        when a .py file has syntax error
        """
        directory = os.path.expanduser(directory)
        self.logger.debug("Loading external checks from {}".format(directory))
        sys.path.insert(1, directory)

        with os.scandir(directory) as directory_content:
            if not self._directory_has_init_py(directory):
                self.logger.info("No __init__.py found in {}. Cannot load any check here.".format(directory))
            else:
                for entry in directory_content:
                    if self._file_can_be_imported(entry):
                        check_name = entry.name.replace('.py', '')

                        # Filter is set while loading external checks so the filter can be informed
                        # of the checks, which need to be handled specially.
                        prior_external_checks_runner_filter = self.external_checks_runner_filter
                        try:
                            self.external_checks_runner_filter = runner_filter
                            self.logger.debug("Importing external check '{}'".format(check_name))
                            importlib.import_module(check_name)
                        except SyntaxError as e:
                            self.logger.error(
                                "Cannot load external check '{check_name}' from {check_full_path} : {error_message} ("
                                "{error_line}:{error_column}) "
                                    .format(
                                    check_name=check_name,
                                    check_full_path=e.args[1][0],
                                    error_message=e.args[0],
                                    error_line=e.args[1][1],
                                    error_column=e.args[1][2]
                                )
                            )
                        finally:
                            self.external_checks_runner_filter = prior_external_checks_runner_filter<|MERGE_RESOLUTION|>--- conflicted
+++ resolved
@@ -14,7 +14,6 @@
 
 
 class BaseCheckRegistry(object):
-<<<<<<< HEAD
     # TODO why do we had static elements in the first place?
     # checks = defaultdict(list)
     # wildcard_checks = defaultdict(list)
@@ -28,14 +27,6 @@
         #                      number of checks checks with the same pattern are grouped, which is the
         #                      reason to use a dict for this too.
         self.wildcard_checks = defaultdict(list)
-=======
-    checks = defaultdict(list)
-    check_id_allowlist = None
-
-    def __init__(self):
-        self.logger = logging.getLogger(__name__)
-        self.checks = defaultdict(list)
->>>>>>> ee438ae6
         self.check_id_allowlist = None
         self.external_checks_runner_filter = None
 
@@ -51,7 +42,6 @@
             self.external_checks_runner_filter.notify_external_check(check.id)
 
         for entity in check.supported_entities:
-<<<<<<< HEAD
             checks = self.wildcard_checks if self._is_wildcard(entity) else self.checks
             checks[entity].append(check)
 
@@ -60,9 +50,6 @@
         return ('*' in entity
                 or '?' in entity
                 or ('[' in entity and ']' in entity))
-=======
-            self.checks[entity].append(check)
->>>>>>> ee438ae6
 
     def get_check_by_id(self, check_id):
         return next(
