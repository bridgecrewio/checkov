from __future__ import annotations

import logging
import re
from inspect import ismethod
from typing import Dict, Any, Optional, List, Union, TYPE_CHECKING, Callable, cast

from checkov.cloudformation.graph_builder.graph_components.block_types import BlockType
from checkov.cloudformation.graph_builder.graph_components.blocks import CloudformationBlock
from checkov.cloudformation.graph_builder.utils import GLOBALS_RESOURCE_TYPE_MAP
from checkov.cloudformation.graph_builder.variable_rendering.renderer import CloudformationVariableRenderer
from checkov.cloudformation.parser.cfn_keywords import IntrinsicFunctions, ConditionFunctions, ResourceAttributes, \
    TemplateSections
from checkov.common.graph.graph_builder.consts import GraphSource
from checkov.common.parsers.node import DictNode
from checkov.common.graph.graph_builder import Edge
from checkov.common.graph.graph_builder.local_graph import LocalGraph
from checkov.common.util.consts import START_LINE, END_LINE
from checkov.common.util.data_structures_utils import search_deep_keys
from checkov.cloudformation.graph_builder.graph_components.generic_resource_encryption import ENCRYPTION_BY_RESOURCE_TYPE

if TYPE_CHECKING:
    from checkov.common.graph.graph_builder.graph_components.blocks import Block

TOKENIZED_FIELD_PATTERN = re.compile(r'\${([a-zA-Z0-9.]*)}')


class CloudformationLocalGraph(LocalGraph[CloudformationBlock]):
    SUPPORTED_RESOURCE_ATTR_CONNECTION_KEYS = (ResourceAttributes.DEPENDS_ON, IntrinsicFunctions.CONDITION)
    SUPPORTED_FN_CONNECTION_KEYS = (IntrinsicFunctions.GET_ATT, ConditionFunctions.IF,
                                    IntrinsicFunctions.REF, IntrinsicFunctions.FIND_IN_MAP, IntrinsicFunctions.CONDITION)

    def __init__(self, cfn_definitions: dict[str, dict[str, Any]], source: str = GraphSource.CLOUDFORMATION) -> None:
        super().__init__()
        self.definitions = cfn_definitions
        self.source = source
        self.vertices: "list[CloudformationBlock]" = []
        self._vertices_indexes: "dict[str, dict[str, int]]" = {}
        self.transform_pre: "dict[str, Any]" = {}
        self._edges_set: "set[Edge]" = set()
        self._connection_key_func = {
            IntrinsicFunctions.GET_ATT: self._fetch_getatt_target_id,
            ConditionFunctions.IF: self._fetch_if_target_id,
            IntrinsicFunctions.REF: self._fetch_ref_target_id,
            IntrinsicFunctions.FIND_IN_MAP: self._fetch_findinmap_target_id,
            IntrinsicFunctions.CONDITION: self._fetch_connection_target_id
        }

    def build_graph(self, render_variables: bool) -> None:
        self._create_vertices()
        logging.info(f"[CloudformationLocalGraph] created {len(self.vertices)} vertices")
        self._add_sam_globals()
        self._create_edges()
        logging.info(f"[CloudformationLocalGraph] created {len(self.edges)} edges")
        if render_variables:
            logging.info(f"Rendering variables, graph has {len(self.vertices)} vertices and {len(self.edges)} edges")
            renderer = CloudformationVariableRenderer(self)
            renderer.render_variables_from_local_graph()
            self.update_vertices_breadcrumbs()
        self.calculate_encryption_attribute(ENCRYPTION_BY_RESOURCE_TYPE)

    def _create_vertices(self) -> None:
<<<<<<< HEAD

        def extract_resource_attributes(resource: DictNode) -> DictNode:
            resource_type = resource.get("Type")
            attributes = resource.get("Properties", {})
            if not isinstance(attributes, dict):
                attributes = DictNode({}, resource.start_mark, resource.end_mark)
            attributes["resource_type"] = resource_type
            attributes["__startline__"] = resource.get("__startline__")
            attributes["__endline__"] = resource.get("__endline__")
            attributes.start_mark = resource.start_mark
            attributes.end_mark = attributes.end_mark
            return attributes

=======
>>>>>>> 2fb967da
        for file_path, file_conf in self.definitions.items():
            self._create_section_vertices(
                file_path,
                file_conf,
                TemplateSections.RESOURCES,
                BlockType.RESOURCE,
                self.extract_resource_attributes,  # type:ignore[arg-type]
            )
            self._create_section_vertices(file_path, file_conf, TemplateSections.OUTPUTS, BlockType.OUTPUTS)
            self._create_section_vertices(file_path, file_conf, TemplateSections.MAPPINGS, BlockType.MAPPINGS)
            self._create_section_vertices(file_path, file_conf, TemplateSections.CONDITIONS,
                                          BlockType.CONDITIONS)
            self._create_section_vertices(file_path, file_conf, TemplateSections.PARAMETERS,
                                          BlockType.PARAMETERS)
            self._create_section_vertices(file_path, file_conf, TemplateSections.GLOBALS,
                                          BlockType.GLOBALS)

        for i, vertex in enumerate(self.vertices):
            self.vertices_by_block_type[vertex.block_type].append(i)
            self.vertices_block_name_map[vertex.block_type][vertex.name].append(i)

    def extract_resource_attributes(self, resource: DictNode) -> DictNode:
        resource_type = resource.get("Type")
        attributes: "DictNode" = resource.get("Properties", {})
        if not isinstance(attributes, dict):
            attributes = DictNode({}, resource.start_mark, resource.end_mark)
        attributes["resource_type"] = resource_type
        attributes[START_LINE] = resource.get(START_LINE)
        attributes[END_LINE] = resource.get(END_LINE)
        attributes.start_mark = resource.start_mark
        attributes.end_mark = attributes.end_mark
        return attributes

    def _create_section_vertices(
        self,
        file_path: str,
        file_conf: dict[str, Any],
        section: TemplateSections,
        block_type: str,
        attributes_operator: Callable[[dict[str, Any]], dict[str, Any]] = lambda a: a,
    ) -> None:
        for name, obj in get_only_dict_items(file_conf.get(section.value, {})).items():
            is_resources_section = section == TemplateSections.RESOURCES
            attributes = attributes_operator(obj)
            block_name = name if not is_resources_section else f"{obj.get('Type', 'UnTyped')}.{name}"
            config = obj if not is_resources_section else cast("dict[str, Any]", obj.get("Properties"))
            metadata = obj.get("Metadata")
            id = f"{block_type}.{block_name}" if not is_resources_section else block_name
            self.vertices.append(CloudformationBlock(
                name=block_name,
                config=config,
                path=file_path,
                block_type=block_type,
                attributes=attributes,
                id=id,
                source=self.source,
                metadata=metadata
            ))

            if not self._vertices_indexes.get(file_path):
                self._vertices_indexes[file_path] = {}
            self._vertices_indexes[file_path][name] = len(self.vertices) - 1

    def _add_sam_globals(self) -> None:
        # behaviour regarding overrides
        # https://docs.aws.amazon.com/serverless-application-model/latest/developerguide/sam-specification-template-anatomy-globals.html#sam-specification-template-anatomy-globals-overrideable
        for index in self.vertices_by_block_type.get(BlockType.GLOBALS, []):
            globals_vertex = self.vertices[index]
            related_vertices = [
                vertex
                for vertex in self.vertices
                if vertex.block_type == BlockType.RESOURCE
                and vertex.path == globals_vertex.path
                and vertex.attributes.get("resource_type") == GLOBALS_RESOURCE_TYPE_MAP.get(globals_vertex.name)
            ]

            for property, value in globals_vertex.attributes.items():
                if property.endswith((START_LINE, END_LINE)):
                    continue
                if property.startswith("Tags"):
                    # TODO: support Tags properly
                    continue

                for vertex in related_vertices:
                    if property not in vertex.attributes:
                        self.update_vertex_attribute(
                            vertex_index=self.vertices.index(vertex),
                            attribute_key=property,
                            attribute_value=value,
                            change_origin_id=index,
                            attribute_at_dest=property,
                            transform_step=True,
                        )
                    elif isinstance(value, list):
                        self.update_vertex_attribute(
                            vertex_index=self.vertices.index(vertex),
                            attribute_key=property,
                            attribute_value=[*vertex.attributes[property], *value],
                            change_origin_id=index,
                            attribute_at_dest=property,
                            transform_step=True,
                        )

    def update_vertices_breadcrumbs(self) -> None:
        """
        The function processes each vertex's breadcrumbs:
        1. Get more data to each vertex in breadcrumb (name, path, hash and type)
        """
        for vertex in self.vertices:
            for attribute_key, breadcrumbs_list in vertex.changed_attributes.items():
                hash_breadcrumbs = []
                for breadcrumb in breadcrumbs_list:
                    breadcrumb_data = self.vertices[breadcrumb.vertex_id].get_export_data()
                    breadcrumb_data['attribute_key'] = breadcrumb.attribute_key
                    hash_breadcrumbs.append(breadcrumb_data)
                vertex.breadcrumbs[attribute_key] = hash_breadcrumbs

    def _add_resource_attr_connections(self, attribute: str) -> None:
        if attribute not in self.SUPPORTED_RESOURCE_ATTR_CONNECTION_KEYS:
            return
        for origin_node_index, vertex in enumerate(self.vertices):
            if vertex.block_type == BlockType.RESOURCE:
                vertex_path = vertex.path
                vertex_name = vertex.name.split('.')[-1]
                target_ids = self.definitions.get(vertex_path, {}) \
                    .get(TemplateSections.RESOURCES.value, {}).get(vertex_name, {}).get(attribute, None)
                target_ids = [target_ids] if isinstance(target_ids, str) else target_ids
                if isinstance(target_ids, list):
                    for target_id in target_ids:
                        if isinstance(target_id, str):
                            dest_vertex_index = self._vertices_indexes.get(vertex_path, {}).get(target_id, None)
                            if dest_vertex_index is not None:
                                self._create_edge(origin_node_index, dest_vertex_index, label=attribute)
                        else:
                            logging.debug(
                                f"[CloudformationLocalGraph] didnt create edge for target_id {target_id}"
                                f"and vertex_path {vertex_path} as target_id is not a string"
                            )
                else:
                    logging.debug(
                        f"[CloudformationLocalGraph] didnt create edge for target_ids {target_ids}"
                        f"and vertex_path {vertex_path} as target_ids is not a list"
                    )

    def _extract_source_value_attrs(self, matching_path: list[Any]) -> tuple[str, Any, list[Any]]:
        """ matching_path for Resource = [template_section, source_id, 'Properties', ... , key, value]
         matching_path otherwise = # matching_path for Resource = [template_section, source_id, ... , key, value]
         key = a member of SUPPORTED_FN_CONNECTION_KEYS """
        template_section = matching_path[0]
        source_id = matching_path[1]
        value = matching_path[-1]
        attrs_starting_index = 3 if template_section == TemplateSections.RESOURCES else 2
        attributes = matching_path[attrs_starting_index:-2]
        return source_id, value, attributes

    def _add_fn_connections(self, key: str) -> None:
        if key not in self.SUPPORTED_FN_CONNECTION_KEYS:
            return
        extract_target_id_func = self._connection_key_func.get(key, None)
        if not ismethod(extract_target_id_func):
            return

        for file_path, cfndict in self.definitions.items():
            matching_paths = self.search_deep_keys(key, cfndict)
            for matching_path in matching_paths:
                source_id, value, attributes = self._extract_source_value_attrs(matching_path)
                target_id = extract_target_id_func(cfndict, value)
                if target_id:
                    origin_vertex_index, dest_vertex_index, label = self._extract_origin_dest_label(
                        file_path, source_id, target_id, attributes)
                    if origin_vertex_index is not None and dest_vertex_index is not None:
                        self._create_edge(origin_vertex_index, dest_vertex_index, label)

    def search_deep_keys(self, searchText: str, cfndict: dict[str, Any], includeGlobals: bool = True) -> list[list[Any]]:
        """
            Search for a key in all parts of the template.
            :return if searchText is "Ref", an array like ['Resources', 'myInstance', 'Properties', 'ImageId', 'Ref', 'Ec2ImageId']
        """
        logging.debug(f'Search for key {searchText} as far down as the template goes')

        results: "list[list[int | str]]" = []
        results.extend(search_deep_keys(searchText, cfndict, []))
        # Globals are removed during a transform.  They need to be checked manually
        if includeGlobals:
            cfn_globals: "dict[str, Any] | None" = self.transform_pre.get('Globals')
            pre_results = search_deep_keys(searchText, cfn_globals, [])
            for pre_result in pre_results:
                results.append(['Globals', *pre_result])
        return results

    def _fetch_if_target_id(self, cfndict: dict[str, Any], value: Any) -> Optional[int]:
        target_id = None
        # value = [condition_name, value_if_true, value_if_false]
        if isinstance(value, list) and len(value) == 3 and (self._is_of_type(cfndict, value[0], TemplateSections.CONDITIONS)):
            target_id = value[0]
        return target_id

    def _fetch_getatt_target_id(self, cfndict: dict[str, Any], value: Any) -> Optional[int]:
        """ might be one of the 2 following notations:
         1st: { "Fn::GetAtt" : [ "logicalNameOfResource", "attributeName" ] }
         2nd: { "!GetAtt" : "logicalNameOfResource.attributeName" } """
        target_id = None

        # Fn::GetAtt notation
        if isinstance(value, list) and len(value) == 2 and (self._is_of_type(cfndict, value[0], TemplateSections.RESOURCES)):
            target_id = value[0]

        # !GetAtt notation
        if isinstance(value, str) and '.' in value:
            resource_id = value.split('.')[0]
            if self._is_of_type(cfndict, resource_id, TemplateSections.RESOURCES):
                target_id = resource_id

        return target_id

    def _fetch_ref_target_id(self, cfndict: dict[str, Any], value: Any) -> int | str | None:
        target_id = None
        # value might be a string or a list of strings
        if isinstance(value, (str, int)) \
                and (self._is_of_type(cfndict, value, TemplateSections.RESOURCES, TemplateSections.PARAMETERS)):
            target_id = value
        return target_id

    def _fetch_connection_target_id(self, cfndict: dict[str, Any], value: Any) -> int | str | None:
        target_id = None
        # value might be a string or a list of strings
        if isinstance(value, (str, int)) \
                and (self._is_of_type(cfndict, value, TemplateSections.CONDITIONS)):
            target_id = value
        return target_id

    def _fetch_findinmap_target_id(self, cfndict: dict[str, Any], value: Any) -> Optional[int]:
        target_id = None
        # value = [ MapName, TopLevelKey, SecondLevelKey ]
        if isinstance(value, list) and len(value) == 3 and (self._is_of_type(cfndict, value[0], TemplateSections.MAPPINGS)):
            target_id = value[0]
        return target_id

    def _add_fn_sub_connections(self) -> None:
        for file_path, cfndict in self.definitions.items():
            # add edges for "Fn::Sub" tags. E.g. { "Fn::Sub": "arn:aws:ec2:${AWS::Region}:${AWS::AccountId}:vpc/${vpc}" }
            sub_objs = self.search_deep_keys(IntrinsicFunctions.SUB, cfndict)
            for sub_obj in sub_objs:
                sub_parameters = []
                sub_parameter_values = {}
                source_id, value, attributes = self._extract_source_value_attrs(sub_obj)

                if isinstance(value, list):
                    if not value:
                        continue
                    if len(value) == 2:
                        sub_parameter_values = value[1]
                    sub_parameters = self._find_fn_sub_parameter(value[0])
                elif isinstance(value, str):
                    sub_parameters = self._find_fn_sub_parameter(value)

                for sub_parameter in sub_parameters:
                    if sub_parameter not in sub_parameter_values:
                        if '.' in sub_parameter:
                            sub_parameter = sub_parameter.split('.')[0]
                        origin_vertex_index, dest_vertex_index, label = self._extract_origin_dest_label(
                            file_path, source_id, sub_parameter, attributes)
                        if origin_vertex_index is not None and dest_vertex_index is not None:
                            self._create_edge(origin_vertex_index, dest_vertex_index, label)

    def _extract_origin_dest_label(
        self, file_path: str, source_id: str, target_id: str, attributes: list[Any]
    ) -> tuple[int | None, int | None, str]:
        origin_vertex_index = self._vertices_indexes.get(file_path, {}).get(source_id, None)
        dest_vertex_index = self._vertices_indexes.get(file_path, {}).get(target_id, None)
        attributes_joined = '.'.join(map(str, attributes))  # mapping all attributes to str because one of the attrs might be an int
        return origin_vertex_index, dest_vertex_index, attributes_joined

    @staticmethod
    def _find_fn_sub_parameter(string: str) -> list[str]:
        """Search string for tokenized fields"""

        return TOKENIZED_FIELD_PATTERN.findall(string)

    def _fill_in_out_edges(self) -> None:
        for i in range(len(self.vertices)):
            if i not in self.in_edges:
                self.in_edges[i] = []
            if i not in self.out_edges:
                self.out_edges[i] = []

    def get_resources_types_in_graph(self) -> List[str]:
        return []

    def _create_edges(self) -> None:
        self._add_resource_attr_connections(ResourceAttributes.DEPENDS_ON)
        self._add_resource_attr_connections(IntrinsicFunctions.CONDITION)
        self._add_fn_connections(IntrinsicFunctions.CONDITION)
        self._add_fn_connections(IntrinsicFunctions.GET_ATT)
        self._add_fn_connections(ConditionFunctions.IF)
        self._add_fn_connections(IntrinsicFunctions.REF)
        self._add_fn_connections(IntrinsicFunctions.FIND_IN_MAP)
        self._add_fn_sub_connections()
        self._fill_in_out_edges()

    def _create_edge(self, origin_vertex_index: int, dest_vertex_index: int, label: str) -> None:
        if origin_vertex_index == dest_vertex_index or not label:
            return
        edge = Edge(origin_vertex_index, dest_vertex_index, label)
        if edge not in self._edges_set:
            self._edges_set.add(edge)
            self.edges.append(edge)
            self.out_edges[origin_vertex_index].append(edge)
            self.in_edges[dest_vertex_index].append(edge)

    @staticmethod
    def _is_of_type(cfndict: dict[str, Any], identifier: Any, *template_sections: TemplateSections) -> bool:
        if isinstance(identifier, str):
            for ts in template_sections:
                ts_var = cfndict.get(ts, {})
                if ts_var is None:
                    continue
                if ts_var.get(identifier):
                    return True
        return False

    def update_vertices_configs(self) -> None:
        # not used
        pass

    @staticmethod
    def update_vertex_config(
        vertex: Block, changed_attributes: list[str] | dict[str, Any], dynamic_blocks: bool = False
    ) -> None:
        # not used
        pass


def get_only_dict_items(origin_dict: Union[Dict[str, Any], Any]) -> Dict[str, Dict[str, Any]]:
    if not isinstance(origin_dict, dict):
        return {}
    return {key: value for key, value in origin_dict.items() if isinstance(value, dict)}<|MERGE_RESOLUTION|>--- conflicted
+++ resolved
@@ -60,22 +60,6 @@
         self.calculate_encryption_attribute(ENCRYPTION_BY_RESOURCE_TYPE)
 
     def _create_vertices(self) -> None:
-<<<<<<< HEAD
-
-        def extract_resource_attributes(resource: DictNode) -> DictNode:
-            resource_type = resource.get("Type")
-            attributes = resource.get("Properties", {})
-            if not isinstance(attributes, dict):
-                attributes = DictNode({}, resource.start_mark, resource.end_mark)
-            attributes["resource_type"] = resource_type
-            attributes["__startline__"] = resource.get("__startline__")
-            attributes["__endline__"] = resource.get("__endline__")
-            attributes.start_mark = resource.start_mark
-            attributes.end_mark = attributes.end_mark
-            return attributes
-
-=======
->>>>>>> 2fb967da
         for file_path, file_conf in self.definitions.items():
             self._create_section_vertices(
                 file_path,
