--- conflicted
+++ resolved
@@ -1,29 +1,16 @@
 from __future__ import annotations
 
-<<<<<<< HEAD
-from checkov.cloudformation.parser import DictNode
-from checkov.common.bridgecrew.check_type import CheckType
-from checkov.common.parsers.node import StrNode
-=======
 from typing import Any
 
 from checkov.common.bridgecrew.check_type import CheckType
->>>>>>> 2fb967da
 from checkov.common.checks.base_check_registry import BaseCheckRegistry
 
 
 class Registry(BaseCheckRegistry):
-<<<<<<< HEAD
-    def __init__(self):
-        super().__init__(report_type=CheckType.CLOUDFORMATION)
-
-    def extract_entity_details(self, entity: Dict[StrNode, DictNode]) -> Tuple[StrNode, StrNode, DictNode]:
-=======
     def __init__(self) -> None:
         super().__init__(report_type=CheckType.CLOUDFORMATION)
 
     def extract_entity_details(self, entity: dict[str, dict[str, Any]]) -> tuple[str, str, dict[str, Any]]:
->>>>>>> 2fb967da
         resource_name, resource = next(iter(entity.items()))
         resource_type = resource["Type"]
         return resource_type, resource_name, resource