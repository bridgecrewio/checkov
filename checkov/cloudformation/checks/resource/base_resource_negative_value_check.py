--- conflicted
+++ resolved
@@ -23,11 +23,7 @@
             id=id,
             categories=categories,
             supported_resources=supported_resources,
-<<<<<<< HEAD
-            guideline=guideline
-=======
             guideline=guideline,
->>>>>>> fe5bcca5
         )
         self.missing_block_result = missing_block_result
 
