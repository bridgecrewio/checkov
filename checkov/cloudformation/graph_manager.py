from __future__ import annotations

import json
import logging
from typing import List, Dict, Optional, Tuple, TYPE_CHECKING, Any

from checkov.cloudformation.cfn_utils import get_folder_definitions
from checkov.cloudformation.context_parser import ContextParser
from checkov.cloudformation.graph_builder.graph_to_definitions import convert_graph_vertices_to_definitions
from checkov.cloudformation.graph_builder.local_graph import CloudformationLocalGraph
from checkov.common.graph.graph_builder.consts import GraphSource
from checkov.common.graph.graph_manager import GraphManager

if TYPE_CHECKING:
    from checkov.common.typing import LibraryGraphConnector


<<<<<<< HEAD
class CloudformationGraphManager(GraphManager[CloudformationLocalGraph, "dict[str, DictNode]"]):
    def __init__(self, db_connector: DBConnector, source: str = "CloudFormation") -> None:
=======
class CloudformationGraphManager(GraphManager[CloudformationLocalGraph, "dict[str, dict[str, Any]]"]):
    def __init__(self, db_connector: LibraryGraphConnector, source: str = GraphSource.CLOUDFORMATION) -> None:
>>>>>>> 2fb967da
        super().__init__(db_connector=db_connector, parser=None, source=source)

    def build_graph_from_source_directory(
        self,
        source_dir: str,
<<<<<<< HEAD
        local_graph_class: Type[CloudformationLocalGraph] = CloudformationLocalGraph,
=======
        local_graph_class: type[CloudformationLocalGraph] = CloudformationLocalGraph,
>>>>>>> 2fb967da
        render_variables: bool = True,
        parsing_errors: Optional[Dict[str, Exception]] = None,
        download_external_modules: bool = False,
        excluded_paths: Optional[List[str]] = None,
    ) -> Tuple[CloudformationLocalGraph, dict[str, dict[str, Any]]]:
        logging.info(f"[CloudformationGraphManager] Parsing files in source dir {source_dir}")
        parsing_errors = {} if parsing_errors is None else parsing_errors
        definitions, definitions_raw = get_folder_definitions(source_dir, excluded_paths, parsing_errors)  # type:ignore[arg-type]
        local_graph = self.build_graph_from_definitions(definitions, render_variables)
        rendered_definitions, _ = convert_graph_vertices_to_definitions(local_graph.vertices, source_dir)

        # TODO: replace with real graph rendering
        for cf_file in rendered_definitions.keys():
            file_definition = rendered_definitions.get(cf_file, None)
            file_definition_raw = definitions_raw.get(cf_file, None)
            if file_definition is not None and file_definition_raw is not None:
                cf_context_parser = ContextParser(cf_file, file_definition, file_definition_raw)
                logging.debug(
                    f"Template Dump for {cf_file}: {json.dumps(file_definition, indent=2, default=str)}"
                )
                cf_context_parser.evaluate_default_refs()
        return local_graph, rendered_definitions

    def build_graph_from_definitions(
        self, definitions: dict[str, dict[str, Any]], render_variables: bool = True
    ) -> CloudformationLocalGraph:
        local_graph = CloudformationLocalGraph(definitions, source=self.source)
        local_graph.build_graph(render_variables=render_variables)

        return local_graph<|MERGE_RESOLUTION|>--- conflicted
+++ resolved
@@ -15,23 +15,14 @@
     from checkov.common.typing import LibraryGraphConnector
 
 
-<<<<<<< HEAD
-class CloudformationGraphManager(GraphManager[CloudformationLocalGraph, "dict[str, DictNode]"]):
-    def __init__(self, db_connector: DBConnector, source: str = "CloudFormation") -> None:
-=======
 class CloudformationGraphManager(GraphManager[CloudformationLocalGraph, "dict[str, dict[str, Any]]"]):
     def __init__(self, db_connector: LibraryGraphConnector, source: str = GraphSource.CLOUDFORMATION) -> None:
->>>>>>> 2fb967da
         super().__init__(db_connector=db_connector, parser=None, source=source)
 
     def build_graph_from_source_directory(
         self,
         source_dir: str,
-<<<<<<< HEAD
-        local_graph_class: Type[CloudformationLocalGraph] = CloudformationLocalGraph,
-=======
         local_graph_class: type[CloudformationLocalGraph] = CloudformationLocalGraph,
->>>>>>> 2fb967da
         render_variables: bool = True,
         parsing_errors: Optional[Dict[str, Exception]] = None,
         download_external_modules: bool = False,
