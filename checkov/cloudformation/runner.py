--- conflicted
+++ resolved
@@ -19,10 +19,7 @@
 from checkov.common.graph.checks_infra.registry import BaseRegistry
 from checkov.common.typing import LibraryGraphConnector
 from checkov.common.graph.graph_builder import CustomAttributes
-<<<<<<< HEAD
-=======
 from checkov.common.graph.graph_builder.consts import GraphSource
->>>>>>> 2fb967da
 from checkov.common.images.image_referencer import ImageReferencerMixin
 from checkov.common.output.extra_resource import ExtraResource
 from checkov.common.output.graph_record import GraphRecord
@@ -34,35 +31,21 @@
 
 if TYPE_CHECKING:
     from networkx import DiGraph
-<<<<<<< HEAD
-    from checkov.common.images.image_referencer import Image
-
-
-class Runner(ImageReferencerMixin, BaseRunner[CloudformationGraphManager]):
-=======
     from checkov.common.checks_infra.registry import Registry
     from checkov.common.images.image_referencer import Image
 
 
 class Runner(ImageReferencerMixin[None], BaseRunner[CloudformationGraphManager]):
->>>>>>> 2fb967da
     check_type = CheckType.CLOUDFORMATION  # noqa: CCE003  # a static attribute
 
     def __init__(
             self,
-<<<<<<< HEAD
-            db_connector: NetworkxConnector | None = None,
-            source: str = "CloudFormation",
-=======
             db_connector: LibraryGraphConnector | None = None,
             source: str = GraphSource.CLOUDFORMATION,
->>>>>>> 2fb967da
             graph_class: Type[CloudformationLocalGraph] = CloudformationLocalGraph,
             graph_manager: CloudformationGraphManager | None = None,
             external_registries: list[BaseRegistry] | None = None
     ) -> None:
-        db_connector = db_connector or NetworkxConnector()
-
         super().__init__(file_extensions=['.json', '.yml', '.yaml', '.template'])
         db_connector = db_connector or self.db_connector
         self.external_registries = [] if external_registries is None else external_registries
@@ -79,11 +62,7 @@
 
     def run(
             self,
-<<<<<<< HEAD
-            root_folder: str,
-=======
             root_folder: str | None,
->>>>>>> 2fb967da
             external_checks_dir: list[str] | None = None,
             files: list[str] | None = None,
             runner_filter: RunnerFilter | None = None,
@@ -119,15 +98,10 @@
                     if vertex.block_type == BlockType.RESOURCE:
                         report.add_resource(f'{vertex.path}:{vertex.id}')
                 self.graph_manager.save_graph(local_graph)
-<<<<<<< HEAD
-                self.definitions, self.breadcrumbs = convert_graph_vertices_to_definitions(local_graph.vertices,
-                                                                                           root_folder)
-=======
                 self.definitions, self.breadcrumbs = convert_graph_vertices_to_definitions(
                     vertices=local_graph.vertices,
                     root_folder=root_folder,
                 )
->>>>>>> 2fb967da
 
         # TODO: replace with real graph rendering
         for cf_file in self.definitions.keys():
@@ -167,11 +141,7 @@
 
         return report
 
-<<<<<<< HEAD
-    def check_definitions(self, root_folder: str, runner_filter: RunnerFilter, report: Report) -> None:
-=======
     def check_definitions(self, root_folder: str | None, runner_filter: RunnerFilter, report: Report) -> None:
->>>>>>> 2fb967da
         for file_abs_path, definition in self.definitions.items():
             cf_file = f"/{os.path.relpath(file_abs_path, root_folder)}"
             self.pbar.set_additional_data({'Current File Scanned': cf_file})
@@ -192,11 +162,6 @@
                             tags = cfn_utils.get_resource_tags(entity)
                             if results:
                                 for check, check_result in results.items():
-<<<<<<< HEAD
-                                    censored_code_lines = omit_secret_value_from_checks(check, check_result,
-                                                                                        entity_code_lines,
-                                                                                        resource)
-=======
                                     censored_code_lines = omit_secret_value_from_checks(
                                         check=check,
                                         check_result=check_result,
@@ -204,7 +169,6 @@
                                         entity_config=resource,
                                         resource_attributes_to_omit=runner_filter.resource_attr_to_omit
                                     )
->>>>>>> 2fb967da
                                     record = Record(
                                         check_id=check.id,
                                         bc_check_id=check.bc_id,
@@ -221,11 +185,7 @@
                                         severity=check.severity
                                     )
 
-<<<<<<< HEAD
-                                    if CHECKOV_CREATE_GRAPH:
-=======
                                     if CHECKOV_CREATE_GRAPH and self.breadcrumbs:
->>>>>>> 2fb967da
                                         breadcrumb = self.breadcrumbs.get(record.file_path, {}).get(record.resource)
                                         if breadcrumb:
                                             record = GraphRecord(record, breadcrumb)
