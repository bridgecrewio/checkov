--- conflicted
+++ resolved
@@ -16,11 +16,7 @@
 from checkov.runner_filter import RunnerFilter
 from checkov.common.models.consts import YAML_COMMENT_MARK
 
-<<<<<<< HEAD
-CF_POSSIBLE_ENDINGS = frozenset([".yml", ".yaml", ".json", ".template"])
-=======
 CF_POSSIBLE_ENDINGS = frozenset((".yml", ".yaml", ".json", ".template"))
->>>>>>> 2fb967da
 TAG_FIELD_NAMES = ("Key", "Value")
 
 
@@ -47,11 +43,7 @@
     return None
 
 
-<<<<<<< HEAD
-def parse_entity_tags(tags: Union[ListNode, Dict[str, Any]]) -> Optional[Dict[str, str]]:
-=======
 def parse_entity_tags(tags: Any) -> dict[str, str] | None:
->>>>>>> 2fb967da
     if isinstance(tags, list):
         tag_dict = {
             get_entity_value_as_string(tag["Key"]): get_entity_value_as_string(tag["Value"])
@@ -107,11 +99,7 @@
 
 def get_folder_definitions(
         root_folder: str, excluded_paths: list[str] | None, out_parsing_errors: dict[str, str] | None = None
-<<<<<<< HEAD
-) -> tuple[dict[str, DictNode], dict[str, list[tuple[int, str]]]]:
-=======
 ) -> tuple[dict[str, dict[str, Any]], dict[str, list[tuple[int, str]]]]:
->>>>>>> 2fb967da
     out_parsing_errors = {} if out_parsing_errors is None else out_parsing_errors
     files_list = []
     for root, d_names, f_names in os.walk(root_folder):
@@ -185,16 +173,6 @@
 
 
 def create_definitions(
-<<<<<<< HEAD
-        root_folder: str,
-        files: list[str] | None = None,
-        runner_filter: RunnerFilter | None = None,
-        out_parsing_errors: dict[str, str] | None = None
-) -> tuple[dict[str, DictNode], dict[str, list[tuple[int, str]]]]:
-    runner_filter = runner_filter or RunnerFilter()
-    out_parsing_errors = {} if out_parsing_errors is None else out_parsing_errors
-    definitions: dict[str, DictNode] = {}
-=======
         root_folder: str | None,
         files: list[str] | None = None,
         runner_filter: RunnerFilter | None = None,
@@ -203,7 +181,6 @@
     runner_filter = runner_filter or RunnerFilter()
     out_parsing_errors = {} if out_parsing_errors is None else out_parsing_errors
     definitions: dict[str, dict[str, Any]] = {}
->>>>>>> 2fb967da
     definitions_raw: dict[str, list[tuple[int, str]]] = {}
     if files:
         files_list = [file for file in files if os.path.splitext(file)[1] in CF_POSSIBLE_ENDINGS]
@@ -245,12 +222,6 @@
     return definitions, definitions_raw
 
 
-<<<<<<< HEAD
-def validate_properties_in_resources_are_dict(template: DictNode) -> bool:
-    template_resources = template.get("Resources")
-    for resource_name, resource in template_resources.items():
-        if 'Properties' in resource and not isinstance(resource['Properties'], DictNode) or "." in resource_name:
-=======
 def _parse_file(
     file: str
 ) -> tuple[str, tuple[dict[str, Any] | list[dict[str, Any]], list[tuple[int, str]]] | tuple[None, None], dict[str, str]]:
@@ -263,6 +234,5 @@
     template_resources = template["Resources"]
     for resource_name, resource in template_resources.items():
         if 'Properties' in resource and not isinstance(resource['Properties'], dict) or "." in resource_name:
->>>>>>> 2fb967da
             return False
     return True