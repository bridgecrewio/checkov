--- conflicted
+++ resolved
@@ -86,13 +86,8 @@
 
     def construct_yaml_str(self, node):
         obj = SafeConstructor.construct_yaml_str(self, node)
-<<<<<<< HEAD
-        assert isinstance(obj, (six.string_types))  # nosec
+        assert isinstance(obj, str)  # nosec
         return StrNode(obj, node.start_mark, node.end_mark)
-=======
-        assert isinstance(obj, str)  # nosec
-        return str_node(obj, node.start_mark, node.end_mark)
->>>>>>> 4d364562
 
     def construct_yaml_seq(self, node):
         obj, = SafeConstructor.construct_yaml_seq(self, node)
@@ -181,13 +176,8 @@
     Reconstruct !GetAtt into a list
     """
 
-<<<<<<< HEAD
-    if isinstance(node.value, (six.string_types)):
+    if isinstance(node.value, str):
         return ListNode(node.value.split('.'), node.start_mark, node.end_mark)
-=======
-    if isinstance(node.value, str):
-        return list_node(node.value.split('.'), node.start_mark, node.end_mark)
->>>>>>> 4d364562
     if isinstance(node.value, list):
         return ListNode([s.value for s in node.value], node.start_mark, node.end_mark)
 
