--- conflicted
+++ resolved
@@ -7,10 +7,7 @@
 import json
 import logging
 import platform
-<<<<<<< HEAD
-=======
 from collections.abc import Hashable
->>>>>>> 2fb967da
 from enum import Enum
 from pathlib import Path
 from typing import Any, TYPE_CHECKING, NoReturn, Callable
@@ -111,13 +108,8 @@
         mapping = {}
         self.flatten_mapping(node)
         for key_node, value_node in node.value:
-<<<<<<< HEAD
-            key = self.construct_object(key_node, False)
-            value = self.construct_object(value_node, False)
-=======
             key = self.construct_object(key_node, False)  # type:ignore[no-untyped-call]
             value = self.construct_object(value_node, False)  # type:ignore[no-untyped-call]
->>>>>>> 2fb967da
             try:
                 if isinstance(key, dict):
                     key = frozenset(key.keys()), frozenset(key.values())
@@ -125,16 +117,6 @@
                     key = frozenset(key)
             except TypeError:
                 raise CfnParseError(
-<<<<<<< HEAD
-                    self.filename,
-                    f'Unable to construct key {key} (line {key_node.start_mark.line + 1})',
-                    key_node.start_mark.line, key_node.start_mark.column, key) from None
-            if key in mapping:
-                raise CfnParseError(
-                    self.filename,
-                    f'Duplicate resource found "{key}" (line {key_node.start_mark.line + 1})',
-                    key_node.start_mark.line, key_node.start_mark.column, key)
-=======
                     filename=self.filename,
                     message=f'Unable to construct key {key} (line {key_node.start_mark.line + 1})',
                     line_number=key_node.start_mark.line,
@@ -147,7 +129,6 @@
                     line_number=key_node.start_mark.line,
                     column_number=key_node.start_mark.column,
                 )
->>>>>>> 2fb967da
             mapping[key] = value
 
         obj, = SafeConstructor.construct_yaml_map(self, node)  # type:ignore[no-untyped-call]
@@ -302,8 +283,4 @@
             )
             return json.loads(content, cls=SimpleDecoder), file_lines
 
-<<<<<<< HEAD
-    return loads(content, filename, content_type), file_lines
-=======
-    return loads(content, str(filename), content_type), file_lines
->>>>>>> 2fb967da
+    return loads(content, str(filename), content_type), file_lines