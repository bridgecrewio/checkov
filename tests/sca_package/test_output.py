from __future__ import annotations

from typing import Any

from packaging import version as packaging_version

from checkov.common.bridgecrew.severities import BcSeverities, Severities
from checkov.common.models.enums import CheckResult, ScanDataFormat
from checkov.common.sca.output import create_report_cve_record, create_report_license_record
from checkov.runner_filter import RunnerFilter
from checkov.sca_package.output import (
    calculate_lowest_compliant_version,
    create_cli_cves_table,
    create_cli_license_violations_table,
    create_cli_output,
    CveCount,
)


def get_vulnerabilities_details() -> list[dict[str, Any]]:
    return [
        {
            "id": "CVE-2019-19844",
            "status": "fixed in 3.0.1, 2.2.9, 1.11.27",
            "cvss": 9.8,
            "vector": "CVSS:3.1/AV:N/AC:L/PR:N/UI:N/S:U/C:H/I:H/A:H",
            "description": "Django before 1.11.27, 2.x before 2.2.9, and 3.x before 3.0.1 allows account takeover. ...",
            "severity": "critical",
            "packageName": "django",
            "packageVersion": "1.2",
            "link": "https://nvd.nist.gov/vuln/detail/CVE-2019-19844",
            "riskFactors": [
                "Attack complexity: low",
                "Attack vector: network",
                "Critical severity",
                "Has fix",
            ],
            "impactedVersions": ["<1.11.27"],
            "publishedDate": "2019-12-18T20:15:00+01:00",
            "discoveredDate": "2019-12-18T19:15:00Z",
            "fixDate": "2019-12-18T20:15:00+01:00",
        },
        {
            "id": "CVE-2016-6186",
            "status": "fixed in 1.9.8, 1.8.14",
            "cvss": 6.1,
            "vector": "CVSS:3.0/AV:N/AC:L/PR:N/UI:R/S:C/C:L/I:L/A:N",
            "description": "Cross-site scripting (XSS) vulnerability in the dismissChangeRelatedObjectPopup function ...",
            "severity": "medium",
            "packageName": "django",
            "packageVersion": "1.2",
            "link": "https://nvd.nist.gov/vuln/detail/CVE-2016-6186",
            "riskFactors": [
                "Attack complexity: low",
                "Attack vector: network",
                "Exploit exists",
                "Has fix",
                "Medium severity",
            ],
            "impactedVersions": ["<=1.8.13"],
            "publishedDate": "2016-08-05T17:59:00+02:00",
            "discoveredDate": "2016-08-05T15:59:00Z",
            "fixDate": "2016-08-05T17:59:00+02:00",
        },
    ]


def test_create_report_cve_record():
    # given
    rootless_file_path = "requirements.txt"
    file_abs_path = "/path/to/requirements.txt"
    check_class = "checkov.sca_package.scanner.Scanner"
    vulnerability_details = {
        "id": "CVE-2019-19844",
        "status": "fixed in 3.0.1, 2.2.9, 1.11.27",
        "cvss": 9.8,
        "vector": "CVSS:3.1/AV:N/AC:L/PR:N/UI:N/S:U/C:H/I:H/A:H",
        "description": "Django before 1.11.27, 2.x before 2.2.9, and 3.x before 3.0.1 allows account takeover. ...",
        "severity": "critical",
        "packageName": "django",
        "packageVersion": "1.12",
        "link": "https://nvd.nist.gov/vuln/detail/CVE-2019-19844",
        "riskFactors": ["Attack complexity: low", "Attack vector: network", "Critical severity", "Has fix"],
        "impactedVersions": ["<1.11.27"],
        "publishedDate": "2019-12-18T20:15:00+01:00",
        "discoveredDate": "2019-12-18T19:15:00Z",
        "fixDate": "2019-12-18T20:15:00+01:00",
    }

    # when
    record = create_report_cve_record(
        rootless_file_path=rootless_file_path,
        file_abs_path=file_abs_path,
        check_class=check_class,
        vulnerability_details=vulnerability_details,
        licenses='OSI_BDS',
<<<<<<< HEAD
=======
        package={'package_registry': "https://registry.npmjs.org/", 'is_private_registry': False},
>>>>>>> 2fb967da
    )

    # then
    assert record.bc_check_id == "BC_CVE_2019_19844"
    assert record.check_id == "CKV_CVE_2019_19844"
    assert record.check_class == check_class
    assert record.check_name == "SCA package scan"
    assert record.check_result == {"result": CheckResult.FAILED}
    assert record.code_block == [(0, "django: 1.12")]
    assert (
        record.description
        == "Django before 1.11.27, 2.x before 2.2.9, and 3.x before 3.0.1 allows account takeover. ..."
    )
    assert record.file_abs_path == file_abs_path
    assert record.file_line_range == [0, 0]
    assert record.file_path == f"/{rootless_file_path}"
    assert record.repo_file_path == file_abs_path
    assert record.resource == "requirements.txt.django"
    assert record.severity == Severities[BcSeverities.CRITICAL]
    assert record.short_description == "CVE-2019-19844 - django: 1.12"
    assert record.vulnerability_details["status"] == "fixed in 3.0.1, 2.2.9, 1.11.27"
    assert record.vulnerability_details["lowest_fixed_version"] == "2.2.9"
    assert record.vulnerability_details["fixed_versions"] == [
        packaging_version.parse("3.0.1"),
        packaging_version.parse("2.2.9"),
    ]
    assert record.vulnerability_details["licenses"] == 'OSI_BDS'
<<<<<<< HEAD
=======


def test_create_report_cve_record_results_from_platform():
    # given
    rootless_file_path = "requirements.txt"
    file_abs_path = "/path/to/requirements.txt"
    check_class = "checkov.sca_package.scanner.Scanner"
    vulnerability_details = {
                "severity": "CRITICAL",
                "riskFactors": "{\"Critical severity\":{},\"Attack vector: network\":{},\"Has fix\":{},\"Attack complexity: low\":{}}",
                "id": "CVE-2019-19844",
                "link": "https://nvd.nist.gov/vuln/detail/CVE-2019-19844",
                "description": "Django before 1.11.27, 2.x before 2.2.9, and 3.x before 3.0.1 allows account takeover. A suitably crafted email address (that is equal to an existing user\\'s email address after case transformation of Unicode characters) would allow an attacker to be sent a password reset token for the matched user account. (One mitigation in the new releases is to send password reset tokens only to the registered user email address.)",
                "packageVersion": "1.2",
                "vector": "CVSS:3.1/AV:N/AC:L/PR:N/UI:N/S:U/C:H/I:H/A:H",
                "packageName": "django",
                "publishedDate": "2019-12-18T19:15:00Z",
                "cvss": 9.8,
                "status": "OPEN",
                "cveStatus": "1.11.27",
                "fileMetadataId": "d9f631f2-86b3-4d47-9b23-a2529c255392",
                "ViolationResource": {
                    "scannerType": "Twistcli",
                    "customerName": "ipeleg",
                    "status": "OPEN",
                    "firstDetectionDate": None,
                    "updatedDate": "2022-08-23T09:37:27.207Z",
                    "resourceId": "/packages/requirements.txt",
                    "violationId": "BC_VUL_2",
                    "sourceId": "itai1357/terragoat1",
                    "ticket": None,
                    "metadataFixId": None,
                    "originalResourceDefinition": None,
                    "fixedResourceDefinition": None,
                    "errorLine": None,
                    "resourcePlanId": None,
                    "errorLines": None,
                    "variableCode": None,
                    "variableFixCode": None,
                    "resourceFixCode": None,
                    "gitBlameMetadataId": None
                },
                "isRootPackage": None,
                "packageId": "49d27c4c-68cc-4eeb-ab98-d40a11334fdf",
                "causePackageId": "49d27c4c-68cc-4eeb-ab98-d40a11334fdf",
            }

    # when
    record = create_report_cve_record(
        rootless_file_path=rootless_file_path,
        file_abs_path=file_abs_path,
        check_class=check_class,
        vulnerability_details=vulnerability_details,
        licenses='OSI_BDS',
        scan_data_format=ScanDataFormat.PLATFORM,
        package={'package_registry': "https://registry.npmjs.org/", 'is_private_registry': False},
    )

    # then
>>>>>>> 2fb967da

    # in the case of scan_data_format=ScanDataFormat.FROM_PLATFORM we just have to make sure that 'status' and
    # 'fix_version' are as expected, as the rest are the same as in default flow
    # (can_data_format=ScanDataFormat.FROM_TWISTCLI)
    assert "lowest_fixed_version" not in record.vulnerability_details
    assert "fixed_versions" not in record.vulnerability_details
    assert record.vulnerability_details["fix_version"] == '1.11.27'

<<<<<<< HEAD
def test_create_report_cve_record_results_from_platform():
    # given
    rootless_file_path = "requirements.txt"
    file_abs_path = "/path/to/requirements.txt"
    check_class = "checkov.sca_package.scanner.Scanner"
    vulnerability_details = {
                "severity": "CRITICAL",
                "riskFactors": "{\"Critical severity\":{},\"Attack vector: network\":{},\"Has fix\":{},\"Attack complexity: low\":{}}",
                "id": "CVE-2019-19844",
                "link": "https://nvd.nist.gov/vuln/detail/CVE-2019-19844",
                "description": "Django before 1.11.27, 2.x before 2.2.9, and 3.x before 3.0.1 allows account takeover. A suitably crafted email address (that is equal to an existing user\\'s email address after case transformation of Unicode characters) would allow an attacker to be sent a password reset token for the matched user account. (One mitigation in the new releases is to send password reset tokens only to the registered user email address.)",
                "packageVersion": "1.2",
                "vector": "CVSS:3.1/AV:N/AC:L/PR:N/UI:N/S:U/C:H/I:H/A:H",
                "packageName": "django",
                "publishedDate": "2019-12-18T19:15:00Z",
                "cvss": 9.8,
                "status": "OPEN",
                "cveStatus": "1.11.27",
                "fileMetadataId": "d9f631f2-86b3-4d47-9b23-a2529c255392",
                "ViolationResource": {
                    "scannerType": "Twistcli",
                    "customerName": "ipeleg",
                    "status": "OPEN",
                    "firstDetectionDate": None,
                    "updatedDate": "2022-08-23T09:37:27.207Z",
                    "resourceId": "/packages/requirements.txt",
                    "violationId": "BC_VUL_2",
                    "sourceId": "itai1357/terragoat1",
                    "ticket": None,
                    "metadataFixId": None,
                    "originalResourceDefinition": None,
                    "fixedResourceDefinition": None,
                    "errorLine": None,
                    "resourcePlanId": None,
                    "errorLines": None,
                    "variableCode": None,
                    "variableFixCode": None,
                    "resourceFixCode": None,
                    "gitBlameMetadataId": None
                },
                "isRootPackage": None,
                "packageId": "49d27c4c-68cc-4eeb-ab98-d40a11334fdf",
                "causePackageId": "49d27c4c-68cc-4eeb-ab98-d40a11334fdf",
            }

    # when
    record = create_report_cve_record(
        rootless_file_path=rootless_file_path,
        file_abs_path=file_abs_path,
        check_class=check_class,
        vulnerability_details=vulnerability_details,
        licenses='OSI_BDS',
        scan_data_format=ScanDataFormat.PLATFORM
    )

    # then

    # in the case of scan_data_format=ScanDataFormat.FROM_PLATFORM we just have to make sure that 'status' and
    # 'fix_version' are as expected, as the rest are the same as in default flow
    # (can_data_format=ScanDataFormat.FROM_TWISTCLI)
    assert "lowest_fixed_version" not in record.vulnerability_details
    assert "fixed_versions" not in record.vulnerability_details
    assert record.vulnerability_details["fix_version"] == '1.11.27'

=======
>>>>>>> 2fb967da

def test_create_report_cve_record_moderate_severity():
    # given
    rootless_file_path = "requirements.txt"
    file_abs_path = "/path/to/requirements.txt"
    check_class = "checkov.sca_package.scanner.Scanner"
    vulnerability_details = {
        "id": "CVE-2019-19844",
        "status": "fixed in 3.0.1, 2.2.9, 1.11.27",
        "cvss": 9.8,
        "vector": "CVSS:3.1/AV:N/AC:L/PR:N/UI:N/S:U/C:H/I:H/A:H",
        "description": "Django before 1.11.27, 2.x before 2.2.9, and 3.x before 3.0.1 allows account takeover. ...",
        "severity": "moderate",
        "packageName": "django",
        "packageVersion": "1.2",
        "link": "https://nvd.nist.gov/vuln/detail/CVE-2019-19844",
        "riskFactors": ["Attack complexity: low", "Attack vector: network", "Critical severity", "Has fix"],
        "impactedVersions": ["<1.11.27"],
        "publishedDate": "2019-12-18T20:15:00+01:00",
        "discoveredDate": "2019-12-18T19:15:00Z",
        "fixDate": "2019-12-18T20:15:00+01:00",
    }

    # when
    record = create_report_cve_record(
        rootless_file_path=rootless_file_path,
        file_abs_path=file_abs_path,
        check_class=check_class,
        vulnerability_details=vulnerability_details,
        licenses='OSI_BDS',
<<<<<<< HEAD
=======
        package={'package_registry': "https://registry.npmjs.org/", 'is_private_registry': False},
>>>>>>> 2fb967da
    )

    # then
    assert record.severity == Severities[BcSeverities.MEDIUM]


def test_create_report_cve_record_severity_filter():
    # given
    rootless_file_path = "requirements.txt"
    file_abs_path = "/path/to/requirements.txt"
    check_class = "checkov.sca_package.scanner.Scanner"
    vulnerability_details = {
        "id": "CVE-2019-19844",
        "status": "fixed in 3.0.1, 2.2.9, 1.11.27",
        "cvss": 9.8,
        "vector": "CVSS:3.1/AV:N/AC:L/PR:N/UI:N/S:U/C:H/I:H/A:H",
        "description": "Django before 1.11.27, 2.x before 2.2.9, and 3.x before 3.0.1 allows account takeover. ...",
        "severity": "moderate",
        "packageName": "django",
        "packageVersion": "1.2",
        "link": "https://nvd.nist.gov/vuln/detail/CVE-2019-19844",
        "riskFactors": ["Attack complexity: low", "Attack vector: network", "Critical severity", "Has fix"],
        "impactedVersions": ["<1.11.27"],
        "publishedDate": "2019-12-18T20:15:00+01:00",
        "discoveredDate": "2019-12-18T19:15:00Z",
        "fixDate": "2019-12-18T20:15:00+01:00",
    }

    # when
    record = create_report_cve_record(
        rootless_file_path=rootless_file_path,
        file_abs_path=file_abs_path,
        check_class=check_class,
        vulnerability_details=vulnerability_details,
        runner_filter=RunnerFilter(checks=['HIGH']),
        licenses='OSI_BDS',
<<<<<<< HEAD
=======
        package={'package_registry': "https://registry.npmjs.org/", 'is_private_registry': False},
>>>>>>> 2fb967da
    )

    # then
    assert record.bc_check_id == "BC_CVE_2019_19844"
    assert record.check_id == "CKV_CVE_2019_19844"
    assert record.check_class == check_class
    assert record.check_name == "SCA package scan"
    assert record.check_result == {"result": CheckResult.SKIPPED, 'suppress_comment': 'Filtered by severity'}
    assert record.code_block == [(0, "django: 1.2")]
    assert (
        record.description
        == "Django before 1.11.27, 2.x before 2.2.9, and 3.x before 3.0.1 allows account takeover. ..."
    )
    assert record.file_abs_path == file_abs_path
    assert record.file_line_range == [0, 0]
    assert record.file_path == f"/{rootless_file_path}"
    assert record.repo_file_path == file_abs_path
    assert record.resource == "requirements.txt.django"
    assert record.severity == Severities[BcSeverities.MEDIUM]
    assert record.short_description == "CVE-2019-19844 - django: 1.2"
    assert record.vulnerability_details["lowest_fixed_version"] == "1.11.27"
    assert record.vulnerability_details["fixed_versions"] == [
        packaging_version.parse("3.0.1"),
        packaging_version.parse("2.2.9"),
        packaging_version.parse("1.11.27"),
    ]
    assert record.vulnerability_details["licenses"] == 'OSI_BDS'


def test_create_report_cve_record_package_filter():
    # given
    rootless_file_path = "requirements.txt"
    file_abs_path = "/path/to/requirements.txt"
    check_class = "checkov.sca_package.scanner.Scanner"
    vulnerability_details = {
        "id": "CVE-2019-19844",
        "status": "fixed in 3.0.1, 2.2.9, 1.11.27",
        "cvss": 9.8,
        "vector": "CVSS:3.1/AV:N/AC:L/PR:N/UI:N/S:U/C:H/I:H/A:H",
        "description": "Django before 1.11.27, 2.x before 2.2.9, and 3.x before 3.0.1 allows account takeover. ...",
        "severity": "critical",
        "packageName": "django",
        "packageVersion": "1.2",
        "link": "https://nvd.nist.gov/vuln/detail/CVE-2019-19844",
        "riskFactors": ["Attack complexity: low", "Attack vector: network", "Critical severity", "Has fix"],
        "impactedVersions": ["<1.11.27"],
        "publishedDate": "2019-12-18T20:15:00+01:00",
        "discoveredDate": "2019-12-18T19:15:00Z",
        "fixDate": "2019-12-18T20:15:00+01:00",
    }

    # when
    record = create_report_cve_record(
        rootless_file_path=rootless_file_path,
        file_abs_path=file_abs_path,
        check_class=check_class,
        vulnerability_details=vulnerability_details,
        runner_filter=RunnerFilter(skip_cve_package=['django', 'requests']),
        licenses='OSI_BDS',
<<<<<<< HEAD
=======
        package={'package_registry': "https://registry.npmjs.org/", 'is_private_registry': False},
>>>>>>> 2fb967da
    )

    # then
    assert record.bc_check_id == "BC_CVE_2019_19844"
    assert record.check_id == "CKV_CVE_2019_19844"
    assert record.check_class == check_class
    assert record.check_name == "SCA package scan"
    assert record.check_result == {"result": CheckResult.SKIPPED, "suppress_comment": "Filtered by package 'django'"}
    assert record.code_block == [(0, "django: 1.2")]
    assert (
        record.description
        == "Django before 1.11.27, 2.x before 2.2.9, and 3.x before 3.0.1 allows account takeover. ..."
    )
    assert record.file_abs_path == file_abs_path
    assert record.file_line_range == [0, 0]
    assert record.file_path == f"/{rootless_file_path}"
    assert record.repo_file_path == file_abs_path
    assert record.resource == "requirements.txt.django"
    assert record.severity == Severities[BcSeverities.CRITICAL]
    assert record.short_description == "CVE-2019-19844 - django: 1.2"
    assert record.vulnerability_details["lowest_fixed_version"] == "1.11.27"
    assert record.vulnerability_details["fixed_versions"] == [
        packaging_version.parse("3.0.1"),
        packaging_version.parse("2.2.9"),
        packaging_version.parse("1.11.27"),
    ]
    assert record.vulnerability_details["licenses"] == 'OSI_BDS'


def test_calculate_lowest_compliant_version():
    # given
    package_versions_list = [
        ["3.0.1", "2.2.9", "1.11.27", "1.9.8"],
        ["1.9.8", "1.8.14"],
        ["1.9.10", "1.8.15"],
        ["3.2.4", "3.1.12", "2.2.24"],
    ]

    fix_versions_lists = [
        [packaging_version.parse(version) for version in package_versions] for package_versions in package_versions_list
    ]

    # when
    compliant_version = calculate_lowest_compliant_version(fix_versions_lists)

    # then
    assert compliant_version == "2.2.24"


<<<<<<< HEAD
def test_create_cli_cves_table():
=======
def test_create_cli_cves_table(mocker):
    mocker.patch("checkov.common.output.report.CHECKOV_RUN_SCA_PACKAGE_SCAN_V2", return_value=True)
>>>>>>> 2fb967da
    # given
    file_path = "/path/to/requirements.txt"
    cve_count = CveCount(total=6, critical=0, high=3, medium=2, low=0, skipped=1, has_fix=5, to_fix=5)
    package_details_map = {
        "django": {
            "cves": [
                {"id": "CVE-2016-7401", "severity": "high", "fixed_version": "1.8.15"},
                {"id": "CVE-2016-6186", "severity": "medium", "fixed_version": "1.8.14"},
                {"id": "CVE-2021-33203", "severity": "medium", "fixed_version": "2.2.24"},
            ],
            "current_version": "1.2",
            "compliant_version": "2.2.24",
        },
        "flask": {
            "cves": [
                {"id": "CVE-2019-1010083", "severity": "high", "fixed_version": "1.0"},
                {"id": "CVE-2018-1000656", "severity": "high", "fixed_version": "0.12.3"},
            ],
            "current_version": "0.6",
            "compliant_version": "1.0",
        },
    }

    # when
    table = create_cli_cves_table(
        file_path=file_path,
        cve_count=cve_count,
        package_details_map=package_details_map,
    )

    # then
    assert table == "".join(
        [
            "\t/path/to/requirements.txt - CVEs Summary:\n",
            "\t┌────────────────────┬────────────────────┬────────────────────┬────────────────────┬────────────────────┬────────────────────┐\n",
            "\t│ Total CVEs: 6      │ critical: 0        │ high: 3            │ medium: 2          │ low: 0             │ skipped: 1         │\n",
            "\t├────────────────────┴────────────────────┴────────────────────┴────────────────────┴────────────────────┴────────────────────┤\n",
            "\t│ To fix 5/5 CVEs, go to https://www.bridgecrew.cloud/                                                                        │\n",
            "\t├────────────────────┬────────────────────┬────────────────────┬────────────────────┬────────────────────┬────────────────────┤\n",
            "\t│ Package            │ CVE ID             │ Severity           │ Current version    │ Fixed version      │ Compliant version  │\n",
            "\t├────────────────────┼────────────────────┼────────────────────┼────────────────────┼────────────────────┼────────────────────┤\n",
            "\t│ django             │ CVE-2016-7401      │ high               │ 1.2                │ 1.8.15             │ 2.2.24             │\n",
            "\t│                    │ CVE-2016-6186      │ medium             │                    │ 1.8.14             │                    │\n",
            "\t│                    │ CVE-2021-33203     │ medium             │                    │ 2.2.24             │                    │\n",
            "\t├────────────────────┼────────────────────┼────────────────────┼────────────────────┼────────────────────┼────────────────────┤\n",
            "\t│ flask              │ CVE-2019-1010083   │ high               │ 0.6                │ 1.0                │ 1.0                │\n",
            "\t│                    │ CVE-2018-1000656   │ high               │                    │ 0.12.3             │                    │\n",
            "\t└────────────────────┴────────────────────┴────────────────────┴────────────────────┴────────────────────┴────────────────────┘\n",
        ]
    )


<<<<<<< HEAD
def test_create_cli_license_violations_table():
=======
def test_create_cli_license_violations_table(mocker):
    mocker.patch("checkov.common.output.report.CHECKOV_RUN_SCA_PACKAGE_SCAN_V2", return_value=True)

>>>>>>> 2fb967da
    # given
    file_path = "/requirements.txt"

    package_licenses_details_map = {
        "django": [
            {
                "package_name": "django",
                "package_version": "1.2",
                "license": "DUMMY_LICENSE",
                "status": "OPEN",
                "policy": "BC_LIC_1"
            },
            {
                "package_name": "django",
                "package_version": "1.2",
                "license": "DUMMY_LICENSE2",
                "status": "OPEN",
                "policy": "BC_LIC_1"
            },
        ],
        "flask": [
            {
                "package_name": "flask",
                "package_version": "0.6",
                "license": "DUMMY_LICENSE3",
                "status": "OPEN",
                "policy": "BC_LIC_1"
            },
        ]
    }

    # when
    table = create_cli_license_violations_table(
        file_path=file_path,
        package_licenses_details_map=package_licenses_details_map
    )

    # then
    assert table == "".join(
        [
            "\t/requirements.txt - Licenses Statuses:\n",
            "\t┌────────────────────────┬────────────────────────┬────────────────────────┬────────────────────────┬─────────────────────────┐\n",
            "\t│ Package name           │ Package version        │ Policy ID              │ License                │ Status                  │\n",
            "\t├────────────────────────┼────────────────────────┼────────────────────────┼────────────────────────┼─────────────────────────┤\n",
            "\t│ django                 │ 1.2                    │ BC_LIC_1               │ DUMMY_LICENSE          │ OPEN                    │\n",
            "\t│                        │                        │ BC_LIC_1               │ DUMMY_LICENSE2         │ OPEN                    │\n",
            "\t├────────────────────────┼────────────────────────┼────────────────────────┼────────────────────────┼─────────────────────────┤\n",
            "\t│ flask                  │ 0.6                    │ BC_LIC_1               │ DUMMY_LICENSE3         │ OPEN                    │\n",
            "\t└────────────────────────┴────────────────────────┴────────────────────────┴────────────────────────┴─────────────────────────┘\n",
        ]
    )


<<<<<<< HEAD
def test_create_cli_cves_table_with_no_found_vulnerabilities():
=======
def test_create_cli_cves_table_with_no_found_vulnerabilities(mocker):
    mocker.patch("checkov.common.output.report.CHECKOV_RUN_SCA_PACKAGE_SCAN_V2", return_value=True)

>>>>>>> 2fb967da
    # given
    file_path = "/path/to/requirements.txt"
    cve_count = CveCount(total=2, critical=0, high=0, medium=0, low=0, skipped=2, has_fix=0, to_fix=0)
    package_details_map = {}

    # when
    table = create_cli_cves_table(
        file_path=file_path,
        cve_count=cve_count,
        package_details_map=package_details_map,
    )

    # then
    assert table == "".join(
        [
            "\t/path/to/requirements.txt - CVEs Summary:\n",
            "\t┌────────────────────┬────────────────────┬────────────────────┬────────────────────┬────────────────────┬────────────────────┐\n",
            "\t│ Total CVEs: 2      │ critical: 0        │ high: 0            │ medium: 0          │ low: 0             │ skipped: 2         │\n",
            "\t├────────────────────┴────────────────────┴────────────────────┴────────────────────┴────────────────────┴────────────────────┤\n",
            "\t│ To fix 0/0 CVEs, go to https://www.bridgecrew.cloud/                                                                        │\n",
            "\t└─────────────────────────────────────────────────────────────────────────────────────────────────────────────────────────────┘\n",
        ]
    )


def test_create_cli_output(mocker):
    mocker.patch("checkov.common.output.report.CHECKOV_RUN_SCA_PACKAGE_SCAN_V2", return_value=True)
    # given
    rootless_file_path = "requirements.txt"
    file_abs_path = "/path/to/requirements.txt"
    check_class = "checkov.sca_package.scanner.Scanner"
    license_statuses = [
        {
            "package_name": "django",
            "package_version": "1.2",
            "license": "DUMMY_LICENSE",
            "status": "OPEN",
            "policy": "BC_LIC_1"
        },
        {
            "package_name": "flask",
            "package_version": "0.6",
            "license": "DUMMY_OTHER_LICENSE",  # not a real license. it is just for test a package with 2 licenses
            "status": "OPEN",
            "policy": "BC_LIC_1"
        }
    ]
    # when
    cves_records = [
        create_report_cve_record(
            rootless_file_path=rootless_file_path,
            file_abs_path=file_abs_path,
            check_class=check_class,
            vulnerability_details=details,
            licenses='Unknown',
<<<<<<< HEAD
=======
            package={'package_registry': "https://registry.npmjs.org/", 'is_private_registry': False},
>>>>>>> 2fb967da
        )
        for details in get_vulnerabilities_details()
    ]
    license_records = [
            create_report_license_record(
                rootless_file_path=rootless_file_path,
                file_abs_path=file_abs_path,
                check_class=check_class,
<<<<<<< HEAD
                licenses_status=license_status
=======
                licenses_status=license_status,
                package={'package_registry': "https://registry.npmjs.org/", 'is_private_registry': False},
>>>>>>> 2fb967da
            )
            for license_status in license_statuses
        ]
    cli_output = create_cli_output(True, cves_records + license_records)
<<<<<<< HEAD

    # then
    assert cli_output == "".join(
        [
            "\t/requirements.txt - CVEs Summary:\n",
            "\t┌────────────────────┬────────────────────┬────────────────────┬────────────────────┬────────────────────┬────────────────────┐\n",
            "\t│ Total CVEs: 2      │ critical: 1        │ high: 0            │ medium: 1          │ low: 0             │ skipped: 0         │\n",
            "\t├────────────────────┴────────────────────┴────────────────────┴────────────────────┴────────────────────┴────────────────────┤\n",
            "\t│ To fix 2/2 CVEs, go to https://www.bridgecrew.cloud/                                                                        │\n",
            "\t├────────────────────┬────────────────────┬────────────────────┬────────────────────┬────────────────────┬────────────────────┤\n",
            "\t│ Package            │ CVE ID             │ Severity           │ Current version    │ Fixed version      │ Compliant version  │\n",
            "\t├────────────────────┼────────────────────┼────────────────────┼────────────────────┼────────────────────┼────────────────────┤\n",
            "\t│ django             │ CVE-2019-19844     │ critical           │ 1.2                │ 1.11.27            │ 1.11.27            │\n",
            "\t│                    │ CVE-2016-6186      │ medium             │                    │ 1.8.14             │                    │\n",
            "\t└────────────────────┴────────────────────┴────────────────────┴────────────────────┴────────────────────┴────────────────────┘\n",
            "\n",
            "\t/requirements.txt - Licenses Statuses:\n",
            "\t┌────────────────────────┬────────────────────────┬────────────────────────┬────────────────────────┬─────────────────────────┐\n",
            "\t│ Package name           │ Package version        │ Policy ID              │ License                │ Status                  │\n",
            "\t├────────────────────────┼────────────────────────┼────────────────────────┼────────────────────────┼─────────────────────────┤\n",
            "\t│ django                 │ 1.2                    │ BC_LIC_1               │ DUMMY_LICENSE          │ FAILED                  │\n",
            "\t├────────────────────────┼────────────────────────┼────────────────────────┼────────────────────────┼─────────────────────────┤\n",
            "\t│ flask                  │ 0.6                    │ BC_LIC_1               │ DUMMY_OTHER_LICENSE    │ FAILED                  │\n",
            "\t└────────────────────────┴────────────────────────┴────────────────────────┴────────────────────────┴─────────────────────────┘\n",
        ]
    )


def test_create_cli_output_without_license_records():
=======

    # then
    assert cli_output == "".join(
        [
            "\t/requirements.txt - CVEs Summary:\n",
            "\t┌────────────────────┬────────────────────┬────────────────────┬────────────────────┬────────────────────┬────────────────────┐\n",
            "\t│ Total CVEs: 2      │ critical: 1        │ high: 0            │ medium: 1          │ low: 0             │ skipped: 0         │\n",
            "\t├────────────────────┴────────────────────┴────────────────────┴────────────────────┴────────────────────┴────────────────────┤\n",
            "\t│ To fix 2/2 CVEs, go to https://www.bridgecrew.cloud/                                                                        │\n",
            "\t├────────────────────┬────────────────────┬────────────────────┬────────────────────┬────────────────────┬────────────────────┤\n",
            "\t│ Package            │ CVE ID             │ Severity           │ Current version    │ Fixed version      │ Compliant version  │\n",
            "\t├────────────────────┼────────────────────┼────────────────────┼────────────────────┼────────────────────┼────────────────────┤\n",
            "\t│ django             │ CVE-2019-19844     │ critical           │ 1.2                │ 1.11.27            │ 1.11.27            │\n",
            "\t│                    │ CVE-2016-6186      │ medium             │                    │ 1.8.14             │                    │\n",
            "\t└────────────────────┴────────────────────┴────────────────────┴────────────────────┴────────────────────┴────────────────────┘\n",
            "\n",
            "\t/requirements.txt - Licenses Statuses:\n",
            "\t┌────────────────────────┬────────────────────────┬────────────────────────┬────────────────────────┬─────────────────────────┐\n",
            "\t│ Package name           │ Package version        │ Policy ID              │ License                │ Status                  │\n",
            "\t├────────────────────────┼────────────────────────┼────────────────────────┼────────────────────────┼─────────────────────────┤\n",
            "\t│ django                 │ 1.2                    │ BC_LIC_1               │ DUMMY_LICENSE          │ FAILED                  │\n",
            "\t├────────────────────────┼────────────────────────┼────────────────────────┼────────────────────────┼─────────────────────────┤\n",
            "\t│ flask                  │ 0.6                    │ BC_LIC_1               │ DUMMY_OTHER_LICENSE    │ FAILED                  │\n",
            "\t└────────────────────────┴────────────────────────┴────────────────────────┴────────────────────────┴─────────────────────────┘\n",
        ]
    )


def test_create_cli_output_without_license_records(mocker):
    mocker.patch("checkov.common.output.report.CHECKOV_RUN_SCA_PACKAGE_SCAN_V2", return_value=True)
>>>>>>> 2fb967da
    # given
    rootless_file_path = "requirements.txt"
    file_abs_path = "/path/to/requirements.txt"
    check_class = "checkov.sca_package.scanner.Scanner"
    # when
    cves_records = [
        create_report_cve_record(
            rootless_file_path=rootless_file_path,
            file_abs_path=file_abs_path,
            check_class=check_class,
            vulnerability_details=details,
            licenses='Unknown',
<<<<<<< HEAD
=======
            package={'package_registry': "https://registry.npmjs.org/", 'is_private_registry': False},
>>>>>>> 2fb967da
        )
        for details in get_vulnerabilities_details()
    ]
    cli_output = create_cli_output(True, cves_records)

    # then
    assert cli_output == "".join(
        [
            "\t/requirements.txt - CVEs Summary:\n",
            "\t┌────────────────────┬────────────────────┬────────────────────┬────────────────────┬────────────────────┬────────────────────┐\n",
            "\t│ Total CVEs: 2      │ critical: 1        │ high: 0            │ medium: 1          │ low: 0             │ skipped: 0         │\n",
            "\t├────────────────────┴────────────────────┴────────────────────┴────────────────────┴────────────────────┴────────────────────┤\n",
            "\t│ To fix 2/2 CVEs, go to https://www.bridgecrew.cloud/                                                                        │\n",
            "\t├────────────────────┬────────────────────┬────────────────────┬────────────────────┬────────────────────┬────────────────────┤\n",
            "\t│ Package            │ CVE ID             │ Severity           │ Current version    │ Fixed version      │ Compliant version  │\n",
            "\t├────────────────────┼────────────────────┼────────────────────┼────────────────────┼────────────────────┼────────────────────┤\n",
            "\t│ django             │ CVE-2019-19844     │ critical           │ 1.2                │ 1.11.27            │ 1.11.27            │\n",
            "\t│                    │ CVE-2016-6186      │ medium             │                    │ 1.8.14             │                    │\n",
            "\t└────────────────────┴────────────────────┴────────────────────┴────────────────────┴────────────────────┴────────────────────┘\n",
        ]
    )


<<<<<<< HEAD
def test_create_cli_output_without_cve_records():
    # given
    rootless_file_path = "requirements.txt"
    file_abs_path = "/path/to/requirements.txt"
    check_class = "checkov.sca_package.scanner.Scanner"
    license_statuses = [
        {
            "package_name": "django",
            "package_version": "1.2",
            "license": "DUMMY_LICENSE",
            "status": "OPEN",
            "policy": "BC_LIC_1"
        },
        {
            "package_name": "flask",
            "package_version": "0.6",
            "license": "DUMMY_OTHER_LICENSE",  # not a real license. it is just for test a package with 2 licenses
            "status": "OPEN",
            "policy": "BC_LIC_1"
        }
    ]
    # when
    license_records = [
            create_report_license_record(
                rootless_file_path=rootless_file_path,
                file_abs_path=file_abs_path,
                check_class=check_class,
                licenses_status=license_status
            )
            for license_status in license_statuses
        ]
    cli_output = create_cli_output(True, license_records)

    # then
    assert cli_output == "".join(
        [
            "\t/requirements.txt - Licenses Statuses:\n",
            "\t┌────────────────────────┬────────────────────────┬────────────────────────┬────────────────────────┬─────────────────────────┐\n",
            "\t│ Package name           │ Package version        │ Policy ID              │ License                │ Status                  │\n",
            "\t├────────────────────────┼────────────────────────┼────────────────────────┼────────────────────────┼─────────────────────────┤\n",
            "\t│ django                 │ 1.2                    │ BC_LIC_1               │ DUMMY_LICENSE          │ FAILED                  │\n",
            "\t├────────────────────────┼────────────────────────┼────────────────────────┼────────────────────────┼─────────────────────────┤\n",
            "\t│ flask                  │ 0.6                    │ BC_LIC_1               │ DUMMY_OTHER_LICENSE    │ FAILED                  │\n",
            "\t└────────────────────────┴────────────────────────┴────────────────────────┴────────────────────────┴─────────────────────────┘\n",
        ]
    )


def test_compare_cve_severity():
=======
def test_create_cli_output_without_cve_records(mocker):
    mocker.patch("checkov.common.output.report.CHECKOV_RUN_SCA_PACKAGE_SCAN_V2", return_value=True)
>>>>>>> 2fb967da
    # given
    rootless_file_path = "requirements.txt"
    file_abs_path = "/path/to/requirements.txt"
    check_class = "checkov.sca_package.scanner.Scanner"
    license_statuses = [
        {
            "package_name": "django",
            "package_version": "1.2",
            "license": "DUMMY_LICENSE",
            "status": "OPEN",
            "policy": "BC_LIC_1"
        },
        {
            "package_name": "flask",
            "package_version": "0.6",
            "license": "DUMMY_OTHER_LICENSE",  # not a real license. it is just for test a package with 2 licenses
            "status": "OPEN",
            "policy": "BC_LIC_1"
        }
    ]
    # when
    license_records = [
            create_report_license_record(
                rootless_file_path=rootless_file_path,
                file_abs_path=file_abs_path,
                check_class=check_class,
                licenses_status=license_status,
                package={'package_registry': "https://registry.npmjs.org/", 'is_private_registry': False},
            )
            for license_status in license_statuses
        ]
    cli_output = create_cli_output(True, license_records)

    # then
    assert cli_output == "".join(
        [
            "\t/requirements.txt - Licenses Statuses:\n",
            "\t┌────────────────────────┬────────────────────────┬────────────────────────┬────────────────────────┬─────────────────────────┐\n",
            "\t│ Package name           │ Package version        │ Policy ID              │ License                │ Status                  │\n",
            "\t├────────────────────────┼────────────────────────┼────────────────────────┼────────────────────────┼─────────────────────────┤\n",
            "\t│ django                 │ 1.2                    │ BC_LIC_1               │ DUMMY_LICENSE          │ FAILED                  │\n",
            "\t├────────────────────────┼────────────────────────┼────────────────────────┼────────────────────────┼─────────────────────────┤\n",
            "\t│ flask                  │ 0.6                    │ BC_LIC_1               │ DUMMY_OTHER_LICENSE    │ FAILED                  │\n",
            "\t└────────────────────────┴────────────────────────┴────────────────────────┴────────────────────────┴─────────────────────────┘\n",
        ]
    )<|MERGE_RESOLUTION|>--- conflicted
+++ resolved
@@ -94,10 +94,7 @@
         check_class=check_class,
         vulnerability_details=vulnerability_details,
         licenses='OSI_BDS',
-<<<<<<< HEAD
-=======
         package={'package_registry': "https://registry.npmjs.org/", 'is_private_registry': False},
->>>>>>> 2fb967da
     )
 
     # then
@@ -125,8 +122,6 @@
         packaging_version.parse("2.2.9"),
     ]
     assert record.vulnerability_details["licenses"] == 'OSI_BDS'
-<<<<<<< HEAD
-=======
 
 
 def test_create_report_cve_record_results_from_platform():
@@ -186,7 +181,6 @@
     )
 
     # then
->>>>>>> 2fb967da
 
     # in the case of scan_data_format=ScanDataFormat.FROM_PLATFORM we just have to make sure that 'status' and
     # 'fix_version' are as expected, as the rest are the same as in default flow
@@ -195,73 +189,6 @@
     assert "fixed_versions" not in record.vulnerability_details
     assert record.vulnerability_details["fix_version"] == '1.11.27'
 
-<<<<<<< HEAD
-def test_create_report_cve_record_results_from_platform():
-    # given
-    rootless_file_path = "requirements.txt"
-    file_abs_path = "/path/to/requirements.txt"
-    check_class = "checkov.sca_package.scanner.Scanner"
-    vulnerability_details = {
-                "severity": "CRITICAL",
-                "riskFactors": "{\"Critical severity\":{},\"Attack vector: network\":{},\"Has fix\":{},\"Attack complexity: low\":{}}",
-                "id": "CVE-2019-19844",
-                "link": "https://nvd.nist.gov/vuln/detail/CVE-2019-19844",
-                "description": "Django before 1.11.27, 2.x before 2.2.9, and 3.x before 3.0.1 allows account takeover. A suitably crafted email address (that is equal to an existing user\\'s email address after case transformation of Unicode characters) would allow an attacker to be sent a password reset token for the matched user account. (One mitigation in the new releases is to send password reset tokens only to the registered user email address.)",
-                "packageVersion": "1.2",
-                "vector": "CVSS:3.1/AV:N/AC:L/PR:N/UI:N/S:U/C:H/I:H/A:H",
-                "packageName": "django",
-                "publishedDate": "2019-12-18T19:15:00Z",
-                "cvss": 9.8,
-                "status": "OPEN",
-                "cveStatus": "1.11.27",
-                "fileMetadataId": "d9f631f2-86b3-4d47-9b23-a2529c255392",
-                "ViolationResource": {
-                    "scannerType": "Twistcli",
-                    "customerName": "ipeleg",
-                    "status": "OPEN",
-                    "firstDetectionDate": None,
-                    "updatedDate": "2022-08-23T09:37:27.207Z",
-                    "resourceId": "/packages/requirements.txt",
-                    "violationId": "BC_VUL_2",
-                    "sourceId": "itai1357/terragoat1",
-                    "ticket": None,
-                    "metadataFixId": None,
-                    "originalResourceDefinition": None,
-                    "fixedResourceDefinition": None,
-                    "errorLine": None,
-                    "resourcePlanId": None,
-                    "errorLines": None,
-                    "variableCode": None,
-                    "variableFixCode": None,
-                    "resourceFixCode": None,
-                    "gitBlameMetadataId": None
-                },
-                "isRootPackage": None,
-                "packageId": "49d27c4c-68cc-4eeb-ab98-d40a11334fdf",
-                "causePackageId": "49d27c4c-68cc-4eeb-ab98-d40a11334fdf",
-            }
-
-    # when
-    record = create_report_cve_record(
-        rootless_file_path=rootless_file_path,
-        file_abs_path=file_abs_path,
-        check_class=check_class,
-        vulnerability_details=vulnerability_details,
-        licenses='OSI_BDS',
-        scan_data_format=ScanDataFormat.PLATFORM
-    )
-
-    # then
-
-    # in the case of scan_data_format=ScanDataFormat.FROM_PLATFORM we just have to make sure that 'status' and
-    # 'fix_version' are as expected, as the rest are the same as in default flow
-    # (can_data_format=ScanDataFormat.FROM_TWISTCLI)
-    assert "lowest_fixed_version" not in record.vulnerability_details
-    assert "fixed_versions" not in record.vulnerability_details
-    assert record.vulnerability_details["fix_version"] == '1.11.27'
-
-=======
->>>>>>> 2fb967da
 
 def test_create_report_cve_record_moderate_severity():
     # given
@@ -292,10 +219,7 @@
         check_class=check_class,
         vulnerability_details=vulnerability_details,
         licenses='OSI_BDS',
-<<<<<<< HEAD
-=======
         package={'package_registry': "https://registry.npmjs.org/", 'is_private_registry': False},
->>>>>>> 2fb967da
     )
 
     # then
@@ -332,10 +256,7 @@
         vulnerability_details=vulnerability_details,
         runner_filter=RunnerFilter(checks=['HIGH']),
         licenses='OSI_BDS',
-<<<<<<< HEAD
-=======
         package={'package_registry': "https://registry.npmjs.org/", 'is_private_registry': False},
->>>>>>> 2fb967da
     )
 
     # then
@@ -395,10 +316,7 @@
         vulnerability_details=vulnerability_details,
         runner_filter=RunnerFilter(skip_cve_package=['django', 'requests']),
         licenses='OSI_BDS',
-<<<<<<< HEAD
-=======
         package={'package_registry': "https://registry.npmjs.org/", 'is_private_registry': False},
->>>>>>> 2fb967da
     )
 
     # then
@@ -448,12 +366,8 @@
     assert compliant_version == "2.2.24"
 
 
-<<<<<<< HEAD
-def test_create_cli_cves_table():
-=======
 def test_create_cli_cves_table(mocker):
     mocker.patch("checkov.common.output.report.CHECKOV_RUN_SCA_PACKAGE_SCAN_V2", return_value=True)
->>>>>>> 2fb967da
     # given
     file_path = "/path/to/requirements.txt"
     cve_count = CveCount(total=6, critical=0, high=3, medium=2, low=0, skipped=1, has_fix=5, to_fix=5)
@@ -506,13 +420,9 @@
     )
 
 
-<<<<<<< HEAD
-def test_create_cli_license_violations_table():
-=======
 def test_create_cli_license_violations_table(mocker):
     mocker.patch("checkov.common.output.report.CHECKOV_RUN_SCA_PACKAGE_SCAN_V2", return_value=True)
 
->>>>>>> 2fb967da
     # given
     file_path = "/requirements.txt"
 
@@ -566,13 +476,9 @@
     )
 
 
-<<<<<<< HEAD
-def test_create_cli_cves_table_with_no_found_vulnerabilities():
-=======
 def test_create_cli_cves_table_with_no_found_vulnerabilities(mocker):
     mocker.patch("checkov.common.output.report.CHECKOV_RUN_SCA_PACKAGE_SCAN_V2", return_value=True)
 
->>>>>>> 2fb967da
     # given
     file_path = "/path/to/requirements.txt"
     cve_count = CveCount(total=2, critical=0, high=0, medium=0, low=0, skipped=2, has_fix=0, to_fix=0)
@@ -628,10 +534,7 @@
             check_class=check_class,
             vulnerability_details=details,
             licenses='Unknown',
-<<<<<<< HEAD
-=======
             package={'package_registry': "https://registry.npmjs.org/", 'is_private_registry': False},
->>>>>>> 2fb967da
         )
         for details in get_vulnerabilities_details()
     ]
@@ -640,17 +543,12 @@
                 rootless_file_path=rootless_file_path,
                 file_abs_path=file_abs_path,
                 check_class=check_class,
-<<<<<<< HEAD
-                licenses_status=license_status
-=======
                 licenses_status=license_status,
                 package={'package_registry': "https://registry.npmjs.org/", 'is_private_registry': False},
->>>>>>> 2fb967da
             )
             for license_status in license_statuses
         ]
     cli_output = create_cli_output(True, cves_records + license_records)
-<<<<<<< HEAD
 
     # then
     assert cli_output == "".join(
@@ -679,8 +577,25 @@
     )
 
 
-def test_create_cli_output_without_license_records():
-=======
+def test_create_cli_output_without_license_records(mocker):
+    mocker.patch("checkov.common.output.report.CHECKOV_RUN_SCA_PACKAGE_SCAN_V2", return_value=True)
+    # given
+    rootless_file_path = "requirements.txt"
+    file_abs_path = "/path/to/requirements.txt"
+    check_class = "checkov.sca_package.scanner.Scanner"
+    # when
+    cves_records = [
+        create_report_cve_record(
+            rootless_file_path=rootless_file_path,
+            file_abs_path=file_abs_path,
+            check_class=check_class,
+            vulnerability_details=details,
+            licenses='Unknown',
+            package={'package_registry': "https://registry.npmjs.org/", 'is_private_registry': False},
+        )
+        for details in get_vulnerabilities_details()
+    ]
+    cli_output = create_cli_output(True, cves_records)
 
     # then
     assert cli_output == "".join(
@@ -696,63 +611,12 @@
             "\t│ django             │ CVE-2019-19844     │ critical           │ 1.2                │ 1.11.27            │ 1.11.27            │\n",
             "\t│                    │ CVE-2016-6186      │ medium             │                    │ 1.8.14             │                    │\n",
             "\t└────────────────────┴────────────────────┴────────────────────┴────────────────────┴────────────────────┴────────────────────┘\n",
-            "\n",
-            "\t/requirements.txt - Licenses Statuses:\n",
-            "\t┌────────────────────────┬────────────────────────┬────────────────────────┬────────────────────────┬─────────────────────────┐\n",
-            "\t│ Package name           │ Package version        │ Policy ID              │ License                │ Status                  │\n",
-            "\t├────────────────────────┼────────────────────────┼────────────────────────┼────────────────────────┼─────────────────────────┤\n",
-            "\t│ django                 │ 1.2                    │ BC_LIC_1               │ DUMMY_LICENSE          │ FAILED                  │\n",
-            "\t├────────────────────────┼────────────────────────┼────────────────────────┼────────────────────────┼─────────────────────────┤\n",
-            "\t│ flask                  │ 0.6                    │ BC_LIC_1               │ DUMMY_OTHER_LICENSE    │ FAILED                  │\n",
-            "\t└────────────────────────┴────────────────────────┴────────────────────────┴────────────────────────┴─────────────────────────┘\n",
-        ]
-    )
-
-
-def test_create_cli_output_without_license_records(mocker):
+        ]
+    )
+
+
+def test_create_cli_output_without_cve_records(mocker):
     mocker.patch("checkov.common.output.report.CHECKOV_RUN_SCA_PACKAGE_SCAN_V2", return_value=True)
->>>>>>> 2fb967da
-    # given
-    rootless_file_path = "requirements.txt"
-    file_abs_path = "/path/to/requirements.txt"
-    check_class = "checkov.sca_package.scanner.Scanner"
-    # when
-    cves_records = [
-        create_report_cve_record(
-            rootless_file_path=rootless_file_path,
-            file_abs_path=file_abs_path,
-            check_class=check_class,
-            vulnerability_details=details,
-            licenses='Unknown',
-<<<<<<< HEAD
-=======
-            package={'package_registry': "https://registry.npmjs.org/", 'is_private_registry': False},
->>>>>>> 2fb967da
-        )
-        for details in get_vulnerabilities_details()
-    ]
-    cli_output = create_cli_output(True, cves_records)
-
-    # then
-    assert cli_output == "".join(
-        [
-            "\t/requirements.txt - CVEs Summary:\n",
-            "\t┌────────────────────┬────────────────────┬────────────────────┬────────────────────┬────────────────────┬────────────────────┐\n",
-            "\t│ Total CVEs: 2      │ critical: 1        │ high: 0            │ medium: 1          │ low: 0             │ skipped: 0         │\n",
-            "\t├────────────────────┴────────────────────┴────────────────────┴────────────────────┴────────────────────┴────────────────────┤\n",
-            "\t│ To fix 2/2 CVEs, go to https://www.bridgecrew.cloud/                                                                        │\n",
-            "\t├────────────────────┬────────────────────┬────────────────────┬────────────────────┬────────────────────┬────────────────────┤\n",
-            "\t│ Package            │ CVE ID             │ Severity           │ Current version    │ Fixed version      │ Compliant version  │\n",
-            "\t├────────────────────┼────────────────────┼────────────────────┼────────────────────┼────────────────────┼────────────────────┤\n",
-            "\t│ django             │ CVE-2019-19844     │ critical           │ 1.2                │ 1.11.27            │ 1.11.27            │\n",
-            "\t│                    │ CVE-2016-6186      │ medium             │                    │ 1.8.14             │                    │\n",
-            "\t└────────────────────┴────────────────────┴────────────────────┴────────────────────┴────────────────────┴────────────────────┘\n",
-        ]
-    )
-
-
-<<<<<<< HEAD
-def test_create_cli_output_without_cve_records():
     # given
     rootless_file_path = "requirements.txt"
     file_abs_path = "/path/to/requirements.txt"
@@ -779,7 +643,8 @@
                 rootless_file_path=rootless_file_path,
                 file_abs_path=file_abs_path,
                 check_class=check_class,
-                licenses_status=license_status
+                licenses_status=license_status,
+                package={'package_registry': "https://registry.npmjs.org/", 'is_private_registry': False},
             )
             for license_status in license_statuses
         ]
@@ -797,57 +662,4 @@
             "\t│ flask                  │ 0.6                    │ BC_LIC_1               │ DUMMY_OTHER_LICENSE    │ FAILED                  │\n",
             "\t└────────────────────────┴────────────────────────┴────────────────────────┴────────────────────────┴─────────────────────────┘\n",
         ]
-    )
-
-
-def test_compare_cve_severity():
-=======
-def test_create_cli_output_without_cve_records(mocker):
-    mocker.patch("checkov.common.output.report.CHECKOV_RUN_SCA_PACKAGE_SCAN_V2", return_value=True)
->>>>>>> 2fb967da
-    # given
-    rootless_file_path = "requirements.txt"
-    file_abs_path = "/path/to/requirements.txt"
-    check_class = "checkov.sca_package.scanner.Scanner"
-    license_statuses = [
-        {
-            "package_name": "django",
-            "package_version": "1.2",
-            "license": "DUMMY_LICENSE",
-            "status": "OPEN",
-            "policy": "BC_LIC_1"
-        },
-        {
-            "package_name": "flask",
-            "package_version": "0.6",
-            "license": "DUMMY_OTHER_LICENSE",  # not a real license. it is just for test a package with 2 licenses
-            "status": "OPEN",
-            "policy": "BC_LIC_1"
-        }
-    ]
-    # when
-    license_records = [
-            create_report_license_record(
-                rootless_file_path=rootless_file_path,
-                file_abs_path=file_abs_path,
-                check_class=check_class,
-                licenses_status=license_status,
-                package={'package_registry': "https://registry.npmjs.org/", 'is_private_registry': False},
-            )
-            for license_status in license_statuses
-        ]
-    cli_output = create_cli_output(True, license_records)
-
-    # then
-    assert cli_output == "".join(
-        [
-            "\t/requirements.txt - Licenses Statuses:\n",
-            "\t┌────────────────────────┬────────────────────────┬────────────────────────┬────────────────────────┬─────────────────────────┐\n",
-            "\t│ Package name           │ Package version        │ Policy ID              │ License                │ Status                  │\n",
-            "\t├────────────────────────┼────────────────────────┼────────────────────────┼────────────────────────┼─────────────────────────┤\n",
-            "\t│ django                 │ 1.2                    │ BC_LIC_1               │ DUMMY_LICENSE          │ FAILED                  │\n",
-            "\t├────────────────────────┼────────────────────────┼────────────────────────┼────────────────────────┼─────────────────────────┤\n",
-            "\t│ flask                  │ 0.6                    │ BC_LIC_1               │ DUMMY_OTHER_LICENSE    │ FAILED                  │\n",
-            "\t└────────────────────────┴────────────────────────┴────────────────────────┴────────────────────────┴─────────────────────────┘\n",
-        ]
     )