--- conflicted
+++ resolved
@@ -30,12 +30,8 @@
     return filtered_list
 
 
-<<<<<<< HEAD
-def test_console_output(sca_package_report):
-=======
 def test_console_output(mocker, sca_package_report):
     mocker.patch("checkov.common.output.report.CHECKOV_RUN_SCA_PACKAGE_SCAN_V2", False)
->>>>>>> 2fb967da
     console_output = sca_package_report.print_console(False, False, None, None, False)
 
     # then
@@ -91,15 +87,9 @@
 def test_console_output_in_tty(mocker: MockerFixture, sca_package_report):
     # simulate a tty call by enforcing color
     mocker.patch.dict(os.environ, {"FORCE_COLOR": "True"})
-<<<<<<< HEAD
+    mocker.patch("checkov.common.output.report.CHECKOV_RUN_SCA_PACKAGE_SCAN_V2", False)
 
     console_output = sca_package_report.print_console(False, False, None, None, False)
-
-=======
-    mocker.patch("checkov.common.output.report.CHECKOV_RUN_SCA_PACKAGE_SCAN_V2", False)
-
-    console_output = sca_package_report.print_console(False, False, None, None, False)
->>>>>>> 2fb967da
     # then
     assert console_output == "\n".join(
         [
@@ -274,39 +264,6 @@
     csv_output_str = csv_sbom_report.get_csv_output_packages(check_type=CheckType.SCA_PACKAGE)
 
     # then
-<<<<<<< HEAD
-    expected_csv_output = ['Package,Version,Path,Git Org,Git Repository,Vulnerability,Severity,Licenses',
-                           'django,1.2,/path/to/requirements.txt,acme,bridgecrewio/example,CVE-2019-19844,CRITICAL,OSI_BDS',
-                           'django,1.2,/path/to/requirements.txt,acme,bridgecrewio/example,CVE-2016-6186,MEDIUM,OSI_BDS',
-                           'django,1.2,/path/to/requirements.txt,acme,bridgecrewio/example,CVE-2016-7401,HIGH,OSI_BDS',
-                           'django,1.2,/path/to/requirements.txt,acme,bridgecrewio/example,CVE-2021-33203,MEDIUM,OSI_BDS',
-                           'flask,0.6,/path/to/requirements.txt,acme,bridgecrewio/example,CVE-2019-1010083,HIGH,"OSI_APACHE, DUMMY_OTHER_LICENSE"',
-                           'flask,0.6,/path/to/requirements.txt,acme,bridgecrewio/example,CVE-2018-1000656,HIGH,"OSI_APACHE, DUMMY_OTHER_LICENSE"',
-                           'golang.org/x/crypto,v0.0.1,/path/to/go.sum,acme,bridgecrewio/example,CVE-2020-29652,HIGH,Unknown',
-                           'github.com/dgrijalva/jwt-go,v3.2.0,/path/to/go.sum,acme,bridgecrewio/example,CVE-2020-26160,HIGH,Unknown',
-                           'github.com/miekg/dns,v1.1.41,/path/to/go.sum,acme,bridgecrewio/example,,,Unknown',
-                           'github.com/prometheus/client_model,v0.0.0-20190129233127-fd36f4220a90,/path/to/go.sum,acme,bridgecrewio/example,,,Unknown',
-                           'requests,2.26.0,/path/to/requirements.txt,acme,bridgecrewio/example,,,OSI_APACHE',
-                           'requests,2.26.0,/path/to/sub/requirements.txt,acme,bridgecrewio/example,,,OSI_APACHE',
-                           '']
-    csv_output_as_list = csv_output.split("\n")
-    assert csv_output_as_list == expected_csv_output
-
-    expected_csv_output_str = ['Package,Version,Path,Git Org,Git Repository,Vulnerability,Severity,Licenses',
-                               '"django",1.2,/path/to/requirements.txt,acme,bridgecrewio/example,CVE-2019-19844,CRITICAL,"OSI_BDS"',
-                               '"django",1.2,/path/to/requirements.txt,acme,bridgecrewio/example,CVE-2016-6186,MEDIUM,"OSI_BDS"',
-                               '"django",1.2,/path/to/requirements.txt,acme,bridgecrewio/example,CVE-2016-7401,HIGH,"OSI_BDS"',
-                               '"django",1.2,/path/to/requirements.txt,acme,bridgecrewio/example,CVE-2021-33203,MEDIUM,"OSI_BDS"',
-                               '"flask",0.6,/path/to/requirements.txt,acme,bridgecrewio/example,CVE-2019-1010083,HIGH,"OSI_APACHE, DUMMY_OTHER_LICENSE"',
-                               '"flask",0.6,/path/to/requirements.txt,acme,bridgecrewio/example,CVE-2018-1000656,HIGH,"OSI_APACHE, DUMMY_OTHER_LICENSE"',
-                               '"golang.org/x/crypto",v0.0.1,/path/to/go.sum,acme,bridgecrewio/example,CVE-2020-29652,HIGH,"Unknown"',
-                               '"github.com/dgrijalva/jwt-go",v3.2.0,/path/to/go.sum,acme,bridgecrewio/example,CVE-2020-26160,HIGH,"Unknown"',
-                               '"github.com/miekg/dns",v1.1.41,/path/to/go.sum,acme,bridgecrewio/example,,,"Unknown"',
-                               '"github.com/prometheus/client_model",v0.0.0-20190129233127-fd36f4220a90,/path/to/go.sum,acme,bridgecrewio/example,,,"Unknown"',
-                               '"requests",2.26.0,/path/to/requirements.txt,acme,bridgecrewio/example,,,"OSI_APACHE"',
-                               '"requests",2.26.0,/path/to/sub/requirements.txt,acme,bridgecrewio/example,,,"OSI_APACHE"',
-                               '']
-=======
     expected_csv_output = [
         'Package,Version,Path,Git Org,Git Repository,Vulnerability,Severity,Description,Licenses',
         'django,1.2,/path/to/requirements.txt,acme,bridgecrewio/example,CVE-2019-19844,CRITICAL,"Django before 1.11.27, 2.x before 2.2.9, and 3.x before 3.0.1 allows account takeover. A suitably crafted email address (that is equal to an existing user\\\'s email address after case transformation of Unicode characters) would allow an attacker to be sent a password reset token for the matched user account. (One mitigation in the new releases is to send password reset tokens only to the registered user email address.)",OSI_BDS',
@@ -340,7 +297,6 @@
         '"requests",2.26.0,/path/to/requirements.txt,acme,bridgecrewio/example,,,"","OSI_APACHE"',
         '"requests",2.26.0,/path/to/sub/requirements.txt,acme,bridgecrewio/example,,,"","OSI_APACHE"',
         '']
->>>>>>> 2fb967da
     csv_output_str_as_list = csv_output_str.split("\n")
     assert csv_output_str_as_list == expected_csv_output_str
 
