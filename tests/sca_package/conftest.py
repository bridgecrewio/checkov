--- conflicted
+++ resolved
@@ -1,10 +1,6 @@
-<<<<<<< HEAD
-from pathlib import Path
-=======
 import os
 from pathlib import Path
 from unittest import mock
->>>>>>> 2fb967da
 
 from mock.mock import MagicMock
 from typing import Dict, Any, List
@@ -19,14 +15,11 @@
 from checkov.runner_filter import RunnerFilter
 
 EXAMPLES_DIR = Path(__file__).parent / "examples"
-<<<<<<< HEAD
-=======
 
 @pytest.fixture(autouse=True)
 def mock_env_vars():
     with mock.patch.dict(os.environ, {"CHECKOV_RUN_SCA_PACKAGE_SCAN_V2": "false"}):
         yield
->>>>>>> 2fb967da
 
 
 @pytest.fixture()
@@ -450,7 +443,6 @@
                     "type": "go",
                     "name": "github.com/miekg/dns",
                     "version": "v1.1.41",
-<<<<<<< HEAD
                     "path": "/path/to/go.sum",
                 },
                 {
@@ -469,8 +461,6 @@
                     "type": "go",
                     "name": "github.com/prometheus/client_model",
                     "version": "v0.0.0-20190129233127-fd36f4220a90",
-=======
->>>>>>> 2fb967da
                     "path": "/path/to/go.sum",
                 }
             ],
@@ -500,7 +490,6 @@
                     "fixDate": "2020-12-17T06:15:00+01:00",
                 },
                 {
-<<<<<<< HEAD
                     "id": "CVE-2020-26160",
                     "status": "fixed in v4.0.0-preview1",
                     "cvss": 7.7,
@@ -515,12 +504,6 @@
                     "publishedDate": "2020-09-30T20:15:00+02:00",
                     "discoveredDate": "2020-09-30T18:15:00Z",
                     "fixDate": "2020-09-30T20:15:00+02:00",
-=======
-                    "type": "go",
-                    "name": "golang.org/x/crypto",
-                    "version": "v0.0.1",
-                    "path": "/path/to/go.sum",
->>>>>>> 2fb967da
                 },
             ],
             "vulnerabilityDistribution": {"critical": 0, "high": 2, "medium": 0, "low": 0, "total": 2},
@@ -536,7 +519,6 @@
             "passed": True,
             "packages": [
                 {
-<<<<<<< HEAD
                     "type": "python",
                     "name": "requests",
                     "version": "2.26.0",
@@ -553,51 +535,12 @@
                     "name": "flask",
                     "version": "0.6",
                     "path": "/path/to/requirements.txt",
-=======
-                    "type": "go",
-                    "name": "github.com/dgrijalva/jwt-go",
-                    "version": "v3.2.0",
-                    "path": "/path/to/go.sum",
-                },
-                {
-                    "type": "go",
-                    "name": "github.com/prometheus/client_model",
-                    "version": "v0.0.0-20190129233127-fd36f4220a90",
-                    "path": "/path/to/go.sum",
-                }
+                },
             ],
             "complianceIssues": None,
             "complianceDistribution": {"critical": 0, "high": 0, "medium": 0, "low": 0, "total": 0},
             "vulnerabilities": [
                 {
-                    "id": "CVE-2020-29652",
-                    "status": "fixed in v0.0.2",
-                    "cvss": 7.5,
-                    "vector": "CVSS:3.1/AV:N/AC:L/PR:N/UI:N/S:U/C:N/I:N/A:H",
-                    "description": "A nil pointer dereference in the golang.org/x/crypto/ssh component through v0.0.3 for Go allows remote attackers to cause a denial of service against SSH servers.",
-                    "severity": "high",
-                    "packageName": "golang.org/x/crypto",
-                    "packageVersion": "v0.0.1",
-                    "link": "https://nvd.nist.gov/vuln/detail/CVE-2020-29652",
-                    "riskFactors": [
-                        "Has fix",
-                        "High severity",
-                        "Attack complexity: low",
-                        "Attack vector: network",
-                        "DoS",
-                    ],
-                    "impactedVersions": ["<v0.0.2"],
-                    "publishedDate": "2020-12-17T06:15:00+01:00",
-                    "discoveredDate": "2020-12-17T05:15:00Z",
-                    "fixDate": "2020-12-17T06:15:00+01:00",
->>>>>>> 2fb967da
-                },
-            ],
-            "complianceIssues": None,
-            "complianceDistribution": {"critical": 0, "high": 0, "medium": 0, "low": 0, "total": 0},
-            "vulnerabilities": [
-                {
-<<<<<<< HEAD
                     "id": "CVE-2019-19844",
                     "status": "fixed in 3.0.1, 2.2.9, 1.11.27",
                     "cvss": 9.8,
@@ -612,38 +555,8 @@
                     "publishedDate": "2019-12-18T20:15:00+01:00",
                     "discoveredDate": "2019-12-18T19:15:00Z",
                     "fixDate": "2019-12-18T20:15:00+01:00",
-=======
-                    "id": "CVE-2020-26160",
-                    "status": "fixed in v4.0.0-preview1",
-                    "cvss": 7.7,
-                    "vector": "CVSS:3.1/AV:N/AC:L/PR:N/UI:N/S:U/C:H/I:N/A:N",
-                    "description": 'jwt-go before 4.0.0-preview1 allows attackers to bypass intended access restrictions in situations with []string{} for m[\\"aud\\"] (which is allowed by the specification). Because the type assertion fails, \\"\\" is the value of aud. This is a security problem if the JWT token is presented to a service that lacks its own audience check.',
-                    "severity": "high",
-                    "packageName": "github.com/dgrijalva/jwt-go",
-                    "packageVersion": "v3.2.0",
-                    "link": "https://nvd.nist.gov/vuln/detail/CVE-2020-26160",
-                    "riskFactors": ["High severity", "Attack complexity: low", "Attack vector: network", "Has fix"],
-                    "impactedVersions": ["<v4.0.0-preview1"],
-                    "publishedDate": "2020-09-30T20:15:00+02:00",
-                    "discoveredDate": "2020-09-30T18:15:00Z",
-                    "fixDate": "2020-09-30T20:15:00+02:00",
->>>>>>> 2fb967da
-                },
-            ],
-            "vulnerabilityDistribution": {"critical": 0, "high": 2, "medium": 0, "low": 0, "total": 2},
-        },
-    ]
-
-
-@pytest.fixture(scope='package')
-def scan_result_with_comma_in_licenses() -> List[Dict[str, Any]]:
-    return [
-        {
-            "repository": "/path/to/requirements.txt",
-            "passed": True,
-            "packages": [
-                {
-<<<<<<< HEAD
+                },
+                {
                     "id": "CVE-2016-6186",
                     "status": "fixed in 1.9.8, 1.8.14",
                     "cvss": 6.1,
@@ -702,31 +615,8 @@
                     "publishedDate": "2021-06-08T20:15:00+02:00",
                     "discoveredDate": "2021-06-08T18:15:00Z",
                     "fixDate": "2021-06-08T20:15:00+02:00",
-=======
-                    "type": "python",
-                    "name": "requests",
-                    "version": "2.26.0",
-                    "path": "/path/to/requirements.txt",
-                },
-                {
-                    "type": "python",
-                    "name": "django",
-                    "version": "1.2",
-                    "path": "/path/to/requirements.txt",
-                },
-                {
-                    "type": "python",
-                    "name": "flask",
-                    "version": "0.6",
-                    "path": "/path/to/requirements.txt",
->>>>>>> 2fb967da
-                },
-            ],
-            "complianceIssues": None,
-            "complianceDistribution": {"critical": 0, "high": 0, "medium": 0, "low": 0, "total": 0},
-            "vulnerabilities": [
-                {
-<<<<<<< HEAD
+                },
+                {
                     "id": "CVE-2019-1010083",
                     "status": "fixed in 1.0",
                     "cvss": 7.5,
@@ -769,50 +659,11 @@
                     "publishedDate": "2018-08-20T21:31:00+02:00",
                     "discoveredDate": "2018-08-20T19:31:00Z",
                     "fixDate": "2018-08-20T21:31:00+02:00",
-=======
-                    "id": "CVE-2019-19844",
-                    "status": "fixed in 3.0.1, 2.2.9, 1.11.27",
-                    "cvss": 9.8,
-                    "vector": "CVSS:3.1/AV:N/AC:L/PR:N/UI:N/S:U/C:H/I:H/A:H",
-                    "description": "Django before 1.11.27, 2.x before 2.2.9, and 3.x before 3.0.1 allows account takeover. A suitably crafted email address (that is equal to an existing user\\'s email address after case transformation of Unicode characters) would allow an attacker to be sent a password reset token for the matched user account. (One mitigation in the new releases is to send password reset tokens only to the registered user email address.)",
-                    "severity": "critical",
-                    "packageName": "django",
-                    "packageVersion": "1.2",
-                    "link": "https://nvd.nist.gov/vuln/detail/CVE-2019-19844",
-                    "riskFactors": ["Attack complexity: low", "Attack vector: network", "Critical severity", "Has fix"],
-                    "impactedVersions": ["<1.11.27"],
-                    "publishedDate": "2019-12-18T20:15:00+01:00",
-                    "discoveredDate": "2019-12-18T19:15:00Z",
-                    "fixDate": "2019-12-18T20:15:00+01:00",
-                },
-                {
-                    "id": "CVE-2016-6186",
-                    "status": "fixed in 1.9.8, 1.8.14",
-                    "cvss": 6.1,
-                    "vector": "CVSS:3.0/AV:N/AC:L/PR:N/UI:R/S:C/C:L/I:L/A:N",
-                    "description": "Cross-site scripting (XSS) vulnerability in the dismissChangeRelatedObjectPopup function in contrib/admin/static/admin/js/admin/RelatedObjectLookups.js in Django before 1.8.14, 1.9.x before 1.9.8, and 1.10.x before 1.10rc1 allows remote attackers to inject arbitrary web script or HTML via vectors involving unsafe usage of Element.innerHTML.",
-                    "severity": "medium",
-                    "packageName": "django",
-                    "packageVersion": "1.2",
-                    "link": "https://nvd.nist.gov/vuln/detail/CVE-2016-6186",
-                    "riskFactors": [
-                        "Attack complexity: low",
-                        "Attack vector: network",
-                        "Exploit exists",
-                        "Has fix",
-                        "Medium severity",
-                    ],
-                    "impactedVersions": ["<=1.8.13"],
-                    "publishedDate": "2016-08-05T17:59:00+02:00",
-                    "discoveredDate": "2016-08-05T15:59:00Z",
-                    "fixDate": "2016-08-05T17:59:00+02:00",
->>>>>>> 2fb967da
                 },
             ],
             "vulnerabilityDistribution": {"critical": 1, "high": 3, "medium": 2, "low": 0, "total": 6},
             "license_statuses": [
                 {
-<<<<<<< HEAD
                     "packageName": "django",
                     "packageVersion": "1.2",
                     "packageLang": "python",
@@ -883,163 +734,6 @@
                     "path": "/path/to/go.sum",
                 },
                 {
-=======
-                    "id": "CVE-2016-7401",
-                    "status": "fixed in 1.9.10, 1.8.15",
-                    "cvss": 7.5,
-                    "vector": "CVSS:3.0/AV:N/AC:L/PR:N/UI:N/S:U/C:N/I:H/A:N",
-                    "description": "The cookie parsing code in Django before 1.8.15 and 1.9.x before 1.9.10, when used on a site with Google Analytics, allows remote attackers to bypass an intended CSRF protection mechanism by setting arbitrary cookies.",
-                    "severity": "high",
-                    "packageName": "django",
-                    "packageVersion": "1.2",
-                    "link": "https://nvd.nist.gov/vuln/detail/CVE-2016-7401",
-                    "riskFactors": ["High severity", "Attack complexity: low", "Attack vector: network", "Has fix"],
-                    "impactedVersions": ["<=1.8.14"],
-                    "publishedDate": "2016-10-03T20:59:00+02:00",
-                    "discoveredDate": "2016-10-03T18:59:00Z",
-                    "fixDate": "2016-10-03T20:59:00+02:00",
-                },
-                {
-                    "id": "CVE-2021-33203",
-                    "status": "fixed in 3.2.4, 3.1.12, 2.2.24",
-                    "cvss": 4.9,
-                    "vector": "CVSS:3.1/AV:N/AC:L/PR:H/UI:N/S:U/C:H/I:N/A:N",
-                    "description": "Django before 2.2.24, 3.x before 3.1.12, and 3.2.x before 3.2.4 has a potential directory traversal via django.contrib.admindocs. Staff members could use the TemplateDetailView view to check the existence of arbitrary files. Additionally, if (and only if) the default admindocs templates have been customized by application developers to also show file contents, then not only the existence but also the file contents would have been exposed. In other words, there is directory traversal outside of the template root directories.",
-                    "severity": "medium",
-                    "packageName": "django",
-                    "packageVersion": "1.2",
-                    "link": "https://nvd.nist.gov/vuln/detail/CVE-2021-33203",
-                    "riskFactors": [
-                        "Attack complexity: low",
-                        "Attack vector: network",
-                        "Has fix",
-                        "Medium severity",
-                        "Recent vulnerability",
-                    ],
-                    "impactedVersions": ["<2.2.24"],
-                    "publishedDate": "2021-06-08T20:15:00+02:00",
-                    "discoveredDate": "2021-06-08T18:15:00Z",
-                    "fixDate": "2021-06-08T20:15:00+02:00",
-                },
-                {
-                    "id": "CVE-2019-1010083",
-                    "status": "fixed in 1.0",
-                    "cvss": 7.5,
-                    "vector": "CVSS:3.0/AV:N/AC:L/PR:N/UI:N/S:U/C:N/I:N/A:H",
-                    "description": "The Pallets Project Flask before 1.0 is affected by: unexpected memory usage. The impact is: denial of service. The attack vector is: crafted encoded JSON data. The fixed version is: 1. NOTE: this may overlap CVE-2018-1000656.",
-                    "severity": "high",
-                    "packageName": "flask",
-                    "packageVersion": "0.6",
-                    "link": "https://nvd.nist.gov/vuln/detail/CVE-2019-1010083",
-                    "riskFactors": [
-                        "Attack complexity: low",
-                        "Attack vector: network",
-                        "DoS",
-                        "Has fix",
-                        "High severity",
-                    ],
-                    "impactedVersions": ["<1.0"],
-                    "publishedDate": "2019-07-17T16:15:00+02:00",
-                    "discoveredDate": "2019-07-17T14:15:00Z",
-                    "fixDate": "2019-07-17T16:15:00+02:00",
-                },
-                {
-                    "id": "CVE-2018-1000656",
-                    "status": "fixed in 0.12.3",
-                    "cvss": 7.5,
-                    "vector": "CVSS:3.0/AV:N/AC:L/PR:N/UI:N/S:U/C:N/I:N/A:H",
-                    "description": "The Pallets Project flask version Before 0.12.3 contains a CWE-20: Improper Input Validation vulnerability in flask that can result in Large amount of memory usage possibly leading to denial of service. This attack appear to be exploitable via Attacker provides JSON data in incorrect encoding. This vulnerability appears to have been fixed in 0.12.3. NOTE: this may overlap CVE-2019-1010083.",
-                    "severity": "high",
-                    "packageName": "flask",
-                    "packageVersion": "0.6",
-                    "link": "https://nvd.nist.gov/vuln/detail/CVE-2018-1000656",
-                    "riskFactors": [
-                        "Attack complexity: low",
-                        "Attack vector: network",
-                        "DoS",
-                        "Has fix",
-                        "High severity",
-                    ],
-                    "impactedVersions": ["<0.12.3"],
-                    "publishedDate": "2018-08-20T21:31:00+02:00",
-                    "discoveredDate": "2018-08-20T19:31:00Z",
-                    "fixDate": "2018-08-20T21:31:00+02:00",
-                },
-            ],
-            "vulnerabilityDistribution": {"critical": 1, "high": 3, "medium": 2, "low": 0, "total": 6},
-            "license_statuses": [
-                {
-                    "packageName": "django",
-                    "packageVersion": "1.2",
-                    "packageLang": "python",
-                    "license": "OSI_BDS",
-                    "status": "COMPLIANT",
-                    "policy": "BC_LIC_1"
-                },
-                {
-                    "packageName": "flask",
-                    "packageVersion": "0.6",
-                    "packageLang": "python",
-                    "license": "OSI_APACHE",
-                    "status": "COMPLIANT",
-                    "policy": "BC_LIC_1"
-                },
-                {
-                    "packageName": "flask",
-                    "packageVersion": "0.6",
-                    "packageLang": "python",
-                    "license": 'DUMMY_OTHER_LICENSE, ANOTHER_DOMMY_LICENSE', # for testing a comma inside licenses
-                    "status": "OPEN",
-                    "policy": "BC_LIC_1"
-                },
-                {
-                    "packageName": "requests",
-                    "packageVersion": "2.26.0",
-                    "packageLang": "python",
-                    "license": "OSI_APACHE",
-                    "status": "COMPLIANT",
-                    "policy": "BC_LIC_1"
-                }
-            ],
-        },
-        {
-            "repository": "/path/to/sub/requirements.txt",
-            "passed": True,
-            "packages": [
-                {
-                    "type": "python",
-                    "name": "requests",
-                    "version": "2.26.0",
-                    "path": "/path/to/sub/requirements.txt",
-                }
-            ],
-            "complianceIssues": None,
-            "complianceDistribution": {"critical": 0, "high": 0, "medium": 0, "low": 0, "total": 0},
-            "vulnerabilities": None,
-            "vulnerabilityDistribution": {"critical": 0, "high": 0, "medium": 0, "low": 0, "total": 0},
-            "license_statuses": [
-                {
-                    "packageName": "requests",
-                    "packageVersion": "2.26.0",
-                    "packageLang": "python",
-                    "license": "OSI_APACHE",
-                    "status": "COMPLIANT",
-                    "policy": "BC_LIC_1"
-                }
-            ],
-        },
-        {
-            "repository": "/path/to/go.sum",
-            "passed": True,
-            "packages": [
-                {
-                    "type": "go",
-                    "name": "github.com/miekg/dns",
-                    "version": "v1.1.41",
-                    "path": "/path/to/go.sum",
-                },
-                {
->>>>>>> 2fb967da
                     "type": "go",
                     "name": "golang.org/x/crypto",
                     "version": "v0.0.1",
@@ -1145,10 +839,7 @@
 
 
 @pytest.fixture(scope='package')
-<<<<<<< HEAD
-=======
 @mock.patch.dict(os.environ, {'CHECKOV_RUN_SCA_PACKAGE_SCAN_V2': 'false'})
->>>>>>> 2fb967da
 def sca_package_report(package_mocker: MockerFixture, scan_result: List[Dict[str, Any]]) -> Report:
     bc_integration.bc_api_key = "abcd1234-abcd-1234-abcd-1234abcd1234"
     scanner_mock = MagicMock()
@@ -1164,10 +855,7 @@
     scanner_mock.return_value.scan.return_value = scan_result_with_comma_in_licenses
     package_mocker.patch("checkov.sca_package.runner.Scanner", side_effect=scanner_mock)
 
-<<<<<<< HEAD
-=======
     package_mocker.patch.dict(os.environ, {'CHECKOV_RUN_SCA_PACKAGE_SCAN_V2': 'false'})
->>>>>>> 2fb967da
     return Runner().run(root_folder=EXAMPLES_DIR)
 
 
