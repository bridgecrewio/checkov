import os
import unittest

from checkov.runner_filter import RunnerFilter
from checkov.terraform.plan_runner import Runner


class TestRunnerValid(unittest.TestCase):

    def test_runner_two_checks_only(self):
        current_dir = os.path.dirname(os.path.realpath(__file__))
        valid_plan_path = current_dir + "/resources/plan/tfplan.json"
        runner = Runner()
        checks_allowlist = ['CKV_AWS_21']
        report = runner.run(root_folder=None, files=[valid_plan_path], external_checks_dir=None,
                            runner_filter=RunnerFilter(framework='all', checks=checks_allowlist))
        report_json = report.get_json()
        self.assertTrue(isinstance(report_json, str))
        self.assertIsNotNone(report_json)
        self.assertIsNotNone(report.get_test_suites())
        self.assertEqual(report.get_exit_code(soft_fail=False), 1)
        self.assertEqual(report.get_exit_code(soft_fail=True), 0)

        for record in report.failed_checks:
            self.assertIn(record.check_id, checks_allowlist)
        self.assertEqual(report.get_summary()["failed"], 3)
        self.assertEqual(report.get_summary()["passed"], 3)

    def test_runner_child_modules(self):
        current_dir = os.path.dirname(os.path.realpath(__file__))
        valid_plan_path = current_dir + "/resources/plan_with_child_modules/tfplan.json"
        runner = Runner()
        report = runner.run(root_folder=None, files=[valid_plan_path], external_checks_dir=None,
                            runner_filter=RunnerFilter(framework='all'))
        report_json = report.get_json()
        self.assertTrue(isinstance(report_json, str))
        self.assertIsNotNone(report_json)
        self.assertIsNotNone(report.get_test_suites())
        self.assertEqual(report.get_exit_code(soft_fail=False), 1)
        self.assertEqual(report.get_exit_code(soft_fail=True), 0)

        self.assertEqual(report.get_summary()["failed"], 3)
        self.assertEqual(report.get_summary()["passed"], 4)

    def test_runner_nested_child_modules(self):
        current_dir = os.path.dirname(os.path.realpath(__file__))
        valid_plan_path = current_dir + "/resources/plan_nested_child_modules/tfplan.json"
        runner = Runner()
        report = runner.run(root_folder=None, files=[valid_plan_path], external_checks_dir=None,
                            runner_filter=RunnerFilter(framework='all'))
        report_json = report.get_json()
        self.assertTrue(isinstance(report_json, str))
        self.assertIsNotNone(report_json)
        self.assertIsNotNone(report.get_test_suites())
        self.assertEqual(report.get_exit_code(soft_fail=False), 1)
        self.assertEqual(report.get_exit_code(soft_fail=True), 0)

        self.assertEqual(report.get_summary()["failed"], 12)
        self.assertEqual(report.get_summary()["passed"], 0)

    def test_runner_root_module_resources_no_values(self):
        current_dir = os.path.dirname(os.path.realpath(__file__))
        valid_plan_path = current_dir + "/resources/plan_root_module_resources_no_values/tfplan.json"
        runner = Runner()
        report = runner.run(root_folder=None, files=[valid_plan_path], external_checks_dir=None,
                            runner_filter=RunnerFilter(framework='all'))
        report_json = report.get_json()
        self.assertTrue(isinstance(report_json, str))
        self.assertIsNotNone(report_json)
        self.assertIsNotNone(report.get_test_suites())
        self.assertEqual(report.get_exit_code(soft_fail=False), 1)
        self.assertEqual(report.get_exit_code(soft_fail=True), 0)

        # 4 checks fail on test data for single eks resource as of present
        # If more eks checks are added then this number will need to increase correspondingly to reflect
        # This reasoning holds for all current pass/fails in these tests
        self.assertEqual(report.get_summary()["failed"], 4)
        self.assertEqual(report.get_summary()["passed"], 0)

    def test_runner_data_resource_partial_values(self):
        # In rare circumstances a data resource with partial values in the plan could cause false negatives
        # Often 'data' does not even appear in the *_modules[x].resouces field within planned_values and is not scanned as expected
        # It can occur when tf module B depends on tf module A
        # And tf module A creates a resource that is used in a data block in tf module B
        # So some values can be known but other are not at plan time
        # This can cause the data block resource to be scanned as if it were a managed resource which is not configured correctly
        # See 'Modes': https://www.terraform.io/docs/internals/json-format.html#values-representation
        # This test verifies that such a circumstance stops occurring
        # There is a EKS Managed Resource and a EKS Data Resource
        # The EKS Managed Resource should have 4 failures corresponding with EKS checks.
        # The EKS Data Resource should not be scanned. Previously this would cause 8 failures. 
        current_dir = os.path.dirname(os.path.realpath(__file__))
        valid_plan_path = current_dir + "/resources/plan_data_resource_partial_values/tfplan.json"
        runner = Runner()
        report = runner.run(root_folder=None, files=[valid_plan_path], external_checks_dir=None,
                            runner_filter=RunnerFilter(framework='all'))
        report_json = report.get_json()
        self.assertTrue(isinstance(report_json, str))
        self.assertIsNotNone(report_json)
        self.assertIsNotNone(report.get_test_suites())
        self.assertEqual(report.get_exit_code(soft_fail=False), 1)
        self.assertEqual(report.get_exit_code(soft_fail=True), 0)

        self.assertEqual(report.get_summary()["failed"], 4)
        self.assertEqual(report.get_summary()["passed"], 0)

    def test_runner_root_dir(self):
        current_dir = os.path.dirname(os.path.realpath(__file__))
        root_dir = current_dir + "/resources"
        runner = Runner()
        report = runner.run(root_folder=root_dir, files=None, external_checks_dir=None,
                            runner_filter=RunnerFilter(framework='all'))
        report_json = report.get_json()
        self.assertTrue(isinstance(report_json, str))
        self.assertIsNotNone(report_json)
        self.assertIsNotNone(report.get_test_suites())
        self.assertEqual(report.get_exit_code(soft_fail=False), 1)
        self.assertEqual(report.get_exit_code(soft_fail=True), 0)

<<<<<<< HEAD
        self.assertEqual(40, report.get_summary()["failed"])
        self.assertEqual(61, report.get_summary()["passed"])
=======
        self.assertEqual(61, report.get_summary()["failed"])
        self.assertEqual(60, report.get_summary()["passed"])
>>>>>>> 0e179067

        files_scanned = list(set(map(lambda rec: rec.file_path, report.failed_checks)))
        self.assertGreaterEqual(5, len(files_scanned))


if __name__ == '__main__':
    unittest.main()<|MERGE_RESOLUTION|>--- conflicted
+++ resolved
@@ -117,13 +117,8 @@
         self.assertEqual(report.get_exit_code(soft_fail=False), 1)
         self.assertEqual(report.get_exit_code(soft_fail=True), 0)
 
-<<<<<<< HEAD
         self.assertEqual(40, report.get_summary()["failed"])
         self.assertEqual(61, report.get_summary()["passed"])
-=======
-        self.assertEqual(61, report.get_summary()["failed"])
-        self.assertEqual(60, report.get_summary()["passed"])
->>>>>>> 0e179067
 
         files_scanned = list(set(map(lambda rec: rec.file_path, report.failed_checks)))
         self.assertGreaterEqual(5, len(files_scanned))
