--- conflicted
+++ resolved
@@ -300,7 +300,14 @@
             ["10.0.0.0/16", "0.0.0.0/0"],
         )
 
-<<<<<<< HEAD
+    def test_dynamic_with_env_var_false(self):
+        os.environ['CHECKOV_RENDER_DYNAMIC_MODULES'] = 'False'
+        graph_manager = TerraformGraphManager('m', ['m'])
+        local_graph, _ = graph_manager.build_graph_from_source_directory(os.path.join(TEST_DIRNAME, "test_resources", "dynamic_blocks_resource"), render_variables=True)
+        resources_vertex = list(filter(lambda v: v.block_type == BlockType.RESOURCE, local_graph.vertices))
+        assert not resources_vertex[0].attributes.get('ingress')
+        assert not resources_vertex[0].attributes.get('egress')
+
     def test_dynamic_blocks_with_nested_map(self):
         resource_paths = [
             os.path.join(TEST_DIRNAME, 'test_resources', 'dynamic_blocks_with_nested'),
@@ -313,12 +320,3 @@
             assert resources_vertex[0].attributes.get('required_resource_access') == \
                    {'resource_app_id': '00000003-0000-0000-c000-000000000000',
                     'resource_access': {'id': '7ab1d382-f21e-4acd-a863-ba3e13f7da61', 'type': 'Role'}}
-=======
-    def test_dynamic_with_env_var_false(self):
-        os.environ['CHECKOV_RENDER_DYNAMIC_MODULES'] = 'False'
-        graph_manager = TerraformGraphManager('m', ['m'])
-        local_graph, _ = graph_manager.build_graph_from_source_directory(os.path.join(TEST_DIRNAME, "test_resources", "dynamic_blocks_resource"), render_variables=True)
-        resources_vertex = list(filter(lambda v: v.block_type == BlockType.RESOURCE, local_graph.vertices))
-        assert not resources_vertex[0].attributes.get('ingress')
-        assert not resources_vertex[0].attributes.get('egress')
->>>>>>> 79ba5261
