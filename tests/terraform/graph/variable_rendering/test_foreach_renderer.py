--- conflicted
+++ resolved
@@ -224,9 +224,9 @@
     from checkov.terraform.graph_builder.foreach_handler import ForeachHandler
     local_graph = build_and_get_graph_by_path('')[0]
     foreach_handler = ForeachHandler(local_graph)
-<<<<<<< HEAD
-    foreach_handler._update_attributes(attrs, k_v_to_change)
-    assert attrs == expected_res
+    res = foreach_handler._update_attributes(attrs, k_v_to_change)
+    assert attrs == expected_attrs
+    assert res == expected_res
 
 
 def test_handle_for_loop_in_dict():
@@ -258,9 +258,4 @@
     local_graph = build_and_get_graph_by_path('')[0]
     foreach_handler = ForeachHandler(local_graph)
     result = foreach_handler._handle_for_loop_in_list(object_to_run_on, statement, start_expression_idx)
-    assert result == expected_result
-=======
-    res = foreach_handler._update_attributes(attrs, k_v_to_change)
-    assert attrs == expected_attrs
-    assert res == expected_res
->>>>>>> 7bb149ce
+    assert result == expected_result