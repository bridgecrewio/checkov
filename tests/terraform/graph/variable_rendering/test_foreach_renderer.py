import json
import os
from unittest import mock

import pytest

TEST_DIRNAME = os.path.dirname(os.path.realpath(__file__))


<<<<<<< HEAD
=======
def load_expected_data(path):
    dir_name = os.path.realpath(os.path.join(TEST_DIRNAME, path))
    with open(dir_name, "r") as f:
        return json.load(f)


>>>>>>> 7bb149ce
def assert_object_equal(res, expected_res):
    assert len(res) == len(expected_res)
    if isinstance(res, dict):
        assert dict(sorted(res.items(), key=lambda item: item[0])) == dict(sorted(expected_res.items(), key=lambda item: item[0]))
    if isinstance(res, list):
        assert res.sort() == expected_res.sort()


<<<<<<< HEAD
=======
def build_and_get_graph_by_path(path, render_var=False):
    from checkov.terraform.graph_manager import TerraformGraphManager
    resources_dir = os.path.realpath(os.path.join(TEST_DIRNAME, 'resources', path))
    graph_manager = TerraformGraphManager('m', ['m'])
    local_graph, tf_definitions = graph_manager.build_graph_from_source_directory(resources_dir, render_variables=render_var)
    return local_graph, tf_definitions


>>>>>>> 7bb149ce
@pytest.mark.parametrize(
    "block_index,expected_res,obj",
    [
        (0, ['bucket_a', 'bucket_b'], True),
        (1, {'key1': '${var.a}', 'key2': '${var.b}'}, True),
        (2, None, False),
        (3, None, False),
        (4, 5, False),
        (5, None, False),
        (6, None, False)
    ]
)
def test_static_foreach_resource(block_index, expected_res, obj):
    from checkov.terraform.graph_builder.foreach_handler import ForeachHandler
    dir_name = 'foreach_resources/static_foreach_value'
    local_graph = build_and_get_graph_by_path(dir_name)[0]
    foreach_handler = ForeachHandler(local_graph)
    res = foreach_handler._get_static_foreach_statement(block_index)
    if obj:
        assert_object_equal(res, expected_res)
    else:
        assert res == expected_res


@mock.patch.dict(os.environ, {"CHECKOV_ENABLE_FOREACH_HANDLING": "False"})
def test_dynamic_foreach_resource():
    from checkov.terraform.graph_builder.foreach_handler import ForeachHandler
<<<<<<< HEAD
    from checkov.terraform.graph_manager import TerraformGraphManager
    dir_name = 'foreach_resources/dynamic_foreach_value'
    resources_dir = os.path.realpath(os.path.join(TEST_DIRNAME, 'resources', dir_name))

    graph_manager = TerraformGraphManager('m', ['m'])
    local_graph, tf_definitions = graph_manager.build_graph_from_source_directory(resources_dir, render_variables=False)
=======
    dir_name = 'foreach_resources/dynamic_foreach_value'
    local_graph = build_and_get_graph_by_path(dir_name)[0]
>>>>>>> 7bb149ce
    foreach_handler = ForeachHandler(local_graph)
    res = foreach_handler._handle_dynamic_statement([6, 7, 8, 9, 10])
    expected_res = {
        6: {'a_group': 'eastus', 'another_group': 'westus2'}, 7: ['s3-bucket-a', 's3-bucket-b'], 8: 5, 9: 2, 10: None
    }
    assert_object_equal(res, expected_res)


@mock.patch.dict(os.environ, {"CHECKOV_ENABLE_FOREACH_HANDLING": "False"})
def test_foreach_resource():
    from checkov.terraform.graph_builder.foreach_handler import ForeachHandler
<<<<<<< HEAD
    from checkov.terraform.graph_manager import TerraformGraphManager
    dir_name = 'foreach_resources'
    resources_dir = os.path.realpath(os.path.join(TEST_DIRNAME, 'resources', dir_name))

    graph_manager = TerraformGraphManager('m', ['m'])
    local_graph, tf_definitions = graph_manager.build_graph_from_source_directory(resources_dir, render_variables=False)
=======
    dir_name = 'foreach_resources'
    local_graph = build_and_get_graph_by_path(dir_name)[0]
>>>>>>> 7bb149ce
    foreach_handler = ForeachHandler(local_graph)
    res = foreach_handler._get_statements([6, 7, 8, 9, 10, 19, 20, 21, 22, 23, 24, 25])
    expected_res = {
        6: {'a_group': 'eastus', 'another_group': 'westus2'},
        7: ['s3-bucket-a', 's3-bucket-b'],
        8: 5,
        9: 2,
        10: None,
        19: ['bucket_a', 'bucket_b'],
        20: {'key1': '${var.a}', 'key2': '${var.b}'},
        21: None,
        22: None,
        23: 5,
        24: None,
        25: None
    }
    for key, _ in expected_res.items():
        if isinstance(expected_res[key], (list, dict)):
            assert_object_equal(res[key], expected_res[key])
        else:
            assert res[key] == expected_res[key]


@mock.patch.dict(os.environ, {"CHECKOV_ENABLE_FOREACH_HANDLING": "False"})
def test_build_sub_graph():
    from checkov.terraform.graph_builder.foreach_handler import ForeachHandler
<<<<<<< HEAD
    from checkov.terraform.graph_manager import TerraformGraphManager
    dir_name = 'foreach_resources'
    resources_dir = os.path.realpath(os.path.join(TEST_DIRNAME, 'resources', dir_name))

    graph_manager = TerraformGraphManager('m', ['m'])
    local_graph, tf_definitions = graph_manager.build_graph_from_source_directory(resources_dir, render_variables=False)
=======
    dir_name = 'foreach_resources'
    local_graph = build_and_get_graph_by_path(dir_name)[0]
>>>>>>> 7bb149ce
    foreach_handler = ForeachHandler(local_graph)
    blocks = [6, 7, 8, 9, 10, 21, 22, 24, 25]
    sub_graph = foreach_handler._build_sub_graph(blocks)
    assert all(sub_graph.vertices[i] for i in blocks)
    assert not all(sub_graph.vertices[i] for i in range(len(sub_graph.vertices)))
<<<<<<< HEAD
    assert len(sub_graph.edges) < len(local_graph.edges)
=======
    assert len(sub_graph.edges) < len(local_graph.edges)


@mock.patch.dict(os.environ, {"CHECKOV_ENABLE_FOREACH_HANDLING": "False"})
def test_new_resources_count():
    from checkov.terraform.graph_builder.foreach_handler import ForeachHandler
    dir_name = 'foreach_examples/count_dup_resources'
    local_graph = build_and_get_graph_by_path(dir_name)[0]
    vertices_names = [vertice.name for vertice in local_graph.vertices]
    main_count_resource = 'aws_s3_bucket.count_var_resource'
    assert main_count_resource in vertices_names

    foreach_handler = ForeachHandler(local_graph)
    foreach_handler.handle_foreach_rendering({'resource': [3], 'module': []})
    for i, resource in enumerate([local_graph.vertices[7], local_graph.vertices[8], local_graph.vertices[9]]):
        assert resource.name.endswith(f"[{i}]")
        assert resource.id.endswith(f"[{i}]")
        assert list(resource.config['aws_s3_bucket'].keys())[0].endswith(f'[{i}]')
    new_vertices_names = [vertice.name for vertice in local_graph.vertices]
    assert main_count_resource not in new_vertices_names


@mock.patch.dict(os.environ, {"CHECKOV_ENABLE_FOREACH_HANDLING": "False"})
def test_new_resources_foreach():
    from checkov.terraform.graph_builder.foreach_handler import ForeachHandler
    dir_name = 'foreach_examples/foreach_dup_resources'
    local_graph = build_and_get_graph_by_path(dir_name)[0]
    foreach_handler = ForeachHandler(local_graph)
    foreach_handler.handle_foreach_rendering({'resource': [0, 1], 'module': []})
    for resource in [local_graph.vertices[3], local_graph.vertices[4], local_graph.vertices[5], local_graph.vertices[6]]:
        assert resource.name.endswith("[bucket_a]") or resource.name.endswith("[bucket_b]")
        assert resource.id.endswith("[bucket_a]") or resource.id.endswith("[bucket_b]")
        config_name = list(resource.config['aws_s3_bucket'].keys())[0]
        assert config_name.endswith("[bucket_a]") or config_name.endswith("[bucket_b]")


@mock.patch.dict(os.environ, {"CHECKOV_ENABLE_FOREACH_HANDLING": "True"})
def test_resources_flow():
    dir_name = 'foreach_examples/depend_resources'
    local_graph, _ = build_and_get_graph_by_path(dir_name, render_var=True)
    assert local_graph.vertices_by_block_type['variable'] == [0, 1]
    assert local_graph.vertices_by_block_type['resource'] == [2, 3]

    assert local_graph.vertices_block_name_map['variable'] == {'foreach_map': [0], 'test': [1]}
    assert local_graph.vertices_block_name_map['resource'] == {'aws_s3_bucket.foreach_map[bucket_a]': [2], 'aws_s3_bucket.foreach_map[bucket_b]': [3]}

    assert local_graph.edges[0].dest == 1
    assert local_graph.edges[0].origin == 2
    assert local_graph.edges[0].label == 'location'

    assert local_graph.edges[1].dest == 1
    assert local_graph.edges[1].origin == 3
    assert local_graph.edges[1].label == 'location'

    assert len(local_graph.vertices) == 4
    resources = [ver for ver in local_graph.vertices if ver.block_type == 'resource']
    assert len(resources) == 2

    resource_a_name = 'aws_s3_bucket.foreach_map[bucket_a]'
    assert resources[0].name == resource_a_name
    assert resources[0].id == resource_a_name
    assert resources[0].attributes.get('__address__') == resource_a_name
    assert resources[0].config.get('aws_s3_bucket').get('foreach_map[bucket_a]').get('__address__') == resource_a_name
    assert resources[0].attributes.get('location') == ["test"]
    assert resources[0].attributes.get('name') == ["us-west-2"]
    assert resources[0].attributes.get('region') == ["bucket_a"]
    assert list(resources[0].config.get('aws_s3_bucket').keys())[0] == 'foreach_map[bucket_a]'


@mock.patch.dict(os.environ, {"CHECKOV_ENABLE_FOREACH_HANDLING": "True"})
def test_tf_definitions_and_breadcrumbs():
    from checkov.terraform.graph_builder.graph_to_tf_definitions import convert_graph_vertices_to_tf_definitions
    dir_name = 'foreach_examples/depend_resources'
    local_graph, _ = build_and_get_graph_by_path(dir_name, render_var=True)
    tf_definitions, breadcrumbs = convert_graph_vertices_to_tf_definitions(local_graph.vertices, dir_name)
    expected_data = load_expected_data('expected_data_foreach.json')
    tf_definitions_to_check = {}
    for path, res in tf_definitions.items():
        path_list = path.split('/')[-2:]
        real_path = os.path.join(path_list[0], path_list[1])
        tf_definitions_to_check[real_path] = tf_definitions[path]
    assert_object_equal(tf_definitions_to_check, expected_data['tf_definitions'])

    expected_breadcrumbs = expected_data['breadcrumbs']
    assert len(breadcrumbs) == len(expected_breadcrumbs)
    assert len(breadcrumbs[list(breadcrumbs.keys())[0]]) == len(expected_breadcrumbs[list(expected_breadcrumbs.keys())[0]])

    for name in ['[bucket_a]', '[bucket_b]']:
        assert f'aws_s3_bucket.foreach_map{name}' in breadcrumbs[list(breadcrumbs.keys())[0]]

        location_var = 'location'
        assert list(breadcrumbs[list(breadcrumbs.keys())[0]][f'aws_s3_bucket.foreach_map{name}'].keys()) == [location_var]
        assert list(expected_breadcrumbs[list(expected_breadcrumbs.keys())[0]][f'aws_s3_bucket.foreach_map{name}'].keys()) == [location_var]

        assert breadcrumbs[list(breadcrumbs.keys())[0]][f'aws_s3_bucket.foreach_map{name}'][location_var][0]['type'] == 'variable'
        assert expected_breadcrumbs[list(expected_breadcrumbs.keys())[0]][f'aws_s3_bucket.foreach_map{name}'][location_var][0]['type'] == 'variable'

        assert breadcrumbs[list(breadcrumbs.keys())[0]][f'aws_s3_bucket.foreach_map{name}'][location_var][0]['name'] == 'test'
        assert expected_breadcrumbs[list(expected_breadcrumbs.keys())[0]][f'aws_s3_bucket.foreach_map{name}'][location_var][0]['name'] == 'test'

        assert breadcrumbs[list(breadcrumbs.keys())[0]][f'aws_s3_bucket.foreach_map{name}'][location_var][0]['path'].endswith('depend_resources/variable.tf')
        assert expected_breadcrumbs[list(expected_breadcrumbs.keys())[0]][f'aws_s3_bucket.foreach_map{name}'][location_var][0]['path'].endswith('depend_resources/variable.tf')


@pytest.mark.parametrize(
    "attrs,k_v_to_change,expected_attrs,expected_res",
    [
        ({"test_key": ["${test_val}"]}, {"test_val": "new_val"}, {"test_key": ["new_val"]}, ['test_key']),
        ({"test_key": ["${test}"]}, {"test_val": "new_val"}, {"test_key": ["${test}"]}, []),
        ({"test_key": ["${test_val} ${test_val}"]}, {"test_val": "new_val"}, {"test_key": ["new_val new_val"]}, ['test_key']),
        ({"test_key": {"nested_key": ["${test_val}"]}}, {"test_val": "new_val"}, {"test_key": {"nested_key": ["new_val"]}}, ['nested_key']),
        ({"test_key": ["${test_val} test_val"]}, {"test_val": "new_val"}, {"test_key": ["new_val new_val"]}, ['test_key']),
        ({"test_key": ["${test_val}"]}, {"test_val": 123}, {"test_key": [123]}, ['test_key']),
        ({"test_key": ["${test_val}"]}, {"test_val": True}, {"test_key": [True]}, ['test_key'])
    ]
)
def test_update_attrs(attrs, k_v_to_change, expected_attrs, expected_res):
    from checkov.terraform.graph_builder.foreach_handler import ForeachHandler
    local_graph = build_and_get_graph_by_path('')[0]
    foreach_handler = ForeachHandler(local_graph)
    res = foreach_handler._update_attributes(attrs, k_v_to_change)
    assert attrs == expected_attrs
    assert res == expected_res
>>>>>>> 7bb149ce
<|MERGE_RESOLUTION|>--- conflicted
+++ resolved
@@ -7,15 +7,12 @@
 TEST_DIRNAME = os.path.dirname(os.path.realpath(__file__))
 
 
-<<<<<<< HEAD
-=======
 def load_expected_data(path):
     dir_name = os.path.realpath(os.path.join(TEST_DIRNAME, path))
     with open(dir_name, "r") as f:
         return json.load(f)
 
 
->>>>>>> 7bb149ce
 def assert_object_equal(res, expected_res):
     assert len(res) == len(expected_res)
     if isinstance(res, dict):
@@ -24,8 +21,6 @@
         assert res.sort() == expected_res.sort()
 
 
-<<<<<<< HEAD
-=======
 def build_and_get_graph_by_path(path, render_var=False):
     from checkov.terraform.graph_manager import TerraformGraphManager
     resources_dir = os.path.realpath(os.path.join(TEST_DIRNAME, 'resources', path))
@@ -34,7 +29,6 @@
     return local_graph, tf_definitions
 
 
->>>>>>> 7bb149ce
 @pytest.mark.parametrize(
     "block_index,expected_res,obj",
     [
@@ -62,17 +56,8 @@
 @mock.patch.dict(os.environ, {"CHECKOV_ENABLE_FOREACH_HANDLING": "False"})
 def test_dynamic_foreach_resource():
     from checkov.terraform.graph_builder.foreach_handler import ForeachHandler
-<<<<<<< HEAD
-    from checkov.terraform.graph_manager import TerraformGraphManager
     dir_name = 'foreach_resources/dynamic_foreach_value'
-    resources_dir = os.path.realpath(os.path.join(TEST_DIRNAME, 'resources', dir_name))
-
-    graph_manager = TerraformGraphManager('m', ['m'])
-    local_graph, tf_definitions = graph_manager.build_graph_from_source_directory(resources_dir, render_variables=False)
-=======
-    dir_name = 'foreach_resources/dynamic_foreach_value'
-    local_graph = build_and_get_graph_by_path(dir_name)[0]
->>>>>>> 7bb149ce
+    local_graph = build_and_get_graph_by_path(dir_name)[0]
     foreach_handler = ForeachHandler(local_graph)
     res = foreach_handler._handle_dynamic_statement([6, 7, 8, 9, 10])
     expected_res = {
@@ -84,17 +69,8 @@
 @mock.patch.dict(os.environ, {"CHECKOV_ENABLE_FOREACH_HANDLING": "False"})
 def test_foreach_resource():
     from checkov.terraform.graph_builder.foreach_handler import ForeachHandler
-<<<<<<< HEAD
-    from checkov.terraform.graph_manager import TerraformGraphManager
     dir_name = 'foreach_resources'
-    resources_dir = os.path.realpath(os.path.join(TEST_DIRNAME, 'resources', dir_name))
-
-    graph_manager = TerraformGraphManager('m', ['m'])
-    local_graph, tf_definitions = graph_manager.build_graph_from_source_directory(resources_dir, render_variables=False)
-=======
-    dir_name = 'foreach_resources'
-    local_graph = build_and_get_graph_by_path(dir_name)[0]
->>>>>>> 7bb149ce
+    local_graph = build_and_get_graph_by_path(dir_name)[0]
     foreach_handler = ForeachHandler(local_graph)
     res = foreach_handler._get_statements([6, 7, 8, 9, 10, 19, 20, 21, 22, 23, 24, 25])
     expected_res = {
@@ -121,25 +97,13 @@
 @mock.patch.dict(os.environ, {"CHECKOV_ENABLE_FOREACH_HANDLING": "False"})
 def test_build_sub_graph():
     from checkov.terraform.graph_builder.foreach_handler import ForeachHandler
-<<<<<<< HEAD
-    from checkov.terraform.graph_manager import TerraformGraphManager
     dir_name = 'foreach_resources'
-    resources_dir = os.path.realpath(os.path.join(TEST_DIRNAME, 'resources', dir_name))
-
-    graph_manager = TerraformGraphManager('m', ['m'])
-    local_graph, tf_definitions = graph_manager.build_graph_from_source_directory(resources_dir, render_variables=False)
-=======
-    dir_name = 'foreach_resources'
-    local_graph = build_and_get_graph_by_path(dir_name)[0]
->>>>>>> 7bb149ce
+    local_graph = build_and_get_graph_by_path(dir_name)[0]
     foreach_handler = ForeachHandler(local_graph)
     blocks = [6, 7, 8, 9, 10, 21, 22, 24, 25]
     sub_graph = foreach_handler._build_sub_graph(blocks)
     assert all(sub_graph.vertices[i] for i in blocks)
     assert not all(sub_graph.vertices[i] for i in range(len(sub_graph.vertices)))
-<<<<<<< HEAD
-    assert len(sub_graph.edges) < len(local_graph.edges)
-=======
     assert len(sub_graph.edges) < len(local_graph.edges)
 
 
@@ -262,5 +226,4 @@
     foreach_handler = ForeachHandler(local_graph)
     res = foreach_handler._update_attributes(attrs, k_v_to_change)
     assert attrs == expected_attrs
-    assert res == expected_res
->>>>>>> 7bb149ce
+    assert res == expected_res