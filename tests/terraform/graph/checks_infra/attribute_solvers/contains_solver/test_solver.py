import os
from parameterized import parameterized_class

from tests.terraform.graph.checks_infra.test_base import TestBaseSolver

TEST_DIRNAME = os.path.dirname(os.path.realpath(__file__))


@parameterized_class([
   {"graph_framework": "NETWORKX"},
   {"graph_framework": "IGRAPH"}
])
class TestContainsSolver(TestBaseSolver):
    def setUp(self):
        self.checks_dir = TEST_DIRNAME
        super(TestContainsSolver, self).setUp()

    def test_public_virtual_machines(self):
        root_folder = '../../../resources/public_virtual_machines'
        check_id = "PublicVMs"
        should_pass = ['aws_default_security_group.default_security_group_open']
        should_fail = ['aws_default_security_group.default_security_group_closed']
        expected_results = {check_id: {"should_pass": should_pass, "should_fail": should_fail}}

        self.run_test(root_folder=root_folder, expected_results=expected_results, check_id=check_id)

    def test_public_virtual_machines_with_jsonpath(self):
        root_folder = '../../../resources/public_virtual_machines'
        check_id = "PublicVMsWithJsonpath"
        should_pass = ['aws_default_security_group.default_security_group_open']
        should_fail = ['aws_default_security_group.default_security_group_closed']
        expected_results = {check_id: {"should_pass": should_pass, "should_fail": should_fail}}

        self.run_test(root_folder=root_folder, expected_results=expected_results, check_id=check_id)

    def test_list_cidr_blocks(self):
        root_folder = '../../../resources/security_group_list_cidr_blocks'
        check_id = "PublicSG"
        should_pass = []
        should_fail = ['aws_security_group.passed_cidr_block', 'aws_security_group.failed_cidr_blocks']
        expected_results = {check_id: {"should_pass": should_pass, "should_fail": should_fail}}

        self.run_test(root_folder=root_folder, expected_results=expected_results, check_id=check_id)

    def test_list_cidr_blocks_specific(self):
        root_folder = '../../../resources/security_group_list_cidr_blocks'
        check_id = "SpecificBlockSG"
        should_pass = ['aws_security_group.passed_cidr_block']
        should_fail = ['aws_security_group.failed_cidr_blocks']
        expected_results = {check_id: {"should_pass": should_pass, "should_fail": should_fail}}

        self.run_test(root_folder=root_folder, expected_results=expected_results, check_id=check_id)

    def test_contains_dict(self):
        root_folder = '../../../resources/tag_includes'
        check_id = "TagIncludes"
        should_pass = ['aws_instance.some_instance', 'aws_subnet.acme_subnet']
        should_fail = ['aws_s3_bucket.acme_s3_bucket']
        expected_results = {check_id: {"should_pass": should_pass, "should_fail": should_fail}}

        self.run_test(root_folder=root_folder, expected_results=expected_results, check_id=check_id)

    def test_contains_string_list(self):
        root_folder = '../../../resources/security_group_list_cidr_blocks'
        # this tests a specific condition related to wildcard expression evaluation and is not necessarily a full
        # solver test
        check_id = "PublicSGMultipleIngress"
        should_pass = []
        should_fail = ['aws_security_group.passed_multiple_ingress']
        expected_results = {check_id: {"should_pass": should_pass, "should_fail": should_fail}}

        self.run_test(root_folder=root_folder, expected_results=expected_results, check_id=check_id)

    def test_none_network_acl_ips(self):
        root_folder = '../../../resources/none_contains'
        check_id = "NetworkACL"
        should_pass = []
        should_fail = ['azurerm_key_vault.kv']
        expected_results = {check_id: {"should_pass": should_pass, "should_fail": should_fail}}

<<<<<<< HEAD
=======
        self.run_test(root_folder=root_folder, expected_results=expected_results, check_id=check_id)

    def test_variable_dependent_policy(self):
        root_folder = '../../../resources/variable_dependent_policy'
        check_id = "VariableDependentPolicy"
        should_pass = ['aws_s3_bucket_acl.example5']
        should_fail = []
        expected_results = {check_id: {"should_pass": should_pass, "should_fail": should_fail}}

>>>>>>> 2fb967da
        self.run_test(root_folder=root_folder, expected_results=expected_results, check_id=check_id)<|MERGE_RESOLUTION|>--- conflicted
+++ resolved
@@ -78,8 +78,6 @@
         should_fail = ['azurerm_key_vault.kv']
         expected_results = {check_id: {"should_pass": should_pass, "should_fail": should_fail}}
 
-<<<<<<< HEAD
-=======
         self.run_test(root_folder=root_folder, expected_results=expected_results, check_id=check_id)
 
     def test_variable_dependent_policy(self):
@@ -89,5 +87,4 @@
         should_fail = []
         expected_results = {check_id: {"should_pass": should_pass, "should_fail": should_fail}}
 
->>>>>>> 2fb967da
         self.run_test(root_folder=root_folder, expected_results=expected_results, check_id=check_id)