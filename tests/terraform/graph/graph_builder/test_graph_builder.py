import os
import shutil
from unittest import TestCase, mock

from checkov.common.graph.db_connectors.networkx.networkx_db_connector import NetworkxConnector
from checkov.terraform.graph_builder.graph_components.block_types import BlockType
from checkov.terraform.graph_builder.graph_to_tf_definitions import convert_graph_vertices_to_tf_definitions
from checkov.terraform.graph_manager import TerraformGraphManager
from checkov.common.graph.graph_builder import CustomAttributes
from checkov.terraform.parser import external_modules_download_path

TEST_DIRNAME = os.path.dirname(os.path.realpath(__file__))


class TestGraphBuilder(TestCase):
    def test_build_graph(self):
        resources_dir = os.path.join(TEST_DIRNAME, '../resources/general_example')

        graph_manager = TerraformGraphManager(db_connector=NetworkxConnector())
        graph, tf_definitions = graph_manager.build_graph_from_source_directory(resources_dir)

        expected_num_of_var_nodes = 3
        expected_num_of_locals_nodes = 3
        expected_num_of_resources_nodes = 1
        expected_num_of_provider_nodes = 1
        vertices_by_block_type = graph.vertices_by_block_type
        self.assertEqual(expected_num_of_var_nodes, len(vertices_by_block_type[BlockType.VARIABLE]))
        self.assertEqual(expected_num_of_locals_nodes, len(vertices_by_block_type[BlockType.LOCALS]))
        self.assertEqual(expected_num_of_resources_nodes, len(vertices_by_block_type[BlockType.RESOURCE]))
        self.assertEqual(expected_num_of_provider_nodes, len(vertices_by_block_type[BlockType.PROVIDER]))

        provider_node = graph.vertices[vertices_by_block_type[BlockType.PROVIDER][0]]
        resource_node = graph.vertices[vertices_by_block_type[BlockType.RESOURCE][0]]
        local_node = graph.vertices[graph.vertices_block_name_map[BlockType.LOCALS]["bucket_name"][0]]

        var_bucket_name_node = None
        var_region_node = None
        var_aws_profile_node = None
        for index in vertices_by_block_type[BlockType.VARIABLE]:
            var_node = graph.vertices[index]
            if var_node.name == 'aws_profile':
                var_aws_profile_node = var_node
            if var_node.name == 'bucket_name':
                var_bucket_name_node = var_node
            if var_node.name == 'region':
                var_region_node = var_node

        self.check_edge(graph, resource_node, local_node, 'bucket')
        self.check_edge(graph, resource_node, provider_node, 'provider')
        self.check_edge(graph, resource_node, var_region_node, 'region')
        self.check_edge(graph, provider_node, var_aws_profile_node, 'profile')
        self.check_edge(graph, local_node, var_bucket_name_node, 'bucket_name')

    def check_edge(self, graph, node_from, node_to, expected_label):
        hashed_from = node_from.get_hash()
        hashed_to = node_to.get_hash()
        matching_edges = []
        for edge in graph.edges:
            if graph.vertices[edge.origin].get_hash() == hashed_from and graph.vertices[edge.dest].get_hash() == hashed_to:
                matching_edges.append(edge)
        self.assertGreater(len(matching_edges), 0,
                           f'expected to find edge from [{node_from.block_type} {node_from.name}] to [{node_to.block_type} {node_to.name}] with label [{expected_label}]')
        if not any(e.label == expected_label for e in matching_edges):
            self.fail(
                f'expected to find edge from [{node_from.block_type} {node_from.name}] to [{node_to.block_type} {node_to.name}] with label [{expected_label}], found edges: {[str(e) for e in matching_edges]}')

    @staticmethod
    def get_vertex_by_name_and_type(local_graph, block_type, name, multiple=False):
        vertices = [local_graph.vertices[i] for i in local_graph.vertices_block_name_map[block_type][name]]
        if multiple:
            return vertices
        return vertices[0]

    def test_update_vertices_configs_deep_nesting(self):
        resources_dir = os.path.join(TEST_DIRNAME, '../resources/variable_rendering/render_deep_nesting')
        graph_manager = TerraformGraphManager(NetworkxConnector())
        local_graph, _ = graph_manager.build_graph_from_source_directory(resources_dir, render_variables=True)
        expected_config = {
            "aws_s3_bucket": {
                "default": {
                    "server_side_encryption_configuration": [
                        {
                            "rule": [
                                {
                                    "apply_server_side_encryption_by_default": [
                                        {"kms_master_key_id": [""], "sse_algorithm": ["AES256"]}
                                    ]
                                }
                            ]
                        }
                    ],
                    "__start_line__": 1,
                    "__end_line__": 10,
                }
            }
        }
        actual_config = local_graph.vertices[local_graph.vertices_by_block_type.get(BlockType.RESOURCE)[0]].config
        self.assertDictEqual(expected_config, actual_config)

    def test_build_graph_with_linked_modules(self):
        # see the image to view the expected graph in tests/resources/modules/linked_modules/expected_graph.png
        resources_dir = os.path.realpath(os.path.join(TEST_DIRNAME, '../resources/modules/linked_modules'))

        graph_manager = TerraformGraphManager(NetworkxConnector())
        local_graph, tf_definitions = graph_manager.build_graph_from_source_directory(resources_dir, render_variables=False)

        vertices_by_block_type = local_graph.vertices_by_block_type

        expected_vertices_num_by_type = {
            BlockType.VARIABLE: 5,
            BlockType.RESOURCE: 5,
            BlockType.OUTPUT: 3,
            BlockType.MODULE: 2,
            BlockType.DATA: 1,
        }

        for block_type, count in expected_vertices_num_by_type.items():
            self.assertEqual(count, len(vertices_by_block_type[block_type]))

        output_this_lambda_func_arn = self.get_vertex_by_name_and_type(local_graph, BlockType.OUTPUT,
                                                                       'this_lambda_function_arn')
        output_this_lambda_func_name = self.get_vertex_by_name_and_type(local_graph, BlockType.OUTPUT,
                                                                        'this_lambda_function_name')
        output_this_s3_bucket_id = self.get_vertex_by_name_and_type(local_graph, BlockType.OUTPUT, 'this_s3_bucket_id')
        resource_aws_lambda_function = self.get_vertex_by_name_and_type(local_graph, BlockType.RESOURCE,
                                                                        'aws_lambda_function.this')
        resource_aws_s3_bucket_policy = self.get_vertex_by_name_and_type(local_graph, BlockType.RESOURCE,
                                                                         'aws_s3_bucket_policy.this')
        resource_aws_s3_bucket = self.get_vertex_by_name_and_type(local_graph, BlockType.RESOURCE, 'aws_s3_bucket.this')

        self.check_edge(local_graph, node_from=output_this_lambda_func_arn, node_to=resource_aws_lambda_function,
                        expected_label='value')
        self.check_edge(local_graph, node_from=output_this_lambda_func_name, node_to=resource_aws_lambda_function,
                        expected_label='value')
        self.check_edge(local_graph, node_from=output_this_s3_bucket_id, node_to=resource_aws_s3_bucket_policy,
                        expected_label='value')
        self.check_edge(local_graph, node_from=output_this_s3_bucket_id, node_to=resource_aws_s3_bucket,
                        expected_label='value')

    def test_build_graph_with_linked_registry_modules(self):
        resources_dir = os.path.realpath(
            os.path.join(TEST_DIRNAME, '../resources/modules/registry_security_group_inner_module'))

        graph_manager = TerraformGraphManager(NetworkxConnector())
        local_graph, tf_definitions = graph_manager.build_graph_from_source_directory(resources_dir,
                                                                                      render_variables=True,
                                                                                      download_external_modules=True)

        outputs_vpcs = self.get_vertex_by_name_and_type(local_graph, BlockType.OUTPUT, 'security_group_vpc_id',
                                                        multiple=True)
        resource_flow_log = self.get_vertex_by_name_and_type(local_graph, BlockType.RESOURCE,
                                                             'aws_flow_log.related_flow_log')
        resource_security_group_this = self.get_vertex_by_name_and_type(local_graph, BlockType.RESOURCE,
                                                                        'aws_security_group.this')
        resource_security_group_this_name_prefix = self.get_vertex_by_name_and_type(local_graph, BlockType.RESOURCE,
                                                                                    'aws_security_group.this_name_prefix')

        output_this_security_group_vpc_id_inner = [o for o in outputs_vpcs if 'http-80' in o.path][0]
        output_this_security_group_vpc_id_outer = [o for o in outputs_vpcs if 'http-80' not in o.path][0]

        self.check_edge(local_graph, node_from=resource_flow_log, node_to=output_this_security_group_vpc_id_inner,
                        expected_label='vpc_id')
        self.check_edge(local_graph, node_from=output_this_security_group_vpc_id_outer,
                        node_to=resource_security_group_this, expected_label='value')
        self.check_edge(local_graph, node_from=output_this_security_group_vpc_id_outer,
                        node_to=resource_security_group_this_name_prefix, expected_label='value')

        # cleanup
        if os.path.exists(os.path.join(resources_dir, external_modules_download_path)):
            shutil.rmtree(os.path.join(resources_dir, external_modules_download_path))

    def test_build_graph_with_deep_nested_edges(self):
        resources_dir = os.path.realpath(os.path.join(TEST_DIRNAME, '../resources/k8_service'))

        graph_manager = TerraformGraphManager(NetworkxConnector())
        local_graph, tf = graph_manager.build_graph_from_source_directory(resources_dir, render_variables=True)

        resource_kubernetes_deployment = self.get_vertex_by_name_and_type(local_graph, BlockType.RESOURCE,
                                                                          'kubernetes_deployment.bazel_remote_cache')
        locals_name = self.get_vertex_by_name_and_type(local_graph, BlockType.LOCALS, 'name')
        locals_labels = self.get_vertex_by_name_and_type(local_graph, BlockType.LOCALS, 'labels')

        self.check_edge(local_graph, node_from=locals_labels, node_to=locals_name,
                        expected_label="labels.app.kubernetes.io/name")
        self.check_edge(local_graph, node_from=resource_kubernetes_deployment, node_to=locals_name,
                        expected_label="metadata.name")
        self.check_edge(local_graph, node_from=resource_kubernetes_deployment, node_to=locals_name,
                        expected_label="spec.template.metadata.name")
        self.check_edge(local_graph, node_from=resource_kubernetes_deployment, node_to=locals_name,
                        expected_label="spec.template.spec.container.name")
        self.check_edge(local_graph, node_from=resource_kubernetes_deployment, node_to=locals_name,
                        expected_label="spec.template.spec.volume.1.config_map.name")

    def test_blocks_from_local_graph_module(self):
        resources_dir = os.path.realpath(os.path.join(TEST_DIRNAME, '../resources/modules/stacks'))
        graph_manager = TerraformGraphManager(NetworkxConnector())
        local_graph, tf = graph_manager.build_graph_from_source_directory(resources_dir, render_variables=True)
        tf, _ = convert_graph_vertices_to_tf_definitions(local_graph.vertices, resources_dir)
        found_results = 0
        for key, value in tf.items():
            if key.startswith(os.path.join(os.path.dirname(resources_dir), 's3_inner_modules', 'inner', 'main.tf')):
                conf = value['resource'][0]['aws_s3_bucket']['inner_s3']
                if 'stage/main' in key or 'prod/main' in key:
                    self.assertTrue(conf['versioning'][0]['enabled'][0])
                    found_results += 1
                elif 'test/main' in key:
                    self.assertFalse(conf['versioning'][0]['enabled'][0])
                    found_results += 1
        self.assertEqual(found_results, 3)

    def test_build_graph_with_dynamic_blocks(self):
        resources_dir = os.path.realpath(os.path.join(TEST_DIRNAME, '../resources/dynamic_lambda_function'))

        graph_manager = TerraformGraphManager(NetworkxConnector())
        local_graph, tf = graph_manager.build_graph_from_source_directory(resources_dir, render_variables=True)
        lambda_attributes = local_graph.vertices[0].attributes
        self.assertIn("dead_letter_config", lambda_attributes.keys())

    def test_get_attribute_dict_with_list_value(self):
        # given
        resources_dir = os.path.join(TEST_DIRNAME, "../resources/s3_bucket_grant")
        graph_manager = TerraformGraphManager(NetworkxConnector())
        local_graph, _ = graph_manager.build_graph_from_source_directory(resources_dir, render_variables=True)

        # when
        attributes = local_graph.vertices[
            local_graph.vertices_by_block_type.get(BlockType.RESOURCE)[0]
        ].get_attribute_dict()

        # then
        expected_grant_attribute = [
            {"permissions": ["READ_ACP"], "type": "Group", "uri": "http://acs.amazonaws.com/groups/global/AllUsers"},
            {"id": "1234567890", "permissions": ["FULL_CONTROL"], "type": "CanonicalUser"},
        ]

        self.assertCountEqual(expected_grant_attribute, attributes["grant"])

    def test_build_graph_terraform_block(self):
        resources_dir = os.path.join(TEST_DIRNAME, '../resources/terraform_block')

        graph_manager = TerraformGraphManager(db_connector=NetworkxConnector())
        graph, tf_definitions = graph_manager.build_graph_from_source_directory(resources_dir)

        terraform_blocks = graph.vertices_by_block_type[BlockType.TERRAFORM]
        self.assertEqual(1, len(terraform_blocks))

        terraform_block = graph.vertices[terraform_blocks[0]]
        expected_attributes = ["backend", "required_version", "required_providers"]
        for attr in expected_attributes:
            self.assertIn(attr, list(terraform_block.attributes.keys()))

    @mock.patch.dict(os.environ, {"CHECKOV_EXPERIMENTAL_CROSS_VARIABLE_EDGES": "True"})
    def test_build_graph_with_cross_variables_connections(self):
        resources_dir = os.path.join(TEST_DIRNAME, '../resources/cross_variables')

        graph_manager = TerraformGraphManager(NetworkxConnector())
        local_graph, _ = graph_manager.build_graph_from_source_directory(resources_dir, render_variables=True)

        var_bucket_resource = self.get_vertex_by_name_and_type(local_graph, BlockType.RESOURCE, 'aws_s3_bucket_public_access_block.var_bucket')
        bucket_resource = self.get_vertex_by_name_and_type(local_graph, BlockType.RESOURCE, 'aws_s3_bucket.example')

        self.assertEqual(len(local_graph.edges), 4)
        self.check_edge(local_graph, node_from=var_bucket_resource, node_to=bucket_resource,
                        expected_label="[cross-variable] bucket")

    @mock.patch.dict(os.environ, {"CHECKOV_EXPERIMENTAL_CROSS_VARIABLE_EDGES": "True"})
    def test_build_graph_with_cross_variables_connections_from_module(self):
        resources_dir = os.path.realpath(os.path.join(TEST_DIRNAME, '../resources/cross_variables2/main'))

        graph_manager = TerraformGraphManager(NetworkxConnector())
        local_graph, _ = graph_manager.build_graph_from_source_directory(resources_dir, render_variables=True)

        var_bucket_resource = self.get_vertex_by_name_and_type(local_graph, BlockType.RESOURCE, 'aws_s3_bucket_public_access_block.var_bucket')
        bucket_resource = self.get_vertex_by_name_and_type(local_graph, BlockType.RESOURCE, 'aws_s3_bucket.example')

        self.assertEqual(len(local_graph.edges), 6)
        self.check_edge(local_graph, node_from=var_bucket_resource, node_to=bucket_resource,
                        expected_label="[cross-variable] bucket")

<<<<<<< HEAD
    @mock.patch.dict(os.environ, {"CHECKOV_EXPERIMENTAL_CROSS_VARIABLE_EDGES": "True"})
    def test_build_graph_with_cross_modules_connections(self):
        resources_dir = os.path.realpath(os.path.join(TEST_DIRNAME, '../resources/cross_modules'))

        graph_manager = TerraformGraphManager(NetworkxConnector())
        local_graph, _ = graph_manager.build_graph_from_source_directory(resources_dir, render_variables=True)

        var_bucket_resource = self.get_vertex_by_name_and_type(local_graph, BlockType.RESOURCE,
                                                               'aws_s3_bucket_public_access_block.var_bucket')
        bucket_resource = self.get_vertex_by_name_and_type(local_graph, BlockType.RESOURCE, 'aws_s3_bucket.example')

        self.assertEqual(len(local_graph.edges), 5)
        self.check_edge(local_graph, node_from=var_bucket_resource, node_to=bucket_resource,
                        expected_label="[cross-variable] bucket")

    @mock.patch.dict(os.environ, {"CHECKOV_EXPERIMENTAL_CROSS_VARIABLE_EDGES": "True"})
    def test_build_graph_with_cross_nested_modules_connections(self):
        resources_dir = os.path.realpath(os.path.join(TEST_DIRNAME, '../resources/cross_modules2'))

        graph_manager = TerraformGraphManager(NetworkxConnector())
        local_graph, _ = graph_manager.build_graph_from_source_directory(resources_dir, render_variables=True)

        var_bucket_resource = self.get_vertex_by_name_and_type(local_graph, BlockType.RESOURCE,
                                                               'aws_s3_bucket_public_access_block.var_bucket')
        bucket_resource = self.get_vertex_by_name_and_type(local_graph, BlockType.RESOURCE, 'aws_s3_bucket.example')

        self.assertEqual(len(local_graph.edges), 8)
        self.check_edge(local_graph, node_from=var_bucket_resource, node_to=bucket_resource,
                        expected_label="[cross-variable] bucket")
=======
    def test_nested_modules_address_attribute(self):
        resources_dir = os.path.realpath(os.path.join(TEST_DIRNAME, '../resources/nested_modules_address'))
        graph_manager = TerraformGraphManager(NetworkxConnector())
        local_graph, _ = graph_manager.build_graph_from_source_directory(resources_dir, render_variables=True)
        module_1 = self.get_vertex_by_name_and_type(local_graph, BlockType.MODULE, 'inner_s3_module')
        assert module_1.attributes.get(CustomAttributes.TF_RESOURCE_ADDRESS) == 'module.s3_module.module.inner_s3_module'
        module_2 = self.get_vertex_by_name_and_type(local_graph, BlockType.MODULE, 's3_module')
        assert module_2.attributes.get(CustomAttributes.TF_RESOURCE_ADDRESS) == 'module.s3_module'
        resource_1 = self.get_vertex_by_name_and_type(local_graph, BlockType.RESOURCE, 'aws_s3_bucket_public_access_block.var_bucket')
        assert resource_1.attributes.get(CustomAttributes.TF_RESOURCE_ADDRESS) == 'module.s3_module.module.inner_s3_module.aws_s3_bucket_public_access_block.var_bucket'
        resource_2 = self.get_vertex_by_name_and_type(local_graph, BlockType.RESOURCE, 'aws_s3_bucket.example')
        assert resource_2.attributes.get(CustomAttributes.TF_RESOURCE_ADDRESS) == 'aws_s3_bucket.example'
>>>>>>> f61ced98
<|MERGE_RESOLUTION|>--- conflicted
+++ resolved
@@ -277,7 +277,6 @@
         self.check_edge(local_graph, node_from=var_bucket_resource, node_to=bucket_resource,
                         expected_label="[cross-variable] bucket")
 
-<<<<<<< HEAD
     @mock.patch.dict(os.environ, {"CHECKOV_EXPERIMENTAL_CROSS_VARIABLE_EDGES": "True"})
     def test_build_graph_with_cross_modules_connections(self):
         resources_dir = os.path.realpath(os.path.join(TEST_DIRNAME, '../resources/cross_modules'))
@@ -307,7 +306,7 @@
         self.assertEqual(len(local_graph.edges), 8)
         self.check_edge(local_graph, node_from=var_bucket_resource, node_to=bucket_resource,
                         expected_label="[cross-variable] bucket")
-=======
+
     def test_nested_modules_address_attribute(self):
         resources_dir = os.path.realpath(os.path.join(TEST_DIRNAME, '../resources/nested_modules_address'))
         graph_manager = TerraformGraphManager(NetworkxConnector())
@@ -319,5 +318,4 @@
         resource_1 = self.get_vertex_by_name_and_type(local_graph, BlockType.RESOURCE, 'aws_s3_bucket_public_access_block.var_bucket')
         assert resource_1.attributes.get(CustomAttributes.TF_RESOURCE_ADDRESS) == 'module.s3_module.module.inner_s3_module.aws_s3_bucket_public_access_block.var_bucket'
         resource_2 = self.get_vertex_by_name_and_type(local_graph, BlockType.RESOURCE, 'aws_s3_bucket.example')
-        assert resource_2.attributes.get(CustomAttributes.TF_RESOURCE_ADDRESS) == 'aws_s3_bucket.example'
->>>>>>> f61ced98
+        assert resource_2.attributes.get(CustomAttributes.TF_RESOURCE_ADDRESS) == 'aws_s3_bucket.example'