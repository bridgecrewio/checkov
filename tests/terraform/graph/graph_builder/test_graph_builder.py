import os
import shutil
from unittest import TestCase, mock

from checkov.common.graph.db_connectors.networkx.networkx_db_connector import NetworkxConnector
from checkov.terraform.graph_builder.graph_components.block_types import BlockType
from checkov.terraform.graph_builder.graph_to_tf_definitions import convert_graph_vertices_to_tf_definitions
from checkov.terraform.graph_manager import TerraformGraphManager
from checkov.common.graph.graph_builder import CustomAttributes
<<<<<<< HEAD
from checkov.terraform.parser import external_modules_download_path
=======
from checkov.terraform.modules.module_utils import external_modules_download_path
>>>>>>> 2fb967da

TEST_DIRNAME = os.path.dirname(os.path.realpath(__file__))


class TestGraphBuilder(TestCase):
    def test_build_graph(self):
        resources_dir = os.path.join(TEST_DIRNAME, '../resources/general_example')

        graph_manager = TerraformGraphManager(db_connector=NetworkxConnector())
        graph, tf_definitions = graph_manager.build_graph_from_source_directory(resources_dir)

        expected_num_of_var_nodes = 3
        expected_num_of_locals_nodes = 3
        expected_num_of_resources_nodes = 1
        expected_num_of_provider_nodes = 1
        vertices_by_block_type = graph.vertices_by_block_type
        self.assertEqual(expected_num_of_var_nodes, len(vertices_by_block_type[BlockType.VARIABLE]))
        self.assertEqual(expected_num_of_locals_nodes, len(vertices_by_block_type[BlockType.LOCALS]))
        self.assertEqual(expected_num_of_resources_nodes, len(vertices_by_block_type[BlockType.RESOURCE]))
        self.assertEqual(expected_num_of_provider_nodes, len(vertices_by_block_type[BlockType.PROVIDER]))

        provider_node = graph.vertices[vertices_by_block_type[BlockType.PROVIDER][0]]
        resource_node = graph.vertices[vertices_by_block_type[BlockType.RESOURCE][0]]
        local_node = graph.vertices[graph.vertices_block_name_map[BlockType.LOCALS]["bucket_name"][0]]

        var_bucket_name_node = None
        var_region_node = None
        var_aws_profile_node = None
        for index in vertices_by_block_type[BlockType.VARIABLE]:
            var_node = graph.vertices[index]
            if var_node.name == 'aws_profile':
                var_aws_profile_node = var_node
            if var_node.name == 'bucket_name':
                var_bucket_name_node = var_node
            if var_node.name == 'region':
                var_region_node = var_node

        self.check_edge(graph, resource_node, local_node, 'bucket')
        self.check_edge(graph, resource_node, provider_node, 'provider')
        self.check_edge(graph, resource_node, var_region_node, 'region')
        self.check_edge(graph, provider_node, var_aws_profile_node, 'profile')
        self.check_edge(graph, local_node, var_bucket_name_node, 'bucket_name')

    def check_edge(self, graph, node_from, node_to, expected_label):
        hashed_from = node_from.get_hash()
        hashed_to = node_to.get_hash()
        matching_edges = []
        for edge in graph.edges:
            if graph.vertices[edge.origin].get_hash() == hashed_from and graph.vertices[edge.dest].get_hash() == hashed_to:
                matching_edges.append(edge)
        self.assertGreater(len(matching_edges), 0,
                           f'expected to find edge from [{node_from.block_type} {node_from.name}] to [{node_to.block_type} {node_to.name}] with label [{expected_label}]')
        if not any(e.label == expected_label for e in matching_edges):
            self.fail(
                f'expected to find edge from [{node_from.block_type} {node_from.name}] to [{node_to.block_type} {node_to.name}] with label [{expected_label}], found edges: {[str(e) for e in matching_edges]}')

    @staticmethod
    def get_vertex_by_name_and_type(local_graph, block_type, name, multiple=False):
        vertices = [local_graph.vertices[i] for i in local_graph.vertices_block_name_map[block_type][name]]
        if multiple:
            return vertices
        return vertices[0]

    def test_update_vertices_configs_deep_nesting(self):
        resources_dir = os.path.join(TEST_DIRNAME, '../resources/variable_rendering/render_deep_nesting')
        graph_manager = TerraformGraphManager(NetworkxConnector())
        local_graph, _ = graph_manager.build_graph_from_source_directory(resources_dir, render_variables=True)
        expected_config = {
            "aws_s3_bucket": {
                "default": {
                    "server_side_encryption_configuration": [
                        {
                            "rule": [
                                {
                                    "apply_server_side_encryption_by_default": [
                                        {"kms_master_key_id": [""], "sse_algorithm": ["AES256"]}
                                    ]
                                }
                            ]
                        }
                    ],
                    "__start_line__": 1,
                    "__end_line__": 10,
                    "__address__": "aws_s3_bucket.default"
                }
            }
        }
        actual_config = local_graph.vertices[local_graph.vertices_by_block_type.get(BlockType.RESOURCE)[0]].config
        self.assertDictEqual(expected_config, actual_config)

    def test_build_graph_with_linked_modules(self):
        # see the image to view the expected graph in tests/resources/modules/linked_modules/expected_graph.png
        resources_dir = os.path.realpath(os.path.join(TEST_DIRNAME, '../resources/modules/linked_modules'))

        graph_manager = TerraformGraphManager(NetworkxConnector())
        local_graph, tf_definitions = graph_manager.build_graph_from_source_directory(resources_dir, render_variables=False)

        vertices_by_block_type = local_graph.vertices_by_block_type

        expected_vertices_num_by_type = {
            BlockType.VARIABLE: 5,
            BlockType.RESOURCE: 5,
            BlockType.OUTPUT: 3,
            BlockType.MODULE: 2,
            BlockType.DATA: 1,
        }

        for block_type, count in expected_vertices_num_by_type.items():
            self.assertEqual(count, len(vertices_by_block_type[block_type]))

        output_this_lambda_func_arn = self.get_vertex_by_name_and_type(local_graph, BlockType.OUTPUT,
                                                                       'this_lambda_function_arn')
        output_this_lambda_func_name = self.get_vertex_by_name_and_type(local_graph, BlockType.OUTPUT,
                                                                        'this_lambda_function_name')
        output_this_s3_bucket_id = self.get_vertex_by_name_and_type(local_graph, BlockType.OUTPUT, 'this_s3_bucket_id')
        resource_aws_lambda_function = self.get_vertex_by_name_and_type(local_graph, BlockType.RESOURCE,
                                                                        'aws_lambda_function.this')
        resource_aws_s3_bucket_policy = self.get_vertex_by_name_and_type(local_graph, BlockType.RESOURCE,
                                                                         'aws_s3_bucket_policy.this')
        resource_aws_s3_bucket = self.get_vertex_by_name_and_type(local_graph, BlockType.RESOURCE, 'aws_s3_bucket.this')

        self.check_edge(local_graph, node_from=output_this_lambda_func_arn, node_to=resource_aws_lambda_function,
                        expected_label='value')
        self.check_edge(local_graph, node_from=output_this_lambda_func_name, node_to=resource_aws_lambda_function,
                        expected_label='value')
        self.check_edge(local_graph, node_from=output_this_s3_bucket_id, node_to=resource_aws_s3_bucket_policy,
                        expected_label='value')
        self.check_edge(local_graph, node_from=output_this_s3_bucket_id, node_to=resource_aws_s3_bucket,
                        expected_label='value')

    def test_build_graph_with_linked_registry_modules(self):
        resources_dir = os.path.realpath(
            os.path.join(TEST_DIRNAME, '../resources/modules/registry_security_group_inner_module'))

        graph_manager = TerraformGraphManager(NetworkxConnector())
        local_graph, tf_definitions = graph_manager.build_graph_from_source_directory(resources_dir,
                                                                                      render_variables=True,
                                                                                      download_external_modules=True)

        outputs_vpcs = self.get_vertex_by_name_and_type(local_graph, BlockType.OUTPUT, 'security_group_vpc_id',
                                                        multiple=True)
        resource_flow_log = self.get_vertex_by_name_and_type(local_graph, BlockType.RESOURCE,
                                                             'aws_flow_log.related_flow_log')
        resource_security_group_this = self.get_vertex_by_name_and_type(local_graph, BlockType.RESOURCE,
                                                                        'aws_security_group.this')
        resource_security_group_this_name_prefix = self.get_vertex_by_name_and_type(local_graph, BlockType.RESOURCE,
                                                                                    'aws_security_group.this_name_prefix')

        output_this_security_group_vpc_id_inner = [o for o in outputs_vpcs if 'http-80' in o.path][0]
        output_this_security_group_vpc_id_outer = [o for o in outputs_vpcs if 'http-80' not in o.path][0]

        self.check_edge(local_graph, node_from=resource_flow_log, node_to=output_this_security_group_vpc_id_inner,
                        expected_label='vpc_id')
        self.check_edge(local_graph, node_from=output_this_security_group_vpc_id_outer,
                        node_to=resource_security_group_this, expected_label='value')
        self.check_edge(local_graph, node_from=output_this_security_group_vpc_id_outer,
                        node_to=resource_security_group_this_name_prefix, expected_label='value')

        # cleanup
        if os.path.exists(os.path.join(resources_dir, external_modules_download_path)):
            shutil.rmtree(os.path.join(resources_dir, external_modules_download_path))

    def test_build_graph_with_deep_nested_edges(self):
        resources_dir = os.path.realpath(os.path.join(TEST_DIRNAME, '../resources/k8_service'))

        graph_manager = TerraformGraphManager(NetworkxConnector())
        local_graph, tf = graph_manager.build_graph_from_source_directory(resources_dir, render_variables=True)

        resource_kubernetes_deployment = self.get_vertex_by_name_and_type(local_graph, BlockType.RESOURCE,
                                                                          'kubernetes_deployment.bazel_remote_cache')
        locals_name = self.get_vertex_by_name_and_type(local_graph, BlockType.LOCALS, 'name')
        locals_labels = self.get_vertex_by_name_and_type(local_graph, BlockType.LOCALS, 'labels')

        self.check_edge(local_graph, node_from=locals_labels, node_to=locals_name,
                        expected_label="labels.app.kubernetes.io/name")
        self.check_edge(local_graph, node_from=resource_kubernetes_deployment, node_to=locals_name,
                        expected_label="metadata.name")
        self.check_edge(local_graph, node_from=resource_kubernetes_deployment, node_to=locals_name,
                        expected_label="spec.template.metadata.name")
        self.check_edge(local_graph, node_from=resource_kubernetes_deployment, node_to=locals_name,
                        expected_label="spec.template.spec.container.name")
        self.check_edge(local_graph, node_from=resource_kubernetes_deployment, node_to=locals_name,
                        expected_label="spec.template.spec.volume.1.config_map.name")

    def test_blocks_from_local_graph_module(self):
        resources_dir = os.path.realpath(os.path.join(TEST_DIRNAME, '../resources/modules/stacks'))
        graph_manager = TerraformGraphManager(NetworkxConnector())
        local_graph, tf = graph_manager.build_graph_from_source_directory(resources_dir, render_variables=True)
        tf, _ = convert_graph_vertices_to_tf_definitions(local_graph.vertices, resources_dir)
        found_results = 0
        for key, value in tf.items():
            if key.startswith(os.path.join(os.path.dirname(resources_dir), 's3_inner_modules', 'inner', 'main.tf')):
                conf = value['resource'][0]['aws_s3_bucket']['inner_s3']
                if 'stage/main' in key or 'prod/main' in key:
                    self.assertTrue(conf['versioning'][0]['enabled'][0])
                    found_results += 1
                elif 'test/main' in key:
                    self.assertFalse(conf['versioning'][0]['enabled'][0])
                    found_results += 1
        self.assertEqual(found_results, 3)

    def test_build_graph_with_dynamic_blocks(self):
        resources_dir = os.path.realpath(os.path.join(TEST_DIRNAME, '../resources/dynamic_lambda_function'))

        graph_manager = TerraformGraphManager(NetworkxConnector())
        local_graph, tf = graph_manager.build_graph_from_source_directory(resources_dir, render_variables=True)
        lambda_attributes = local_graph.vertices[0].attributes
        self.assertIn("dead_letter_config", lambda_attributes.keys())

    def test_get_attribute_dict_with_list_value(self):
        # given
        resources_dir = os.path.join(TEST_DIRNAME, "../resources/s3_bucket_grant")
        graph_manager = TerraformGraphManager(NetworkxConnector())
        local_graph, _ = graph_manager.build_graph_from_source_directory(resources_dir, render_variables=True)

        # when
        attributes = local_graph.vertices[
            local_graph.vertices_by_block_type.get(BlockType.RESOURCE)[0]
        ].get_attribute_dict()

        # then
        expected_grant_attribute = [
            {"permissions": ["READ_ACP"], "type": "Group", "uri": "http://acs.amazonaws.com/groups/global/AllUsers"},
            {"id": "1234567890", "permissions": ["FULL_CONTROL"], "type": "CanonicalUser"},
        ]

        self.assertCountEqual(expected_grant_attribute, attributes["grant"])

    def test_build_graph_terraform_block(self):
        resources_dir = os.path.join(TEST_DIRNAME, '../resources/terraform_block')

        graph_manager = TerraformGraphManager(db_connector=NetworkxConnector())
        graph, tf_definitions = graph_manager.build_graph_from_source_directory(resources_dir)

        terraform_blocks = graph.vertices_by_block_type[BlockType.TERRAFORM]
        self.assertEqual(1, len(terraform_blocks))

        terraform_block = graph.vertices[terraform_blocks[0]]
        expected_attributes = ["backend", "required_version", "required_providers"]
        for attr in expected_attributes:
            self.assertIn(attr, list(terraform_block.attributes.keys()))

    @mock.patch.dict(os.environ, {"CHECKOV_EXPERIMENTAL_CROSS_VARIABLE_EDGES": "True"})
    def test_build_graph_with_cross_variables_connections(self):
        resources_dir = os.path.join(TEST_DIRNAME, '../resources/cross_variables')

        graph_manager = TerraformGraphManager(NetworkxConnector())
        local_graph, _ = graph_manager.build_graph_from_source_directory(resources_dir, render_variables=True)

        var_bucket_resource = self.get_vertex_by_name_and_type(local_graph, BlockType.RESOURCE, 'aws_s3_bucket_public_access_block.var_bucket')
        bucket_resource = self.get_vertex_by_name_and_type(local_graph, BlockType.RESOURCE, 'aws_s3_bucket.example')

        self.assertEqual(len(local_graph.edges), 4)
        self.check_edge(local_graph, node_from=var_bucket_resource, node_to=bucket_resource,
                        expected_label="[cross-variable] bucket")

    @mock.patch.dict(os.environ, {"CHECKOV_EXPERIMENTAL_CROSS_VARIABLE_EDGES": "True"})
    def test_build_graph_with_cross_variables_connections_from_module(self):
        resources_dir = os.path.realpath(os.path.join(TEST_DIRNAME, '../resources/cross_variables2/main'))

        graph_manager = TerraformGraphManager(NetworkxConnector())
        local_graph, _ = graph_manager.build_graph_from_source_directory(resources_dir, render_variables=True)

        var_bucket_resource = self.get_vertex_by_name_and_type(local_graph, BlockType.RESOURCE, 'aws_s3_bucket_public_access_block.var_bucket')
        bucket_resource = self.get_vertex_by_name_and_type(local_graph, BlockType.RESOURCE, 'aws_s3_bucket.example')

        self.assertEqual(len(local_graph.edges), 6)
        self.check_edge(local_graph, node_from=var_bucket_resource, node_to=bucket_resource,
                        expected_label="[cross-variable] bucket")

    @mock.patch.dict(os.environ, {"CHECKOV_EXPERIMENTAL_CROSS_VARIABLE_EDGES": "True"})
    def test_build_graph_with_cross_modules_connections(self):
        resources_dir = os.path.realpath(os.path.join(TEST_DIRNAME, '../resources/cross_modules'))

        graph_manager = TerraformGraphManager(NetworkxConnector())
        local_graph, _ = graph_manager.build_graph_from_source_directory(resources_dir, render_variables=True)

        var_bucket_resource = self.get_vertex_by_name_and_type(local_graph, BlockType.RESOURCE,
                                                               'aws_s3_bucket_public_access_block.var_bucket')
        bucket_resource = self.get_vertex_by_name_and_type(local_graph, BlockType.RESOURCE, 'aws_s3_bucket.example')

        self.assertEqual(len(local_graph.edges), 5)
        self.check_edge(local_graph, node_from=var_bucket_resource, node_to=bucket_resource,
                        expected_label="[cross-variable] bucket")

    @mock.patch.dict(os.environ, {"CHECKOV_EXPERIMENTAL_CROSS_VARIABLE_EDGES": "True"})
    def test_build_graph_with_cross_nested_modules_connections(self):
        resources_dir = os.path.realpath(os.path.join(TEST_DIRNAME, '../resources/cross_modules2'))

        graph_manager = TerraformGraphManager(NetworkxConnector())
        local_graph, _ = graph_manager.build_graph_from_source_directory(resources_dir, render_variables=True)

        var_bucket_resource = self.get_vertex_by_name_and_type(local_graph, BlockType.RESOURCE,
                                                               'aws_s3_bucket_public_access_block.var_bucket')
        bucket_resource = self.get_vertex_by_name_and_type(local_graph, BlockType.RESOURCE, 'aws_s3_bucket.example')

        self.assertEqual(len(local_graph.edges), 8)
        self.check_edge(local_graph, node_from=var_bucket_resource, node_to=bucket_resource,
                        expected_label="[cross-variable] bucket")

    def test_nested_modules_address_attribute(self):
        resources_dir = os.path.realpath(os.path.join(TEST_DIRNAME, '../resources/nested_modules_address'))
        graph_manager = TerraformGraphManager(NetworkxConnector())
        local_graph, _ = graph_manager.build_graph_from_source_directory(resources_dir, render_variables=True)
        module_1 = self.get_vertex_by_name_and_type(local_graph, BlockType.MODULE, 'inner_s3_module')
<<<<<<< HEAD
        assert module_1.attributes.get(CustomAttributes.TF_RESOURCE_ADDRESS) == 'module.s3_module.module.inner_s3_module'
        module_2 = self.get_vertex_by_name_and_type(local_graph, BlockType.MODULE, 's3_module')
        assert module_2.attributes.get(CustomAttributes.TF_RESOURCE_ADDRESS) == 'module.s3_module'
        resource_1 = self.get_vertex_by_name_and_type(local_graph, BlockType.RESOURCE, 'aws_s3_bucket_public_access_block.var_bucket')
        assert resource_1.attributes.get(CustomAttributes.TF_RESOURCE_ADDRESS) == 'module.s3_module.module.inner_s3_module.aws_s3_bucket_public_access_block.var_bucket'
        resource_2 = self.get_vertex_by_name_and_type(local_graph, BlockType.RESOURCE, 'aws_s3_bucket.example')
        assert resource_2.attributes.get(CustomAttributes.TF_RESOURCE_ADDRESS) == 'aws_s3_bucket.example'
=======
        assert module_1.attributes.get(CustomAttributes.TF_RESOURCE_ADDRESS) == 'module.s3_module.inner_s3_module'
        module_2 = self.get_vertex_by_name_and_type(local_graph, BlockType.MODULE, 's3_module')
        assert module_2.attributes.get(CustomAttributes.TF_RESOURCE_ADDRESS) == 's3_module'
        resource_1 = self.get_vertex_by_name_and_type(local_graph, BlockType.RESOURCE, 'aws_s3_bucket_public_access_block.var_bucket')
        assert resource_1.attributes.get(CustomAttributes.TF_RESOURCE_ADDRESS) == 'module.s3_module.module.inner_s3_module.aws_s3_bucket_public_access_block.var_bucket'
        resource_2 = self.get_vertex_by_name_and_type(local_graph, BlockType.RESOURCE, 'aws_s3_bucket.example')
        assert resource_2.attributes.get(CustomAttributes.TF_RESOURCE_ADDRESS) == 'aws_s3_bucket.example'
        provider = self.get_vertex_by_name_and_type(local_graph, BlockType.PROVIDER, 'aws.test_provider')
        assert provider.attributes.get(CustomAttributes.TF_RESOURCE_ADDRESS) == 'aws.test_provider'
>>>>>>> 2fb967da
<|MERGE_RESOLUTION|>--- conflicted
+++ resolved
@@ -7,11 +7,7 @@
 from checkov.terraform.graph_builder.graph_to_tf_definitions import convert_graph_vertices_to_tf_definitions
 from checkov.terraform.graph_manager import TerraformGraphManager
 from checkov.common.graph.graph_builder import CustomAttributes
-<<<<<<< HEAD
-from checkov.terraform.parser import external_modules_download_path
-=======
 from checkov.terraform.modules.module_utils import external_modules_download_path
->>>>>>> 2fb967da
 
 TEST_DIRNAME = os.path.dirname(os.path.realpath(__file__))
 
@@ -317,15 +313,6 @@
         graph_manager = TerraformGraphManager(NetworkxConnector())
         local_graph, _ = graph_manager.build_graph_from_source_directory(resources_dir, render_variables=True)
         module_1 = self.get_vertex_by_name_and_type(local_graph, BlockType.MODULE, 'inner_s3_module')
-<<<<<<< HEAD
-        assert module_1.attributes.get(CustomAttributes.TF_RESOURCE_ADDRESS) == 'module.s3_module.module.inner_s3_module'
-        module_2 = self.get_vertex_by_name_and_type(local_graph, BlockType.MODULE, 's3_module')
-        assert module_2.attributes.get(CustomAttributes.TF_RESOURCE_ADDRESS) == 'module.s3_module'
-        resource_1 = self.get_vertex_by_name_and_type(local_graph, BlockType.RESOURCE, 'aws_s3_bucket_public_access_block.var_bucket')
-        assert resource_1.attributes.get(CustomAttributes.TF_RESOURCE_ADDRESS) == 'module.s3_module.module.inner_s3_module.aws_s3_bucket_public_access_block.var_bucket'
-        resource_2 = self.get_vertex_by_name_and_type(local_graph, BlockType.RESOURCE, 'aws_s3_bucket.example')
-        assert resource_2.attributes.get(CustomAttributes.TF_RESOURCE_ADDRESS) == 'aws_s3_bucket.example'
-=======
         assert module_1.attributes.get(CustomAttributes.TF_RESOURCE_ADDRESS) == 'module.s3_module.inner_s3_module'
         module_2 = self.get_vertex_by_name_and_type(local_graph, BlockType.MODULE, 's3_module')
         assert module_2.attributes.get(CustomAttributes.TF_RESOURCE_ADDRESS) == 's3_module'
@@ -334,5 +321,4 @@
         resource_2 = self.get_vertex_by_name_and_type(local_graph, BlockType.RESOURCE, 'aws_s3_bucket.example')
         assert resource_2.attributes.get(CustomAttributes.TF_RESOURCE_ADDRESS) == 'aws_s3_bucket.example'
         provider = self.get_vertex_by_name_and_type(local_graph, BlockType.PROVIDER, 'aws.test_provider')
-        assert provider.attributes.get(CustomAttributes.TF_RESOURCE_ADDRESS) == 'aws.test_provider'
->>>>>>> 2fb967da
+        assert provider.attributes.get(CustomAttributes.TF_RESOURCE_ADDRESS) == 'aws.test_provider'