--- conflicted
+++ resolved
@@ -260,8 +260,6 @@
                         "name": "sub-module",
                         "path": str(parent_dir / "resources/modules/stacks/prod/main.tf"),
                         "idx": 0
-<<<<<<< HEAD
-=======
                     },
                     {
                         "type": "module",
@@ -397,27 +395,18 @@
                         "name": "sub-module",
                         "path": str(parent_dir / "resources/modules/stacks/prod/main.tf"),
                         "idx": 12
->>>>>>> 2fb967da
                     },
                     {
                         "type": "module",
                         "name": "s3",
                         "path": str(parent_dir / "resources/modules/stacks/prod/sub-prod/main.tf"),
-<<<<<<< HEAD
-                        "idx": 3
-=======
                         "idx": 13
->>>>>>> 2fb967da
-                    },
-                    {
-                        "type": "module",
-                        "name": "inner_module_call",
-                        "path": str(parent_dir / "resources/modules/s3_inner_modules/main.tf"),
-<<<<<<< HEAD
-                        "idx": 4
-=======
+                    },
+                    {
+                        "type": "module",
+                        "name": "inner_module_call",
+                        "path": str(parent_dir / "resources/modules/s3_inner_modules/main.tf"),
                         "idx": 6
->>>>>>> 2fb967da
                     },
                 ],
             },
@@ -445,21 +434,13 @@
                         "type": "module",
                         "name": "s3",
                         "path": str(parent_dir / "resources/modules/stacks/stage/main.tf"),
-<<<<<<< HEAD
-                        "idx": 1
-=======
                         "idx": 14
->>>>>>> 2fb967da
-                    },
-                    {
-                        "type": "module",
-                        "name": "inner_module_call",
-                        "path": str(parent_dir / "resources/modules/s3_inner_modules/main.tf"),
-<<<<<<< HEAD
-                        "idx": 5
-=======
+                    },
+                    {
+                        "type": "module",
+                        "name": "inner_module_call",
+                        "path": str(parent_dir / "resources/modules/s3_inner_modules/main.tf"),
                         "idx": 7
->>>>>>> 2fb967da
                     },
                 ],
             },
@@ -487,21 +468,13 @@
                         "type": "module",
                         "name": "s3",
                         "path": str(parent_dir / "resources/modules/stacks/test/main.tf"),
-<<<<<<< HEAD
-                        "idx": 2
-=======
                         "idx": 15
->>>>>>> 2fb967da
-                    },
-                    {
-                        "type": "module",
-                        "name": "inner_module_call",
-                        "path": str(parent_dir / "resources/modules/s3_inner_modules/main.tf"),
-<<<<<<< HEAD
-                        "idx": 6
-=======
+                    },
+                    {
+                        "type": "module",
+                        "name": "inner_module_call",
+                        "path": str(parent_dir / "resources/modules/s3_inner_modules/main.tf"),
                         "idx": 8
->>>>>>> 2fb967da
                     },
                 ],
             },
