--- conflicted
+++ resolved
@@ -26,17 +26,6 @@
 
         assert report.passed_checks[0].connected_node is None
         assert report.passed_checks[1].connected_node is None
-<<<<<<< HEAD
-        assert report.passed_checks[2].connected_node['file_path'] == '/main.tf'
-        assert report.passed_checks[2].connected_node['resource'] == 'aws_s3_bucket_server_side_encryption_configuration.good_sse_1'
-        assert report.passed_checks[2].connected_node['file_line_range'] == [117, 126]
-        assert report.passed_checks[3].connected_node['file_path'] == '/main.tf'
-        assert report.passed_checks[3].connected_node['resource'] == 'aws_s3_bucket_server_side_encryption_configuration.good_sse_2'
-        assert report.passed_checks[3].connected_node['file_line_range'] == [128, 137]
-        assert report.passed_checks[4].connected_node['file_path'] == '/main.tf'
-        assert report.passed_checks[4].connected_node['resource'] == 'aws_s3_bucket_server_side_encryption_configuration.good_sse_3'
-        assert report.passed_checks[4].connected_node['file_line_range'] == [139, 150]
-=======
         assert report.passed_checks[2].connected_node is None
         assert report.passed_checks[3].connected_node['file_path'] == '/main.tf'
         assert report.passed_checks[3].connected_node['resource'] == 'aws_s3_bucket_server_side_encryption_configuration.good_sse_1'
@@ -47,7 +36,6 @@
         assert report.passed_checks[5].connected_node['file_path'] == '/main.tf'
         assert report.passed_checks[5].connected_node['resource'] == 'aws_s3_bucket_server_side_encryption_configuration.good_sse_3'
         assert report.passed_checks[5].connected_node['file_line_range'] == [139, 150]
->>>>>>> 2fb967da
 
     def test_S3BucketLogging_connected_node(self):
         report = self.get_report("S3BucketLogging")
