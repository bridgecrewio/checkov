--- conflicted
+++ resolved
@@ -571,13 +571,11 @@
     def test_Route53ZoneEnableDNSSECSigning(self):
         self.go("Route53ZoneEnableDNSSECSigning")
 
-<<<<<<< HEAD
+    def test_LBWeakCiphers(self):
+        self.go("LBWeakCiphers")
+
     def test_LambdaOpenCorsPolicy(self):
         self.go("LambdaOpenCorsPolicy")
-=======
-    def test_LBWeakCiphers(self):
-        self.go("LBWeakCiphers")
->>>>>>> 59a3ace0
 
 
     def test_registry_load(self):
