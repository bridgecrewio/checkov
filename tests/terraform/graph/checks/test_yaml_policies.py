import json
import os
import unittest
import warnings
from pathlib import Path
from typing import List

import yaml

from checkov.common.checks_infra.checks_parser import NXGraphCheckParser
from checkov.common.checks_infra.registry import Registry
from checkov.common.models.enums import CheckResult
from checkov.runner_filter import RunnerFilter
from checkov.terraform import checks
from checkov.terraform.runner import Runner


class TestYamlPolicies(unittest.TestCase):
    def setUp(self) -> None:
        os.environ['UNIQUE_TAG'] = ''
        warnings.filterwarnings("ignore", category=ResourceWarning)
        warnings.filterwarnings("ignore", category=DeprecationWarning)

    def test_VPCHasFlowLog(self):
        self.go("VPCHasFlowLog")

    def test_VPCHasRestrictedSG(self):
        self.go("VPCHasRestrictedSG")

    def test_APIGWLoggingLevelsDefinedProperly(self):
        self.go("APIGWLoggingLevelsDefinedProperly")

    def test_GuardDutyIsEnabled(self):
        self.go("GuardDutyIsEnabled")

    def test_SGAttachedToResource(self):
        self.go("SGAttachedToResource")

    def test_StorageContainerActivityLogsNotPublic(self):
        self.go("StorageContainerActivityLogsNotPublic")

    def test_StorageCriticalDataEncryptedCMK(self):
        self.go("StorageCriticalDataEncryptedCMK")

    def test_VAconfiguredToSendReports(self):
        self.go("VAconfiguredToSendReports")

    def test_VAconfiguredToSendReportsToAdmins(self):
        self.go("VAconfiguredToSendReportsToAdmins")

    def test_VAisEnabledInStorageAccount(self):
        self.go("VAisEnabledInStorageAccount")

    def test_VAsetPeriodicScansOnSQL(self):
        self.go("VAsetPeriodicScansOnSQL")

    def test_CloudFrontHasSecurityHeadersPolicy(self):
        self.go("CloudFrontHasSecurityHeadersPolicy")

    def test_CloudtrailHasCloudwatch(self):
        self.go("CloudtrailHasCloudwatch")

    def test_S3BucketHasPublicAccessBlock(self):
        self.go("S3BucketHasPublicAccessBlock")

    def test_AccessToPostgreSQLFromAzureServicesIsDisabled(self):
        self.go("AccessToPostgreSQLFromAzureServicesIsDisabled")

    def test_AzureActiveDirectoryAdminIsConfigured(self):
        self.go("AzureActiveDirectoryAdminIsConfigured")

    def test_DisableAccessToSqlDBInstanceForRootUsersWithoutPassword(self):
        self.go("DisableAccessToSqlDBInstanceForRootUsersWithoutPassword")

    def test_GCPProjectHasNoLegacyNetworks(self):
        self.go("GCPProjectHasNoLegacyNetworks")

    def test_AzureDataFactoriesEncryptedWithCustomerManagedKey(self):
        self.go("AzureDataFactoriesEncryptedWithCustomerManagedKey")

    def test_AzureUnattachedDisksAreEncrypted(self):
        self.go("AzureUnattachedDisksAreEncrypted")

    def test_AzureNetworkInterfacePublicIPAddressId(self):
        self.go("AzureNetworkInterfacePublicIPAddressId")

    def test_AzureAntimalwareIsConfiguredWithAutoUpdatesForVMs(self):
        self.go("AzureAntimalwareIsConfiguredWithAutoUpdatesForVMs")

    def test_ALBRedirectsHTTPToHTTPS(self):
        self.go("ALBRedirectsHTTPToHTTPS")

    def test_GCPLogBucketsConfiguredUsingLock(self):
        self.go("GCPLogBucketsConfiguredUsingLock")

    def test_GCPAuditLogsConfiguredForAllServicesAndUsers(self):
        self.go("GCPAuditLogsConfiguredForAllServicesAndUsers")

    def test_GCPKMSCryptoKeysAreNotPubliclyAccessible(self):
        self.go("GCPKMSCryptoKeysAreNotPubliclyAccessible")

    def test_VirtualMachinesUtilizingManagedDisks(self):
        self.go("VirtualMachinesUtilizingManagedDisks")

    def test_RDSClusterHasBackupPlan(self):
        self.go("RDSClusterHasBackupPlan")

    def test_EBSAddedBackup(self):
        self.go("EBSAddedBackup")

    def test_AMRClustersNotOpenToInternet(self):
        self.go("AMRClustersNotOpenToInternet")

    def test_AutoScallingEnabledELB(self):
        self.go("AutoScallingEnabledELB")

    def test_IAMGroupHasAtLeastOneUser(self):
        self.go("IAMGroupHasAtLeastOneUser")

    def test_IAMUserHasNoConsoleAccess(self):
        self.go("IAMUserHasNoConsoleAccess")

    def test_IAMUsersAreMembersAtLeastOneGroup(self):
        self.go("IAMUsersAreMembersAtLeastOneGroup")

    def test_DataExplorerEncryptionUsesCustomKey(self):
        self.go("DataExplorerEncryptionUsesCustomKey")

    def test_MSQLenablesCustomerManagedKey(self):
        self.go("MSQLenablesCustomerManagedKey")

    def test_PGSQLenablesCustomerManagedKey(self):
        self.go("PGSQLenablesCustomerManagedKey")

    def test_StorageLoggingIsEnabledForBlobService(self):
        self.go("StorageLoggingIsEnabledForBlobService")

    def test_StorageLoggingIsEnabledForTableService(self):
        self.go("StorageLoggingIsEnabledForTableService")

    def test_VMHasBackUpMachine(self):
        self.go("VMHasBackUpMachine")

    def test_SubnetHasACL(self):
        self.go("SubnetHasACL")

    def test_GKEClustersAreNotUsingDefaultServiceAccount(self):
        self.go("GKEClustersAreNotUsingDefaultServiceAccount")

    def test_AzureStorageAccountsUseCustomerManagedKeyForEncryption(self):
        self.go("AzureStorageAccountsUseCustomerManagedKeyForEncryption")

    def test_AzureMSSQLServerHasSecurityAlertPolicy(self):
        self.go("AzureMSSQLServerHasSecurityAlertPolicy")

    def test_AzureSynapseWorkspacesHaveNoIPFirewallRulesAttached(self):
        self.go("AzureSynapseWorkspacesHaveNoIPFirewallRulesAttached")

    def test_EncryptedEBSVolumeOnlyConnectedToEC2s(self):
        self.go("EncryptedEBSVolumeOnlyConnectedToEC2s")

    def test_ServiceAccountHasGCPmanagedKey(self):
        self.go("ServiceAccountHasGCPmanagedKey")

    def test_AutoScalingEnableOnDynamoDBTables(self):
        self.go("AutoScalingEnableOnDynamoDBTables")

    def test_EIPAllocatedToVPCAttachedEC2(self):
        self.go("EIPAllocatedToVPCAttachedEC2")

    def test_EFSAddedBackup(self):
        self.go("EFSAddedBackup")

    def test_EFSAddedBackupSuppress(self):
        self.go("EFSAddedBackupSuppress", "EFSAddedBackup")

    def test_Route53ARecordAttachedResource(self):
        self.go("Route53ARecordAttachedResource")

    def test_PostgresRDSHasQueryLoggingEnabled(self):
        self.go("PostgresRDSHasQueryLoggingEnabled")

    def test_HTTPNotSendingPasswords(self):
        self.go("HTTPNotSendingPasswords")

    def test_PostgresDBHasQueryLoggingEnabled(self):
        self.go("PostgresDBHasQueryLoggingEnabled")

    def test_ALBProtectedByWAF(self):
        self.go("ALBProtectedByWAF")

    def test_APIProtectedByWAF(self):
        self.go("APIProtectedByWAF")

    def test_SQLServerAuditingEnabled(self):
        self.go("SQLServerAuditingEnabled")

    def test_WAF2HasLogs(self):
        self.go("WAF2HasLogs")

    def test_AppSyncProtectedByWAF(self):
        self.go("AppSyncProtectedByWAF")

    def test_SQLServerAuditingRetention90Days(self):
        self.go("SQLServerAuditingRetention90Days")

    def test_AWSSSMParameterShouldBeEncrypted(self):
        self.go("AWSSSMParametershouldbeEncrypted", "AWSSSMParameterShouldBeEncrypted")

    def test_AWSNATGatewaysshouldbeutilized(self):
        self.go("AWSNATGatewaysshouldbeutilized")

    def test_GCPKMSKeyRingsAreNotPubliclyAccessible(self):
        self.go("GCPKMSKeyRingsAreNotPubliclyAccessible")

    def test_GCPContainerRegistryReposAreNotPubliclyAccessible(self):
        self.go("GCPContainerRegistryReposAreNotPubliclyAccessible")

<<<<<<< HEAD
    def test_S3BucketEncryption(self):
        self.go("S3BucketEncryption")
=======
    def test_test_S3BucketVersioning(self):
        self.go("S3BucketVersioning")
>>>>>>> d69a2c17

    def test_registry_load(self):
        registry = Registry(parser=NXGraphCheckParser(), checks_dir=str(
            Path(__file__).parent.parent.parent.parent.parent / "checkov" / "terraform" / "checks" / "graph_checks"))
        registry.load_checks()
        self.assertGreater(len(registry.checks), 0)

    def go(self, dir_name, check_name=None):
        dir_path = os.path.join(os.path.dirname(os.path.realpath(__file__)),
                                f"resources/{dir_name}")
        assert os.path.exists(dir_path)
        policy_dir_path = os.path.dirname(checks.__file__)
        assert os.path.exists(policy_dir_path)
        found = False
        for root, d_names, f_names in os.walk(policy_dir_path):
            for f_name in f_names:
                check_name = dir_name if check_name is None else check_name
                if f_name == f"{check_name}.yaml":
                    found = True
                    policy = load_yaml_data(f_name, root)
                    assert policy is not None
                    expected = load_yaml_data("expected.yaml", dir_path)
                    assert expected is not None
                    report = get_policy_results(dir_path, policy)
                    expected = load_yaml_data("expected.yaml", dir_path)

                    expected_to_fail = expected.get('fail', [])
                    expected_to_pass = expected.get('pass', [])
                    expected_to_skip = expected.get('skip', [])

                    self.assert_entities(expected_to_pass, report.passed_checks, True)
                    self.assert_entities(expected_to_fail, report.failed_checks, False)
                    self.assert_entities(expected_to_skip, report.skipped_checks, True)

        assert found

    def assert_entities(self, expected_entities: List[str], results: List[CheckResult], assertion: bool):
        self.assertEqual(len(expected_entities), len(results),
                         f"mismatch in number of results in {'passed' if assertion else 'failed'}, "
                         f"expected: {len(expected_entities)}, got: {len(results)}")
        for expected_entity in expected_entities:
            found = False
            for check_result in results:
                entity_id = check_result.resource
                if entity_id == expected_entity:
                    found = True
                    break
            self.assertTrue(found, f"expected to find entity {expected_entity}, {'passed' if assertion else 'failed'}")


def get_policy_results(root_folder, policy):
    check_id = policy['metadata']['id']
    graph_runner = Runner()
    report = graph_runner.run(root_folder, runner_filter=RunnerFilter(checks=[check_id]))
    return report


def wrap_policy(policy):
    policy['query'] = policy['definition']
    del policy['definition']


def load_yaml_data(source_file_name, dir_path):
    expected_path = os.path.join(dir_path, source_file_name)
    if not os.path.exists(expected_path):
        return None

    with open(expected_path, "r") as f:
        expected_data = yaml.safe_load(f)

    return json.loads(json.dumps(expected_data))<|MERGE_RESOLUTION|>--- conflicted
+++ resolved
@@ -216,13 +216,11 @@
     def test_GCPContainerRegistryReposAreNotPubliclyAccessible(self):
         self.go("GCPContainerRegistryReposAreNotPubliclyAccessible")
 
-<<<<<<< HEAD
     def test_S3BucketEncryption(self):
         self.go("S3BucketEncryption")
-=======
+
     def test_test_S3BucketVersioning(self):
         self.go("S3BucketVersioning")
->>>>>>> d69a2c17
 
     def test_registry_load(self):
         registry = Registry(parser=NXGraphCheckParser(), checks_dir=str(
