--- conflicted
+++ resolved
@@ -200,13 +200,11 @@
     def test_SQLServerAuditingRetention90Days(self):
         self.go("SQLServerAuditingRetention90Days")
 
-<<<<<<< HEAD
+    def test_AWSSSMParameterShouldBeEncrypted(self):
+        self.go("AWSSSMParametershouldbeEncrypted", "AWSSSMParameterShouldBeEncrypted")
+        
     def test_AWSNATGatewaysshouldbeutilized(self):
         self.go("AWSNATGatewaysshouldbeutilized")
-=======
-    def test_AWSSSMParameterShouldBeEncrypted(self):
-        self.go("AWSSSMParametershouldbeEncrypted", "AWSSSMParameterShouldBeEncrypted")
->>>>>>> 07306bda
 
     def test_registry_load(self):
         registry = Registry(parser=NXGraphCheckParser(), checks_dir=str(
