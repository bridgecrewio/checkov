from pathlib import Path

from checkov.common.util.parser_utils import eval_string
<<<<<<< HEAD
from checkov.terraform.parser import _load_or_die_quietly
=======
from checkov.terraform.parser import load_or_die_quietly
>>>>>>> 2fb967da


def test_eval_string_to_list():
    # given
    expected = ["a", "b", "c"]

    # when
    actual = eval_string('["a", "b", "c"]')

    assert actual == expected


def test__load_or_die_quietly_with_bom():
    # given
    test_file = Path(__file__).parent / "resources/file_bom/with_bom.tf"
    parsing_errors = {}

    # when
<<<<<<< HEAD
    definition = _load_or_die_quietly(file=test_file, parsing_errors=parsing_errors)
=======
    definition = load_or_die_quietly(file=test_file, parsing_errors=parsing_errors)
>>>>>>> 2fb967da

    # then
    assert not parsing_errors
    assert definition == {
        "resource": [
            {
                "aws_s3_bucket": {
                    "example": {"bucket": ["example"], "__start_line__": 1, "__end_line__": 3},
                },
            }
        ]
    }


def test__load_or_die_quietly_without_bom():
    # given
    test_file = Path(__file__).parent / "resources/file_bom/without_bom.tf"
    parsing_errors = {}

    # when
<<<<<<< HEAD
    definition = _load_or_die_quietly(file=test_file, parsing_errors=parsing_errors)
=======
    definition = load_or_die_quietly(file=test_file, parsing_errors=parsing_errors)
>>>>>>> 2fb967da

    # then
    assert not parsing_errors
    assert definition == {
        "resource": [
            {
                "aws_s3_bucket": {
                    "example": {"bucket": ["example"], "__start_line__": 1, "__end_line__": 3},
                },
            }
        ]
    }<|MERGE_RESOLUTION|>--- conflicted
+++ resolved
@@ -1,11 +1,7 @@
 from pathlib import Path
 
 from checkov.common.util.parser_utils import eval_string
-<<<<<<< HEAD
-from checkov.terraform.parser import _load_or_die_quietly
-=======
 from checkov.terraform.parser import load_or_die_quietly
->>>>>>> 2fb967da
 
 
 def test_eval_string_to_list():
@@ -24,11 +20,7 @@
     parsing_errors = {}
 
     # when
-<<<<<<< HEAD
-    definition = _load_or_die_quietly(file=test_file, parsing_errors=parsing_errors)
-=======
     definition = load_or_die_quietly(file=test_file, parsing_errors=parsing_errors)
->>>>>>> 2fb967da
 
     # then
     assert not parsing_errors
@@ -49,11 +41,7 @@
     parsing_errors = {}
 
     # when
-<<<<<<< HEAD
-    definition = _load_or_die_quietly(file=test_file, parsing_errors=parsing_errors)
-=======
     definition = load_or_die_quietly(file=test_file, parsing_errors=parsing_errors)
->>>>>>> 2fb967da
 
     # then
     assert not parsing_errors
