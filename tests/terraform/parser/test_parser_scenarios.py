import dataclasses
import json
import os
import re
import unittest

import jmespath

from checkov.terraform.parser import Parser


def json_encoder(val):
    if dataclasses.is_dataclass(val):
        return dataclasses.asdict(val)
    if isinstance(val, set):
        return list(sorted(["__this_is_a_set__"] + list(val)))
    return val


class TestParserScenarios(unittest.TestCase):

    def test_empty_file(self):
        self.go("empty_file")

    def test_simple_bucket_single_file(self):
        self.go("simple_bucket_single_file")

    def test_variable_defaults(self):
        self.go("variable_defaults")

    def test_variable_defaults_separate_files(self):
        self.go("variable_defaults_separate_files")

    def test_local_block(self):
        self.go("local_block")

    def test_local_bool_string_conversion(self):
        self.go("local_bool_string_conversion")

    def test_compound_local(self):
        self.go("compound_local")

    def test_merge_function(self):
        self.go("merge_function")

    def test_merge_function_unresolved_var(self):
        self.go("merge_function_unresolved_var")

    def test_tobool_function(self):
        self.go("tobool_function")

    def test_tolist_function(self):
        self.go("tolist_function")

    def test_tomap_function(self):
        self.go("tomap_function")

    def test_tonumber_function(self):
        self.go("tonumber_function")

    def test_toset_function(self):
        self.go("toset_function")

    def test_tostring_function(self):
        self.go("tostring_function")

    def test_module_simple(self):
        self.go("module_simple")

    def test_module_matryoshka(self):
        self.go("module_matryoshka")

    def test_list_default_622(self):            # see https://github.com/bridgecrewio/checkov/issues/622
        self.go("list_default_622")

    # TODO ROB - Implementation in progress
    # def test_formatting(self):
    #     self.go("formatting")

    def test_maze_of_variables(self):
        self.go("maze_of_variables")

    def test_module_reference(self):
        self.go("module_reference")

    def test_bad_ref_fallbacks(self):
        self.go("bad_ref_fallbacks")

    def test_doc_evaluations_verify(self):
        self.go("doc_evaluations_verify")

    def test_bad_tf(self):
        # Note: this hits the _clean_bad_definitions internal function
        self.go("bad_tf")

    def test_null_variables_651(self):
        self.go("null_variables_651")

    @unittest.skip
    def test_count_index_scenario(self):
        # Run only manually, this test currently fails on multiple issues
        self.go("count_eval")

    @unittest.skip
    def test_json_807(self):
        self.go("json_807")

<<<<<<< HEAD
    def test_ternaries(self):
        self.go("ternaries")

    def test_ternary_793(self):
        self.go("ternary_793")
=======
    def test_tfvars(self):
        self.go("tfvars")
>>>>>>> 6b3645fb

    @staticmethod
    def go(dir_name):
        dir_path = os.path.join(os.path.dirname(os.path.realpath(__file__)),
                                f"resources/parser_scenarios/{dir_name}")
        assert os.path.exists(dir_path)

        expected_data = TestParserScenarios.load_expected_data("expected.json", dir_path)
        assert expected_data is not None, f"{dir_name}: expected.json file not found"

        evaluation_data = TestParserScenarios.load_expected_data("eval.json", dir_path)

        actual_data = {}
        actual_eval_data = {}
        errors = {}
        parser = Parser()
        parser.parse_directory(dir_path, actual_data, actual_eval_data, errors, download_external_modules=True)
        assert not errors, f"{dir_name}: Unexpected errors: {errors}"
        definition_string = json.dumps(actual_data, indent=2, default=json_encoder)
        definition_encoded = json.loads(definition_string)
        assert definition_encoded == expected_data, \
            f"{dir_name}: Data mismatch:\n" \
            f"  Expected: \n{json.dumps(expected_data, indent=2, default=json_encoder)}\n\n" \
            f"  Actual: \n{definition_string}"

        if evaluation_data is not None:
            definition_string = json.dumps(actual_eval_data, indent=2, default=json_encoder)
            definition_encoded = json.loads(definition_string)
            assert definition_encoded == evaluation_data, \
                f"{dir_name}: Evaluation data mismatch:\n" \
                f"  Expected: \n{json.dumps(evaluation_data, indent=2, default=json_encoder)}\n\n" \
                f"  Actual: \n{definition_string}"

    @staticmethod
    def load_expected_data(source_file_name, dir_path):
        expected_path = os.path.join(dir_path, source_file_name)
        if not os.path.exists(expected_path):
            return None

        with open(expected_path, "r") as f:
            expected_data = json.load(f)

        # Convert to absolute path:   "buckets/bucket.tf[main.tf#0]"
        #                              ^^^^^^^^^^^^^^^^^ ^^^^^^^
        #                                    HERE       & HERE
        #
        resolved_pattern = re.compile(r"(.+)\[(.+)#(\d+)]")   # groups:  location (1), referrer (2), index (3)

        # Expected files should have the filenames relative to their base directory, but the parser will
        # use the absolute path. This loop with replace relative filenames with absolute.
        keys = list(expected_data.keys())
        for key in keys:
            # NOTE: Sometimes keys have module referrers, sometimes they don't

            match = resolved_pattern.match(key)
            if match:
                new_key = _make_module_ref_absolute(match, dir_path)
            else:
                if os.path.isabs(key):
                    continue
                new_key = os.path.join(dir_path, key)
            expected_data[new_key] = expected_data[key]
            del expected_data[key]

        for resolved_list in jmespath.search("*.module[].*[].__resolved__", expected_data):
            for list_index in range(0, len(resolved_list)):
                match = resolved_pattern.match(resolved_list[list_index])
                assert match is not None, f"Unexpected module resolved data: {resolved_list[list_index]}"
                resolved_list[list_index] = _make_module_ref_absolute(match, dir_path)
                # print(f"{match[0]} -> {resolved_list[list_index]}")

        return expected_data


def _make_module_ref_absolute(match, dir_path) -> str:
    module_location = match[1]
    if not os.path.isabs(module_location):
        module_location = os.path.join(dir_path, module_location)

    module_referrer = match[2]
    if not os.path.isabs(module_referrer):
        module_referrer = os.path.join(dir_path, module_referrer)
    return f"{module_location}[{module_referrer}#{match[3]}]"


if __name__ == '__main__':
    unittest.main()<|MERGE_RESOLUTION|>--- conflicted
+++ resolved
@@ -105,16 +105,14 @@
     def test_json_807(self):
         self.go("json_807")
 
-<<<<<<< HEAD
     def test_ternaries(self):
         self.go("ternaries")
 
     def test_ternary_793(self):
         self.go("ternary_793")
-=======
+
     def test_tfvars(self):
         self.go("tfvars")
->>>>>>> 6b3645fb
 
     @staticmethod
     def go(dir_name):
