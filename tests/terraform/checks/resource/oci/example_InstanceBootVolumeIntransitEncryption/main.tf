--- conflicted
+++ resolved
@@ -2,14 +2,8 @@
   availability_domain = var.instance_availability_domain
   compartment_id      = var.compartment_id
   shape               = var.instance_shape
-<<<<<<< HEAD
 
   create_vnic_details {
-=======
-  create_vnic_details {
-
-    #Optional
->>>>>>> 2990a1be
     assign_private_dns_record = var.instance_create_vnic_details_assign_private_dns_record
     assign_public_ip          = var.instance_create_vnic_details_assign_public_ip
     defined_tags              = { "Operations.CostCenter" = "42" }
@@ -22,10 +16,7 @@
     subnet_id                 = oci_core_subnet.test_subnet.id
     vlan_id                   = oci_core_vlan.test_vlan.id
   }
-<<<<<<< HEAD
 
-=======
->>>>>>> 2990a1be
   dedicated_vm_host_id = oci_core_dedicated_vm_host.test_dedicated_vm_host.id
   defined_tags         = { "Operations.CostCenter" = "42" }
   display_name         = var.instance_display_name
@@ -35,7 +26,6 @@
   }
   fault_domain  = var.instance_fault_domain
   freeform_tags = { "Department" = "Finance" }
-<<<<<<< HEAD
 
   instance_options {
     are_legacy_imds_endpoints_disabled = var.instance_instance_options_are_legacy_imds_endpoints_disabled
@@ -45,44 +35,22 @@
   is_pv_encryption_in_transit_enabled = var.instance_is_pv_encryption_in_transit_enabled
 
   launch_options {
-=======
-  instance_options {
-
-    #Optional
-    are_legacy_imds_endpoints_disabled = var.instance_instance_options_are_legacy_imds_endpoints_disabled
-  }
-  ipxe_script                         = var.instance_ipxe_script
-  is_pv_encryption_in_transit_enabled = var.instance_is_pv_encryption_in_transit_enabled
-  launch_options {
-
-    #Optional
->>>>>>> 2990a1be
     boot_volume_type                    = var.instance_launch_options_boot_volume_type
     firmware                            = var.instance_launch_options_firmware
     is_consistent_volume_naming_enabled = var.instance_launch_options_is_consistent_volume_naming_enabled
     network_type                        = var.instance_launch_options_network_type
     remote_data_volume_type             = var.instance_launch_options_remote_data_volume_type
   }
-<<<<<<< HEAD
 
   metadata = var.instance_metadata
 
   platform_config {
     type                               = var.instance_platform_config_type
-=======
-  metadata = var.instance_metadata
-  platform_config {
-    #Required
-    type = var.instance_platform_config_type
-
-    #Optional
->>>>>>> 2990a1be
     is_measured_boot_enabled           = var.instance_platform_config_is_measured_boot_enabled
     is_secure_boot_enabled             = var.instance_platform_config_is_secure_boot_enabled
     is_trusted_platform_module_enabled = var.instance_platform_config_is_trusted_platform_module_enabled
     numa_nodes_per_socket              = var.instance_platform_config_numa_nodes_per_socket
   }
-<<<<<<< HEAD
 
   preemptible_instance_config {
     preemption_action {
@@ -92,26 +60,10 @@
   }
 
   shape_config {
-=======
-  preemptible_instance_config {
-    #Required
-    preemption_action {
-      #Required
-      type = var.instance_preemptible_instance_config_preemption_action_type
-
-      #Optional
-      preserve_boot_volume = var.instance_preemptible_instance_config_preemption_action_preserve_boot_volume
-    }
-  }
-  shape_config {
-
-    #Optional
->>>>>>> 2990a1be
     baseline_ocpu_utilization = var.instance_shape_config_baseline_ocpu_utilization
     memory_in_gbs             = var.instance_shape_config_memory_in_gbs
     ocpus                     = var.instance_shape_config_ocpus
   }
-<<<<<<< HEAD
 
   source_details {
     source_id               = oci_core_image.test_image.id
@@ -120,44 +72,19 @@
     kms_key_id              = oci_kms_key.test_key.id
   }
 
-=======
-  source_details {
-    #Required
-    source_id   = oci_core_image.test_image.id
-    source_type = "image"
-
-    #Optional
-    boot_volume_size_in_gbs = var.instance_source_details_boot_volume_size_in_gbs
-    kms_key_id              = oci_kms_key.test_key.id
-  }
->>>>>>> 2990a1be
   preserve_boot_volume = false
 }
 
 resource "oci_core_instance" "pass" {
-<<<<<<< HEAD
-=======
-  #Required
->>>>>>> 2990a1be
   availability_domain = var.instance_availability_domain
   compartment_id      = var.compartment_id
   shape               = var.instance_shape
 
-<<<<<<< HEAD
   agent_config {
     are_all_plugins_disabled = var.instance_agent_config_are_all_plugins_disabled
     is_management_disabled   = var.instance_agent_config_is_management_disabled
     is_monitoring_disabled   = var.instance_agent_config_is_monitoring_disabled
 
-=======
-  #Optional
-  agent_config {
-
-    #Optional
-    are_all_plugins_disabled = var.instance_agent_config_are_all_plugins_disabled
-    is_management_disabled   = var.instance_agent_config_is_management_disabled
-    is_monitoring_disabled   = var.instance_agent_config_is_monitoring_disabled
->>>>>>> 2990a1be
     plugins_config {
       #Required
       desired_state = var.instance_agent_config_plugins_config_desired_state
@@ -165,22 +92,11 @@
     }
   }
   availability_config {
-<<<<<<< HEAD
     is_live_migration_preferred = var.instance_availability_config_is_live_migration_preferred
     recovery_action             = var.instance_availability_config_recovery_action
   }
 
   create_vnic_details {
-=======
-
-    #Optional
-    is_live_migration_preferred = var.instance_availability_config_is_live_migration_preferred
-    recovery_action             = var.instance_availability_config_recovery_action
-  }
-  create_vnic_details {
-
-    #Optional
->>>>>>> 2990a1be
     assign_private_dns_record = var.instance_create_vnic_details_assign_private_dns_record
     assign_public_ip          = var.instance_create_vnic_details_assign_public_ip
     defined_tags              = { "Operations.CostCenter" = "42" }
@@ -203,23 +119,12 @@
   fault_domain  = var.instance_fault_domain
   freeform_tags = { "Department" = "Finance" }
   instance_options {
-<<<<<<< HEAD
-=======
-
-    #Optional
->>>>>>> 2990a1be
     are_legacy_imds_endpoints_disabled = var.instance_instance_options_are_legacy_imds_endpoints_disabled
   }
   ipxe_script                         = var.instance_ipxe_script
   is_pv_encryption_in_transit_enabled = var.instance_is_pv_encryption_in_transit_enabled
-<<<<<<< HEAD
 
   launch_options {
-=======
-  launch_options {
-
-    #Optional
->>>>>>> 2990a1be
     boot_volume_type                    = var.instance_launch_options_boot_volume_type
     firmware                            = var.instance_launch_options_firmware
     is_consistent_volume_naming_enabled = var.instance_launch_options_is_consistent_volume_naming_enabled
@@ -227,64 +132,31 @@
     network_type                        = var.instance_launch_options_network_type
     remote_data_volume_type             = var.instance_launch_options_remote_data_volume_type
   }
-<<<<<<< HEAD
 
   metadata = var.instance_metadata
   platform_config {
-    type                               = var.instance_platform_config_type
-=======
-  metadata = var.instance_metadata
-  platform_config {
-    #Required
-    type = var.instance_platform_config_type
-
-    #Optional
->>>>>>> 2990a1be
+        type = var.instance_platform_config_type
     is_measured_boot_enabled           = var.instance_platform_config_is_measured_boot_enabled
     is_secure_boot_enabled             = var.instance_platform_config_is_secure_boot_enabled
     is_trusted_platform_module_enabled = var.instance_platform_config_is_trusted_platform_module_enabled
     numa_nodes_per_socket              = var.instance_platform_config_numa_nodes_per_socket
   }
-<<<<<<< HEAD
 
   preemptible_instance_config {
     preemption_action {
-      type                 = var.instance_preemptible_instance_config_preemption_action_type
-=======
-  preemptible_instance_config {
-    #Required
-    preemption_action {
-      #Required
-      type = var.instance_preemptible_instance_config_preemption_action_type
-
-      #Optional
->>>>>>> 2990a1be
+            type = var.instance_preemptible_instance_config_preemption_action_type
       preserve_boot_volume = var.instance_preemptible_instance_config_preemption_action_preserve_boot_volume
     }
   }
   shape_config {
-<<<<<<< HEAD
-=======
-
-    #Optional
->>>>>>> 2990a1be
     baseline_ocpu_utilization = var.instance_shape_config_baseline_ocpu_utilization
     memory_in_gbs             = var.instance_shape_config_memory_in_gbs
     ocpus                     = var.instance_shape_config_ocpus
   }
-<<<<<<< HEAD
 
   source_details {
-    source_id               = oci_core_image.test_image.id
-    source_type             = "image"
-=======
-  source_details {
-    #Required
-    source_id   = oci_core_image.test_image.id
-    source_type = "image"
-
-    #Optional
->>>>>>> 2990a1be
+        source_id = oci_core_image.test_image.id
+        source_type = "image"
     boot_volume_size_in_gbs = var.instance_source_details_boot_volume_size_in_gbs
     kms_key_id              = oci_kms_key.test_key.id
   }
