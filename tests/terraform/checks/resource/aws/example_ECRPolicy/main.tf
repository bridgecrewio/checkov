provider "aws" {
  region = "eu-west-2"
}

resource "aws_ecr_repository" "public" {
  name = "public_repo"
}

resource "aws_ecr_repository_policy" "fail" {
  repository = aws_ecr_repository.public.name
  policy     = <<POLICY
{   "Version": "2008-10-17",
    "Statement": [
        {
            "Sid": "new policy",
            "Effect": "Allow",
            "Principal": "*",
            "Action": [
                "ecr:GetDownloadUrlForLayer",
                "ecr:BatchGetImage",
                "ecr:BatchCheckLayerAvailability",                
                "ecr:PutImage",
                "ecr:InitiateLayerUpload",                
                "ecr:UploadLayerPart",
                "ecr:CompleteLayerUpload",                
                "ecr:DescribeRepositories",                
                "ecr:GetRepositoryPolicy",                
                "ecr:ListImages",                
                "ecr:DeleteRepository",
                "ecr:BatchDeleteImage",                
                "ecr:SetRepositoryPolicy",
                "ecr:DeleteRepositoryPolicy"
            ]        
        }   
    ]
    }
POLICY
}

resource "aws_ecr_repository" "private" {
  name = "private_repo"
}

resource "aws_ecr_repository_policy" "pass" {
  repository = aws_ecr_repository.private.name
  policy     = <<POLICY
{   "Version": "2008-10-17",
    "Statement": [
        {
            "Sid": "new policy",
            "Effect": "Allow",
            "Principal": {"AWS": [
                "arn:aws:iam::123456789012:user/pull-user-1",
                "arn:aws:iam::123456789012:user/pull-user-2"]},
            "Action": [
                "ecr:GetDownloadUrlForLayer",
                "ecr:BatchGetImage",
                "ecr:BatchCheckLayerAvailability",                
                "ecr:PutImage",
                "ecr:InitiateLayerUpload",                
                "ecr:UploadLayerPart",
                "ecr:CompleteLayerUpload",                
                "ecr:DescribeRepositories",                
                "ecr:GetRepositoryPolicy",                
                "ecr:ListImages",                
                "ecr:DeleteRepository",
                "ecr:BatchDeleteImage",                
                "ecr:SetRepositoryPolicy",
                "ecr:DeleteRepositoryPolicy"
            ]        
        }   
    ]
    }
POLICY
}


resource "aws_ecr_repository" "empty" {
  name = "nopolicy_repo"
}

resource "aws_ecr_repository_policy" "empty" {
  repository = aws_ecr_repository.empty.name
  policy     = ""
}

resource "aws_ecr_repository" "conditional_ok" {
  name = "conditional_ok_repo"
}

resource "aws_ecr_repository_policy" "pass_conditional" {
  repository = aws_ecr_repository.conditional_ok.name
  policy     = <<POLICY
{   "Version": "2008-10-17",
    "Statement": [
        {
            "Sid": "new policy",
            "Effect": "Allow",
            "Principal": "*",
            "Action": [
                "ecr:GetDownloadUrlForLayer",
                "ecr:BatchGetImage",
                "ecr:BatchCheckLayerAvailability",                
                "ecr:PutImage",
                "ecr:InitiateLayerUpload",                
                "ecr:UploadLayerPart",
                "ecr:CompleteLayerUpload",                
                "ecr:DescribeRepositories",                
                "ecr:GetRepositoryPolicy",                
                "ecr:ListImages",                
                "ecr:DeleteRepository",
                "ecr:BatchDeleteImage",                
                "ecr:SetRepositoryPolicy",
                "ecr:DeleteRepositoryPolicy"
            ],        
            "Condition": {
                "ForAllValues:StringEquals": {
                    "aws:PrincipalOrgID": "o-12345678"
                }
            }
        }   
    ]
    }
POLICY
}

resource "aws_ecr_repository" "conditional_bad" {
  name = "conditional_bad_repo"
}

resource "aws_ecr_repository_policy" "fail_conditional" {
  repository = aws_ecr_repository.conditional_bad.name
  policy     = <<POLICY
{   "Version": "2008-10-17",
    "Statement": [
        {
            "Sid": "new policy",
            "Effect": "Allow",
            "Principal": "*",
            "Action": [
                "ecr:GetDownloadUrlForLayer",
                "ecr:BatchGetImage",
                "ecr:BatchCheckLayerAvailability",                
                "ecr:PutImage",
                "ecr:InitiateLayerUpload",                
                "ecr:UploadLayerPart",
                "ecr:CompleteLayerUpload",                
                "ecr:DescribeRepositories",                
                "ecr:GetRepositoryPolicy",                
                "ecr:ListImages",                
                "ecr:DeleteRepository",
                "ecr:BatchDeleteImage",                
                "ecr:SetRepositoryPolicy",
                "ecr:DeleteRepositoryPolicy"
            ],
            "Condition": {
                "ForAllValues:StringEquals": {
                    "aws:username": "pull-user-1"
                }
            }
        }   
    ]
    }
POLICY
}

resource "aws_ecr_repository_policy" "cond_any_pass" {
  repository = "example"

  policy = jsonencode(
    {
      Version   = "2008-10-17",
      Statement = [
        {
          Effect    = "Allow",
          Principal = "*",
          Action    = [
            "ecr:BatchGetImage",
            "ecr:BatchCheckLayerAvailability",
            "ecr:DescribeImages",
            "ecr:DescribeRepositories",
            "ecr:GetDownloadUrlForLayer",
            "ecr:ListImages"
          ],
          Condition = {
            "ForAnyValue:StringEquals" = {
              "aws:PrincipalOrgID" = local.org_ids
            }
          }
        }
      ]
    }
  )
}

<<<<<<< HEAD
=======
resource "aws_ecr_repository_policy" "pass_without_principal" {
  repository = "example"

  policy = jsonencode(
    {
      Version   = "2008-10-17",
      Statement = [
        {
          Effect    = "Allow",
          Action    = [
            "ecr:BatchGetImage",
            "ecr:BatchCheckLayerAvailability",
            "ecr:DescribeImages",
            "ecr:DescribeRepositories",
            "ecr:GetDownloadUrlForLayer",
            "ecr:ListImages"
          ],
          Condition = {
            "ForAnyValue:StringEquals" = {
              "aws:PrincipalOrgID" = local.org_ids
            }
          }
        }
      ]
    }
  )
}

>>>>>>> 2fb967da
resource "aws_ecr_repository_policy" "cond_equals_pass" {
  repository = "example"

  policy = jsonencode(
    {
      Version   = "2008-10-17",
      Statement = [
        {
          Effect    = "Allow",
          Principal = "*",
          Action    = [
            "ecr:BatchGetImage",
            "ecr:BatchCheckLayerAvailability",
            "ecr:DescribeImages",
            "ecr:DescribeRepositories",
            "ecr:GetDownloadUrlForLayer",
            "ecr:ListImages"
          ],
          Condition = {
            "StringEquals" = {
              "aws:PrincipalOrgID" = "o-xxxxxxxxxxx"
            }
          }
        }
      ]
    }
  )
}<|MERGE_RESOLUTION|>--- conflicted
+++ resolved
@@ -193,8 +193,6 @@
   )
 }
 
-<<<<<<< HEAD
-=======
 resource "aws_ecr_repository_policy" "pass_without_principal" {
   repository = "example"
 
@@ -223,7 +221,6 @@
   )
 }
 
->>>>>>> 2fb967da
 resource "aws_ecr_repository_policy" "cond_equals_pass" {
   repository = "example"
 
