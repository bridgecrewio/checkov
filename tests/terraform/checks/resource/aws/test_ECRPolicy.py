import unittest
from pathlib import Path

from checkov.runner_filter import RunnerFilter
from checkov.terraform.checks.resource.aws.ECRPolicy import check
from checkov.terraform.runner import Runner


class TestECRPolicy(unittest.TestCase):
    def test(self):
        # given
        test_files_dir = Path(__file__).parent / "example_ECRPolicy"

        # when
        report = Runner().run(root_folder=str(test_files_dir), runner_filter=RunnerFilter(checks=[check.id]))

        # then
        summary = report.get_summary()

        passing_resources = {
            "aws_ecr_repository_policy.pass",
            "aws_ecr_repository_policy.empty",
            "aws_ecr_repository_policy.pass_conditional",
            "aws_ecr_repository_policy.cond_any_pass",
            "aws_ecr_repository_policy.cond_equals_pass",
<<<<<<< HEAD
=======
            "aws_ecr_repository_policy.pass_without_principal"
>>>>>>> 2fb967da
        }
        failing_resources = {
            "aws_ecr_repository_policy.fail",
            "aws_ecr_repository_policy.fail_conditional",
        }

        passed_check_resources = {c.resource for c in report.passed_checks}
        failed_check_resources = {c.resource for c in report.failed_checks}

        self.assertEqual(summary["passed"], len(passing_resources))
        self.assertEqual(summary["failed"], len(failing_resources))
        self.assertEqual(summary["skipped"], 0)
        self.assertEqual(summary["parsing_errors"], 0)

        self.assertEqual(passing_resources, passed_check_resources)
        self.assertEqual(failing_resources, failed_check_resources)

if __name__ == "__main__":
    unittest.main()<|MERGE_RESOLUTION|>--- conflicted
+++ resolved
@@ -23,10 +23,7 @@
             "aws_ecr_repository_policy.pass_conditional",
             "aws_ecr_repository_policy.cond_any_pass",
             "aws_ecr_repository_policy.cond_equals_pass",
-<<<<<<< HEAD
-=======
             "aws_ecr_repository_policy.pass_without_principal"
->>>>>>> 2fb967da
         }
         failing_resources = {
             "aws_ecr_repository_policy.fail",
