resource "azurerm_cosmosdb_account" "pass" {
  name                          = "pike-sql"
  location                      = "uksouth"
  resource_group_name           = "pike"
  offer_type                    = "Standard"
  kind                          = "GlobalDocumentDB"
  local_authentication_disabled = true
  enable_free_tier              = true

  consistency_policy {
    consistency_level       = "Session"
    max_interval_in_seconds = 5
    max_staleness_prefix    = 100
  }

  geo_location {
    location          = "uksouth"
    failover_priority = 0
  }
  tags = {
    "defaultExperience"       = "Core (SQL)"
    "hidden-cosmos-mmspecial" = ""
  }
}

resource "azurerm_cosmosdb_account" "fail" {
  name                          = "pike-sql"
  location                      = "uksouth"
  resource_group_name           = "pike"
  offer_type                    = "Standard"
  kind                          = "GlobalDocumentDB"
  local_authentication_disabled = false
  enable_free_tier              = true

  consistency_policy {
    consistency_level       = "Session"
    max_interval_in_seconds = 5
    max_staleness_prefix    = 100
  }

  geo_location {
    location          = "uksouth"
    failover_priority = 0
  }
  tags = {
    "defaultExperience"       = "Core (SQL)"
    "hidden-cosmos-mmspecial" = ""
  }
}

resource "azurerm_cosmosdb_account" "fail2" {
<<<<<<< HEAD
  name                          = "pike-sql"
  location                      = "uksouth"
  resource_group_name           = "pike"
  offer_type                    = "Standard"
  kind                          = "GlobalDocumentDB"
  //local_authentication_disabled = false
  enable_free_tier              = true
=======
  name                = "pike-sql"
  location            = "uksouth"
  resource_group_name = "pike"
  offer_type          = "Standard"
  kind                = "GlobalDocumentDB"
  //local_authentication_disabled = false
  enable_free_tier = true
>>>>>>> 2fb967da

  consistency_policy {
    consistency_level       = "Session"
    max_interval_in_seconds = 5
    max_staleness_prefix    = 100
  }

  geo_location {
    location          = "uksouth"
    failover_priority = 0
  }
  tags = {
    "defaultExperience"       = "Core (SQL)"
    "hidden-cosmos-mmspecial" = ""
  }
}

## SHOULD ignore: local_authentication_disabled can only be set on SQL api - kind = "GlobalDocumentDB"
resource "azurerm_cosmosdb_account" "ignore" {
  name                          = "cosmos-db"
  location                      = azurerm_resource_group.rg.location
  resource_group_name           = azurerm_resource_group.rg.name
  offer_type                    = "Standard"
  kind                          = "MongoDB"
  local_authentication_disabled = true

  consistency_policy {
    consistency_level       = "BoundedStaleness"
    max_interval_in_seconds = 300
    max_staleness_prefix    = 100000
  }

  geo_location {
    location          = azurerm_resource_group.rg.location
    failover_priority = 0
  }
}


resource "azurerm_cosmosdb_account" "ignore2" {
  name                          = "cosmos-db"
  location                      = azurerm_resource_group.rg.location
  resource_group_name           = azurerm_resource_group.rg.name
  offer_type                    = "Standard"
  kind                          = "MongoDB"
  local_authentication_disabled = false

  consistency_policy {
    consistency_level       = "BoundedStaleness"
    max_interval_in_seconds = 300
    max_staleness_prefix    = 100000
  }

  geo_location {
    location          = azurerm_resource_group.rg.location
    failover_priority = 0
  }
}


resource "azurerm_cosmosdb_account" "ignore3" {
  name                = "cosmos-db"
  location            = azurerm_resource_group.rg.location
  resource_group_name = azurerm_resource_group.rg.name
  offer_type          = "Standard"
  kind                = "MongoDB"

  consistency_policy {
    consistency_level       = "BoundedStaleness"
    max_interval_in_seconds = 300
    max_staleness_prefix    = 100000
  }

  geo_location {
    location          = azurerm_resource_group.rg.location
    failover_priority = 0
  }
}<|MERGE_RESOLUTION|>--- conflicted
+++ resolved
@@ -49,15 +49,6 @@
 }
 
 resource "azurerm_cosmosdb_account" "fail2" {
-<<<<<<< HEAD
-  name                          = "pike-sql"
-  location                      = "uksouth"
-  resource_group_name           = "pike"
-  offer_type                    = "Standard"
-  kind                          = "GlobalDocumentDB"
-  //local_authentication_disabled = false
-  enable_free_tier              = true
-=======
   name                = "pike-sql"
   location            = "uksouth"
   resource_group_name = "pike"
@@ -65,7 +56,6 @@
   kind                = "GlobalDocumentDB"
   //local_authentication_disabled = false
   enable_free_tier = true
->>>>>>> 2fb967da
 
   consistency_policy {
     consistency_level       = "Session"
