--- conflicted
+++ resolved
@@ -21,11 +21,8 @@
             'azurerm_app_service.pass',
             'azurerm_windows_web_app.pass',
             'azurerm_linux_web_app.pass',
-<<<<<<< HEAD
-=======
             'azurerm_linux_web_app.pass_tfvar',
             'azurerm_linux_web_app.pass_tfvar2',
->>>>>>> 2fb967da
         }
         failing_resources = {
             'azurerm_app_service.fail',
