--- conflicted
+++ resolved
@@ -167,19 +167,11 @@
 }
 
 resource "azurerm_network_security_group" "snet_nsgs" {
-<<<<<<< HEAD
-  count               = "${length(local.subnets)}"
-  name                = "${local.root}-snet-${lookup(local.subnets[count.index], "name")}-nsg"
-  location            = "${azurerm_resource_group.net_rg.location}"
-  resource_group_name = "${azurerm_resource_group.net_rg.name}"
-  tags                = "${local.tags}"
-=======
   count               = length(local.subnets)
   name                = "${local.root}-snet-${lookup(local.subnets[count.index], "name")}-nsg"
   location            = azurerm_resource_group.net_rg.location
   resource_group_name = azurerm_resource_group.net_rg.name
   tags                = local.tags
->>>>>>> 2fb967da
 
 
   dynamic "security_rule" {
