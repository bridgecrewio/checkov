from __future__ import annotations

import inspect
from pathlib import Path

import pytest

from checkov.common.checks_infra.registry import get_graph_checks_registry
from checkov.common.bridgecrew.check_type import CheckType
from checkov.common.util.docs_generator import get_checks


def test_get_checks_returned_check_number():
    checks = get_checks(["all"])
    assert len(checks) > 0

    checks = get_checks()
    assert len(checks) > 0

    checks = get_checks(["example"])
    assert len(checks) == 0


@pytest.mark.parametrize(
    "input_frameworks,expected_frameworks",
    [
        (
            ["all"],
            {
<<<<<<< HEAD
=======
                "Ansible",
>>>>>>> 2fb967da
                "Argo Workflows",
                "arm",
                "Azure Pipelines",
                "Bicep",
                "Cloudformation",
                "dockerfile",
                "Kubernetes",
                "secrets",
                "serverless",
                "Terraform",
                "github_configuration",
                "gitlab_configuration",
                "bitbucket_configuration",
                "bitbucket_pipelines",
                "circleci_pipelines",
                "github_actions",
                "OpenAPI",
                "gitlab_ci",
            },
        ),
        (
            None,
            {
<<<<<<< HEAD
=======
                "Ansible",
>>>>>>> 2fb967da
                "Argo Workflows",
                "arm",
                "Azure Pipelines",
                "Bicep",
                "Cloudformation",
                "dockerfile",
                "Kubernetes",
                "secrets",
                "serverless",
                "Terraform",
                "github_configuration",
                "bitbucket_pipelines",
                "circleci_pipelines",
                "gitlab_configuration",
                "bitbucket_configuration",
                "github_actions",
                "OpenAPI",
                "gitlab_ci",
            },
        ),
        (["terraform"], {"Terraform"}),
        (["cloudformation", "serverless"], {"Cloudformation", "serverless"}),
    ],
    ids=["all", "none", "terraform", "multiple"],
)
def test_get_checks_returned_frameworks(input_frameworks: list[str] | None, expected_frameworks: set[str]):
    # when
    checks = get_checks(input_frameworks)

    # then
    actual_frameworks = {c[4] for c in checks}

    assert actual_frameworks == expected_frameworks


def test_get_checks_graph_registries():
    """
    For a runner that has graph_checks, the graph registry for that runner should be loaded and returned by the
    get_checks method.
    """
    checkov_runners = [value for attr, value in CheckType.__dict__.items() if not attr.startswith("__")]
    for runner in checkov_runners:
        graph_registry = get_graph_checks_registry(runner)
        if Path(graph_registry.checks_dir).is_dir():
            assert f'get_graph_checks_registry("{runner}")' in inspect.getsource(get_checks)<|MERGE_RESOLUTION|>--- conflicted
+++ resolved
@@ -27,10 +27,7 @@
         (
             ["all"],
             {
-<<<<<<< HEAD
-=======
                 "Ansible",
->>>>>>> 2fb967da
                 "Argo Workflows",
                 "arm",
                 "Azure Pipelines",
@@ -54,10 +51,7 @@
         (
             None,
             {
-<<<<<<< HEAD
-=======
                 "Ansible",
->>>>>>> 2fb967da
                 "Argo Workflows",
                 "arm",
                 "Azure Pipelines",
