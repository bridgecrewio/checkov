--- conflicted
+++ resolved
@@ -18,7 +18,6 @@
     def test_bad_source(self):
         current_dir = os.path.dirname(os.path.realpath(__file__))
         with self.assertRaises(FileNotFoundError):
-<<<<<<< HEAD
             loader.load(current_dir, "./path_that_doesnt_exist", None, '', '')
 
     def test_absolute_path(self):
@@ -27,7 +26,4 @@
         target_dir = os.path.join(current_dir, "resources")
         with loader.load(current_dir, target_dir, None, '', '') as content:
             assert content.loaded()
-            assert content.path() == os.path.join(current_dir, "resources")
-=======
-            loader.load(current_dir, current_dir, "./path_that_doesnt_exist", None, "", "")
->>>>>>> 1223df97
+            assert content.path() == os.path.join(current_dir, "resources")