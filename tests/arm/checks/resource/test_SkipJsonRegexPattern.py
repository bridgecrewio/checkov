import os
import unittest

from checkov.arm.runner import Runner
from checkov.runner_filter import RunnerFilter


class TestSkipJsonRegexPattern(unittest.TestCase):

    def test_skip_all_checks(self):
        runner = Runner()
        current_dir = os.path.dirname(os.path.realpath(__file__))

        test_files_dir = os.path.join(current_dir, "example_SkipJsonRegex")
        report = runner.run(
            root_folder=test_files_dir,
            runner_filter=RunnerFilter(skip_checks=["CKV_AZURE_*:.*.json$"])
        )

        summary = report.get_summary()

        self.assertEqual(summary['passed'], 0)
        self.assertEqual(summary['failed'], 0)
        self.assertEqual(summary['skipped'], 0)
        self.assertEqual(summary['parsing_errors'], 0)

    def test_skip_specific_check(self):
        runner = Runner()
        current_dir = os.path.dirname(os.path.realpath(__file__))

        test_files_dir = os.path.join(current_dir, "example_SkipJsonRegex")
        report = runner.run(
            root_folder=test_files_dir,
            runner_filter=RunnerFilter(skip_checks=["CKV_AZURE_8:.*.json$"])
        )

        summary = report.get_summary()

<<<<<<< HEAD
        self.assertEqual(summary['passed'], 0)
        self.assertEqual(summary['failed'], 32)  # Updated expected value
=======
        self.assertEqual(summary['passed'], 4)
        self.assertEqual(summary['failed'], 24)  # Updated expected value
>>>>>>> 5c67968b
        self.assertEqual(summary['skipped'], 0)
        self.assertEqual(summary['parsing_errors'], 0)

    def test_skip_specific_check_for_folder(self):
        runner = Runner()
        current_dir = os.path.dirname(os.path.realpath(__file__))

        test_files_dir = os.path.join(current_dir, "example_SkipJsonRegex")
        report = runner.run(
            root_folder=test_files_dir,
            runner_filter=RunnerFilter(skip_checks=["CKV_AZURE_8:/skip2.[a-z1-9]*.json$"])
        )

        summary = report.get_summary()

<<<<<<< HEAD
        self.assertEqual(summary['passed'], 0)
        self.assertEqual(summary['failed'], 34)  # Updated expected value
=======
        self.assertEqual(summary['passed'], 4)
        self.assertEqual(summary['failed'], 26)  # Updated expected value
>>>>>>> 5c67968b
        self.assertEqual(summary['skipped'], 0)
        self.assertEqual(summary['parsing_errors'], 0)

    def test_skip_specific_check_specific_file(self):
        runner = Runner()
        current_dir = os.path.dirname(os.path.realpath(__file__))

        test_files_dir = os.path.join(current_dir, "example_SkipJsonRegex")
        report = runner.run(
            root_folder=test_files_dir,
            runner_filter=RunnerFilter(skip_checks=["CKV_AZURE_8:/.*skip1.json$"])
        )

        summary = report.get_summary()

<<<<<<< HEAD
        self.assertEqual(summary['passed'], 0)
        self.assertEqual(summary['failed'], 34)  # Updated expected value
=======
        self.assertEqual(summary['passed'], 4)
        self.assertEqual(summary['failed'], 26)  # Updated expected value
>>>>>>> 5c67968b
        self.assertEqual(summary['skipped'], 0)
        self.assertEqual(summary['parsing_errors'], 0)

    def test_no_skip(self):
        runner = Runner()
        current_dir = os.path.dirname(os.path.realpath(__file__))

        test_files_dir = os.path.join(current_dir, "example_SkipJsonRegex")
        report = runner.run(
            root_folder=test_files_dir,
            runner_filter=RunnerFilter(skip_checks=["CKV_AZURE_*:/.*skip555.json$"])
        )

        summary = report.get_summary()

<<<<<<< HEAD
        self.assertEqual(summary['passed'], 0)
        self.assertEqual(summary['failed'], 36)  # Updated expected value
=======
        self.assertEqual(summary['passed'], 4)
        self.assertEqual(summary['failed'], 28)  # Updated expected value
>>>>>>> 5c67968b
        self.assertEqual(summary['skipped'], 0)
        self.assertEqual(summary['parsing_errors'], 0)


if __name__ == '__main__':
    unittest.main()<|MERGE_RESOLUTION|>--- conflicted
+++ resolved
@@ -36,13 +36,8 @@
 
         summary = report.get_summary()
 
-<<<<<<< HEAD
         self.assertEqual(summary['passed'], 0)
-        self.assertEqual(summary['failed'], 32)  # Updated expected value
-=======
-        self.assertEqual(summary['passed'], 4)
         self.assertEqual(summary['failed'], 24)  # Updated expected value
->>>>>>> 5c67968b
         self.assertEqual(summary['skipped'], 0)
         self.assertEqual(summary['parsing_errors'], 0)
 
@@ -58,13 +53,8 @@
 
         summary = report.get_summary()
 
-<<<<<<< HEAD
         self.assertEqual(summary['passed'], 0)
-        self.assertEqual(summary['failed'], 34)  # Updated expected value
-=======
-        self.assertEqual(summary['passed'], 4)
         self.assertEqual(summary['failed'], 26)  # Updated expected value
->>>>>>> 5c67968b
         self.assertEqual(summary['skipped'], 0)
         self.assertEqual(summary['parsing_errors'], 0)
 
@@ -80,13 +70,8 @@
 
         summary = report.get_summary()
 
-<<<<<<< HEAD
         self.assertEqual(summary['passed'], 0)
-        self.assertEqual(summary['failed'], 34)  # Updated expected value
-=======
-        self.assertEqual(summary['passed'], 4)
         self.assertEqual(summary['failed'], 26)  # Updated expected value
->>>>>>> 5c67968b
         self.assertEqual(summary['skipped'], 0)
         self.assertEqual(summary['parsing_errors'], 0)
 
@@ -102,13 +87,8 @@
 
         summary = report.get_summary()
 
-<<<<<<< HEAD
         self.assertEqual(summary['passed'], 0)
-        self.assertEqual(summary['failed'], 36)  # Updated expected value
-=======
-        self.assertEqual(summary['passed'], 4)
         self.assertEqual(summary['failed'], 28)  # Updated expected value
->>>>>>> 5c67968b
         self.assertEqual(summary['skipped'], 0)
         self.assertEqual(summary['parsing_errors'], 0)
 
