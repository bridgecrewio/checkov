--- conflicted
+++ resolved
@@ -451,18 +451,14 @@
 
         enforcement_rule_configs = {
             CodeCategoryType.IAC: CodeCategoryConfiguration(CodeCategoryType.IAC, Severities[BcSeverities.MEDIUM], Severities[BcSeverities.MEDIUM]),
-<<<<<<< HEAD
             CodeCategoryType.SUPPLY_CHAIN: CodeCategoryConfiguration(CodeCategoryType.SUPPLY_CHAIN, Severities[BcSeverities.MEDIUM], Severities[BcSeverities.HIGH]),
             CodeCategoryType.OPEN_SOURCE: CodeCategoryConfiguration(CodeCategoryType.OPEN_SOURCE, Severities[BcSeverities.MEDIUM], Severities[BcSeverities.HIGH]),
             CodeCategoryType.IMAGES: CodeCategoryConfiguration(CodeCategoryType.IMAGES, Severities[BcSeverities.HIGH], Severities[BcSeverities.HIGH]),
             CodeCategoryType.SECRETS: CodeCategoryConfiguration(CodeCategoryType.SECRETS, Severities[BcSeverities.HIGH], Severities[BcSeverities.HIGH]),
-            CodeCategoryType.SAST: CodeCategoryConfiguration(CodeCategoryType.SAST, Severities[BcSeverities.HIGH],Severities[BcSeverities.HIGH])
-=======
+            CodeCategoryType.SAST: CodeCategoryConfiguration(CodeCategoryType.SAST, Severities[BcSeverities.HIGH],Severities[BcSeverities.HIGH]),
             CodeCategoryType.BUILD_INTEGRITY: CodeCategoryConfiguration(CodeCategoryType.BUILD_INTEGRITY, Severities[BcSeverities.MEDIUM], Severities[BcSeverities.HIGH]),
             CodeCategoryType.LICENSES: CodeCategoryConfiguration(CodeCategoryType.LICENSES, Severities[BcSeverities.MEDIUM], Severities[BcSeverities.HIGH]),
-            CodeCategoryType.VULNERABILITIES: CodeCategoryConfiguration(CodeCategoryType.VULNERABILITIES, Severities[BcSeverities.HIGH], Severities[BcSeverities.HIGH]),
-            CodeCategoryType.SECRETS: CodeCategoryConfiguration(CodeCategoryType.SECRETS, Severities[BcSeverities.HIGH], Severities[BcSeverities.HIGH])
->>>>>>> 4ca29413
+            CodeCategoryType.VULNERABILITIES: CodeCategoryConfiguration(CodeCategoryType.VULNERABILITIES, Severities[BcSeverities.HIGH], Severities[BcSeverities.HIGH])
         }
 
         instance.apply_enforcement_rules(enforcement_rule_configs)
@@ -478,18 +474,14 @@
 
         enforcement_rule_configs = {
             CodeCategoryType.IAC: CodeCategoryConfiguration(CodeCategoryType.IAC, Severities[BcSeverities.MEDIUM], Severities[BcSeverities.MEDIUM]),
-<<<<<<< HEAD
             CodeCategoryType.SUPPLY_CHAIN: CodeCategoryConfiguration(CodeCategoryType.SUPPLY_CHAIN, Severities[BcSeverities.MEDIUM], Severities[BcSeverities.HIGH]),
             CodeCategoryType.OPEN_SOURCE: CodeCategoryConfiguration(CodeCategoryType.OPEN_SOURCE, Severities[BcSeverities.MEDIUM], Severities[BcSeverities.HIGH]),
             CodeCategoryType.IMAGES: CodeCategoryConfiguration(CodeCategoryType.IMAGES, Severities[BcSeverities.HIGH], Severities[BcSeverities.HIGH]),
             CodeCategoryType.SECRETS: CodeCategoryConfiguration(CodeCategoryType.SECRETS, Severities[BcSeverities.HIGH], Severities[BcSeverities.HIGH]),
-            CodeCategoryType.SAST: CodeCategoryConfiguration(CodeCategoryType.SAST, Severities[BcSeverities.HIGH], Severities[BcSeverities.HIGH])
-=======
+            CodeCategoryType.SAST: CodeCategoryConfiguration(CodeCategoryType.SAST, Severities[BcSeverities.HIGH], Severities[BcSeverities.HIGH]),
             CodeCategoryType.BUILD_INTEGRITY: CodeCategoryConfiguration(CodeCategoryType.BUILD_INTEGRITY, Severities[BcSeverities.MEDIUM], Severities[BcSeverities.HIGH]),
             CodeCategoryType.LICENSES: CodeCategoryConfiguration(CodeCategoryType.LICENSES, Severities[BcSeverities.MEDIUM], Severities[BcSeverities.HIGH]),
-            CodeCategoryType.VULNERABILITIES: CodeCategoryConfiguration(CodeCategoryType.VULNERABILITIES, Severities[BcSeverities.HIGH], Severities[BcSeverities.HIGH]),
-            CodeCategoryType.SECRETS: CodeCategoryConfiguration(CodeCategoryType.SECRETS, Severities[BcSeverities.HIGH], Severities[BcSeverities.HIGH])
->>>>>>> 4ca29413
+            CodeCategoryType.VULNERABILITIES: CodeCategoryConfiguration(CodeCategoryType.VULNERABILITIES, Severities[BcSeverities.HIGH], Severities[BcSeverities.HIGH])
         }
 
         instance.apply_enforcement_rules(enforcement_rule_configs)
@@ -511,18 +503,14 @@
 
         enforcement_rule_configs = {
             CodeCategoryType.IAC: CodeCategoryConfiguration(CodeCategoryType.IAC, Severities[BcSeverities.MEDIUM], Severities[BcSeverities.MEDIUM]),
-<<<<<<< HEAD
             CodeCategoryType.SUPPLY_CHAIN: CodeCategoryConfiguration(CodeCategoryType.SUPPLY_CHAIN, Severities[BcSeverities.MEDIUM], Severities[BcSeverities.HIGH]),
             CodeCategoryType.OPEN_SOURCE: CodeCategoryConfiguration(CodeCategoryType.OPEN_SOURCE, Severities[BcSeverities.MEDIUM], Severities[BcSeverities.HIGH]),
             CodeCategoryType.IMAGES: CodeCategoryConfiguration(CodeCategoryType.IMAGES, Severities[BcSeverities.HIGH], Severities[BcSeverities.HIGH]),
             CodeCategoryType.SECRETS: CodeCategoryConfiguration(CodeCategoryType.SECRETS, Severities[BcSeverities.HIGH], Severities[BcSeverities.HIGH]),
-            CodeCategoryType.SAST: CodeCategoryConfiguration(CodeCategoryType.SAST, Severities[BcSeverities.HIGH], Severities[BcSeverities.HIGH])
-=======
+            CodeCategoryType.SAST: CodeCategoryConfiguration(CodeCategoryType.SAST, Severities[BcSeverities.HIGH], Severities[BcSeverities.HIGH]),
             CodeCategoryType.BUILD_INTEGRITY: CodeCategoryConfiguration(CodeCategoryType.BUILD_INTEGRITY, Severities[BcSeverities.MEDIUM], Severities[BcSeverities.HIGH]),
             CodeCategoryType.LICENSES: CodeCategoryConfiguration(CodeCategoryType.LICENSES, Severities[BcSeverities.MEDIUM], Severities[BcSeverities.HIGH]),
-            CodeCategoryType.VULNERABILITIES: CodeCategoryConfiguration(CodeCategoryType.VULNERABILITIES, Severities[BcSeverities.HIGH], Severities[BcSeverities.HIGH]),
-            CodeCategoryType.SECRETS: CodeCategoryConfiguration(CodeCategoryType.SECRETS, Severities[BcSeverities.HIGH], Severities[BcSeverities.HIGH])
->>>>>>> 4ca29413
+            CodeCategoryType.VULNERABILITIES: CodeCategoryConfiguration(CodeCategoryType.VULNERABILITIES, Severities[BcSeverities.HIGH], Severities[BcSeverities.HIGH])
         }
 
         instance.apply_enforcement_rules(enforcement_rule_configs)
@@ -544,18 +532,14 @@
 
         enforcement_rule_configs = {
             CodeCategoryType.IAC: CodeCategoryConfiguration(CodeCategoryType.IAC, Severities[BcSeverities.MEDIUM], Severities[BcSeverities.MEDIUM]),
-<<<<<<< HEAD
             CodeCategoryType.SUPPLY_CHAIN: CodeCategoryConfiguration(CodeCategoryType.SUPPLY_CHAIN, Severities[BcSeverities.MEDIUM], Severities[BcSeverities.HIGH]),
             CodeCategoryType.OPEN_SOURCE: CodeCategoryConfiguration(CodeCategoryType.OPEN_SOURCE, Severities[BcSeverities.MEDIUM], Severities[BcSeverities.HIGH]),
             CodeCategoryType.IMAGES: CodeCategoryConfiguration(CodeCategoryType.IMAGES, Severities[BcSeverities.HIGH], Severities[BcSeverities.HIGH]),
             CodeCategoryType.SECRETS: CodeCategoryConfiguration(CodeCategoryType.SECRETS, Severities[BcSeverities.HIGH], Severities[BcSeverities.HIGH]),
-            CodeCategoryType.SAST: CodeCategoryConfiguration(CodeCategoryType.SAST, Severities[BcSeverities.HIGH], Severities[BcSeverities.HIGH])
-=======
+            CodeCategoryType.SAST: CodeCategoryConfiguration(CodeCategoryType.SAST, Severities[BcSeverities.HIGH], Severities[BcSeverities.HIGH]),
             CodeCategoryType.BUILD_INTEGRITY: CodeCategoryConfiguration(CodeCategoryType.BUILD_INTEGRITY, Severities[BcSeverities.MEDIUM], Severities[BcSeverities.HIGH]),
             CodeCategoryType.LICENSES: CodeCategoryConfiguration(CodeCategoryType.LICENSES, Severities[BcSeverities.MEDIUM], Severities[BcSeverities.HIGH]),
-            CodeCategoryType.VULNERABILITIES: CodeCategoryConfiguration(CodeCategoryType.VULNERABILITIES, Severities[BcSeverities.HIGH], Severities[BcSeverities.HIGH]),
-            CodeCategoryType.SECRETS: CodeCategoryConfiguration(CodeCategoryType.SECRETS, Severities[BcSeverities.HIGH], Severities[BcSeverities.HIGH])
->>>>>>> 4ca29413
+            CodeCategoryType.VULNERABILITIES: CodeCategoryConfiguration(CodeCategoryType.VULNERABILITIES, Severities[BcSeverities.HIGH], Severities[BcSeverities.HIGH])
         }
 
         instance.apply_enforcement_rules(enforcement_rule_configs)
@@ -576,18 +560,14 @@
 
         enforcement_rule_configs = {
             CodeCategoryType.IAC: CodeCategoryConfiguration(CodeCategoryType.IAC, Severities[BcSeverities.MEDIUM], Severities[BcSeverities.MEDIUM]),
-<<<<<<< HEAD
             CodeCategoryType.SUPPLY_CHAIN: CodeCategoryConfiguration(CodeCategoryType.SUPPLY_CHAIN, Severities[BcSeverities.MEDIUM], Severities[BcSeverities.HIGH]),
             CodeCategoryType.OPEN_SOURCE: CodeCategoryConfiguration(CodeCategoryType.OPEN_SOURCE, Severities[BcSeverities.MEDIUM], Severities[BcSeverities.HIGH]),
             CodeCategoryType.IMAGES: CodeCategoryConfiguration(CodeCategoryType.IMAGES, Severities[BcSeverities.HIGH], Severities[BcSeverities.HIGH]),
             CodeCategoryType.SECRETS: CodeCategoryConfiguration(CodeCategoryType.SECRETS, Severities[BcSeverities.HIGH], Severities[BcSeverities.HIGH]),
-            CodeCategoryType.SAST: CodeCategoryConfiguration(CodeCategoryType.SAST, Severities[BcSeverities.HIGH], Severities[BcSeverities.HIGH])
-=======
+            CodeCategoryType.SAST: CodeCategoryConfiguration(CodeCategoryType.SAST, Severities[BcSeverities.HIGH], Severities[BcSeverities.HIGH]),
             CodeCategoryType.BUILD_INTEGRITY: CodeCategoryConfiguration(CodeCategoryType.BUILD_INTEGRITY, Severities[BcSeverities.MEDIUM], Severities[BcSeverities.HIGH]),
             CodeCategoryType.LICENSES: CodeCategoryConfiguration(CodeCategoryType.LICENSES, Severities[BcSeverities.MEDIUM], Severities[BcSeverities.HIGH]),
-            CodeCategoryType.VULNERABILITIES: CodeCategoryConfiguration(CodeCategoryType.VULNERABILITIES, Severities[BcSeverities.HIGH], Severities[BcSeverities.HIGH]),
-            CodeCategoryType.SECRETS: CodeCategoryConfiguration(CodeCategoryType.SECRETS, Severities[BcSeverities.HIGH], Severities[BcSeverities.HIGH])
->>>>>>> 4ca29413
+            CodeCategoryType.VULNERABILITIES: CodeCategoryConfiguration(CodeCategoryType.VULNERABILITIES, Severities[BcSeverities.HIGH], Severities[BcSeverities.HIGH])
         }
 
         instance.apply_enforcement_rules(enforcement_rule_configs)
@@ -608,18 +588,14 @@
 
         enforcement_rule_configs = {
             CodeCategoryType.IAC: CodeCategoryConfiguration(CodeCategoryType.IAC, Severities[BcSeverities.MEDIUM], Severities[BcSeverities.MEDIUM]),
-<<<<<<< HEAD
             CodeCategoryType.SUPPLY_CHAIN: CodeCategoryConfiguration(CodeCategoryType.SUPPLY_CHAIN, Severities[BcSeverities.MEDIUM], Severities[BcSeverities.HIGH]),
             CodeCategoryType.OPEN_SOURCE: CodeCategoryConfiguration(CodeCategoryType.OPEN_SOURCE, Severities[BcSeverities.MEDIUM], Severities[BcSeverities.HIGH]),
             CodeCategoryType.IMAGES: CodeCategoryConfiguration(CodeCategoryType.IMAGES, Severities[BcSeverities.HIGH], Severities[BcSeverities.HIGH]),
             CodeCategoryType.SECRETS: CodeCategoryConfiguration(CodeCategoryType.SECRETS, Severities[BcSeverities.HIGH], Severities[BcSeverities.HIGH]),
-            CodeCategoryType.SAST: CodeCategoryConfiguration(CodeCategoryType.SAST, Severities[BcSeverities.HIGH], Severities[BcSeverities.HIGH])
-=======
+            CodeCategoryType.SAST: CodeCategoryConfiguration(CodeCategoryType.SAST, Severities[BcSeverities.HIGH], Severities[BcSeverities.HIGH]),
             CodeCategoryType.BUILD_INTEGRITY: CodeCategoryConfiguration(CodeCategoryType.BUILD_INTEGRITY, Severities[BcSeverities.MEDIUM], Severities[BcSeverities.HIGH]),
             CodeCategoryType.LICENSES: CodeCategoryConfiguration(CodeCategoryType.LICENSES, Severities[BcSeverities.MEDIUM], Severities[BcSeverities.HIGH]),
-            CodeCategoryType.VULNERABILITIES: CodeCategoryConfiguration(CodeCategoryType.VULNERABILITIES, Severities[BcSeverities.HIGH], Severities[BcSeverities.HIGH]),
-            CodeCategoryType.SECRETS: CodeCategoryConfiguration(CodeCategoryType.SECRETS, Severities[BcSeverities.HIGH], Severities[BcSeverities.HIGH])
->>>>>>> 4ca29413
+            CodeCategoryType.VULNERABILITIES: CodeCategoryConfiguration(CodeCategoryType.VULNERABILITIES, Severities[BcSeverities.HIGH], Severities[BcSeverities.HIGH])
         }
 
         instance.apply_enforcement_rules(enforcement_rule_configs)
@@ -646,18 +622,14 @@
 
         enforcement_rule_configs = {
             CodeCategoryType.IAC: CodeCategoryConfiguration(CodeCategoryType.IAC, Severities[BcSeverities.MEDIUM], Severities[BcSeverities.MEDIUM]),
-<<<<<<< HEAD
             CodeCategoryType.SUPPLY_CHAIN: CodeCategoryConfiguration(CodeCategoryType.SUPPLY_CHAIN, Severities[BcSeverities.MEDIUM], Severities[BcSeverities.HIGH]),
             CodeCategoryType.OPEN_SOURCE: CodeCategoryConfiguration(CodeCategoryType.OPEN_SOURCE, Severities[BcSeverities.MEDIUM], Severities[BcSeverities.HIGH]),
             CodeCategoryType.IMAGES: CodeCategoryConfiguration(CodeCategoryType.IMAGES, Severities[BcSeverities.HIGH], Severities[BcSeverities.HIGH]),
             CodeCategoryType.SECRETS: CodeCategoryConfiguration(CodeCategoryType.SECRETS, Severities[BcSeverities.HIGH], Severities[BcSeverities.HIGH]),
-            CodeCategoryType.SAST: CodeCategoryConfiguration(CodeCategoryType.SAST, Severities[BcSeverities.HIGH], Severities[BcSeverities.HIGH])
-=======
+            CodeCategoryType.SAST: CodeCategoryConfiguration(CodeCategoryType.SAST, Severities[BcSeverities.HIGH], Severities[BcSeverities.HIGH]),
             CodeCategoryType.BUILD_INTEGRITY: CodeCategoryConfiguration(CodeCategoryType.BUILD_INTEGRITY, Severities[BcSeverities.MEDIUM], Severities[BcSeverities.HIGH]),
             CodeCategoryType.LICENSES: CodeCategoryConfiguration(CodeCategoryType.LICENSES, Severities[BcSeverities.MEDIUM], Severities[BcSeverities.HIGH]),
-            CodeCategoryType.VULNERABILITIES: CodeCategoryConfiguration(CodeCategoryType.VULNERABILITIES, Severities[BcSeverities.HIGH], Severities[BcSeverities.HIGH]),
-            CodeCategoryType.SECRETS: CodeCategoryConfiguration(CodeCategoryType.SECRETS, Severities[BcSeverities.HIGH], Severities[BcSeverities.HIGH])
->>>>>>> 4ca29413
+            CodeCategoryType.VULNERABILITIES: CodeCategoryConfiguration(CodeCategoryType.VULNERABILITIES, Severities[BcSeverities.HIGH], Severities[BcSeverities.HIGH])
         }
 
         instance.apply_enforcement_rules(enforcement_rule_configs)
@@ -678,18 +650,14 @@
 
         enforcement_rule_configs = {
             CodeCategoryType.IAC: CodeCategoryConfiguration(CodeCategoryType.IAC, Severities[BcSeverities.MEDIUM], Severities[BcSeverities.MEDIUM]),
-<<<<<<< HEAD
             CodeCategoryType.SUPPLY_CHAIN: CodeCategoryConfiguration(CodeCategoryType.SUPPLY_CHAIN, Severities[BcSeverities.MEDIUM], Severities[BcSeverities.HIGH]),
             CodeCategoryType.OPEN_SOURCE: CodeCategoryConfiguration(CodeCategoryType.OPEN_SOURCE, Severities[BcSeverities.MEDIUM], Severities[BcSeverities.HIGH]),
             CodeCategoryType.IMAGES: CodeCategoryConfiguration(CodeCategoryType.IMAGES, Severities[BcSeverities.HIGH], Severities[BcSeverities.HIGH]),
             CodeCategoryType.SECRETS: CodeCategoryConfiguration(CodeCategoryType.SECRETS, Severities[BcSeverities.HIGH], Severities[BcSeverities.HIGH]),
-            CodeCategoryType.SAST: CodeCategoryConfiguration(CodeCategoryType.SAST, Severities[BcSeverities.HIGH], Severities[BcSeverities.HIGH])
-=======
+            CodeCategoryType.SAST: CodeCategoryConfiguration(CodeCategoryType.SAST, Severities[BcSeverities.HIGH], Severities[BcSeverities.HIGH]),
             CodeCategoryType.BUILD_INTEGRITY: CodeCategoryConfiguration(CodeCategoryType.BUILD_INTEGRITY, Severities[BcSeverities.MEDIUM], Severities[BcSeverities.HIGH]),
             CodeCategoryType.LICENSES: CodeCategoryConfiguration(CodeCategoryType.LICENSES, Severities[BcSeverities.MEDIUM], Severities[BcSeverities.HIGH]),
-            CodeCategoryType.VULNERABILITIES: CodeCategoryConfiguration(CodeCategoryType.VULNERABILITIES, Severities[BcSeverities.HIGH], Severities[BcSeverities.HIGH]),
-            CodeCategoryType.SECRETS: CodeCategoryConfiguration(CodeCategoryType.SECRETS, Severities[BcSeverities.HIGH], Severities[BcSeverities.HIGH])
->>>>>>> 4ca29413
+            CodeCategoryType.VULNERABILITIES: CodeCategoryConfiguration(CodeCategoryType.VULNERABILITIES, Severities[BcSeverities.HIGH], Severities[BcSeverities.HIGH])
         }
 
         instance.apply_enforcement_rules(enforcement_rule_configs)
