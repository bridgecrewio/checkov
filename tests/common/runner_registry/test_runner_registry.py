--- conflicted
+++ resolved
@@ -301,23 +301,6 @@
     assert 'code_block' in captured.out
 
 
-<<<<<<< HEAD
-def test_output_file_path_with_output_mapping(tmp_path: Path, capsys: CaptureFixture[str]):
-    # given
-    test_files_dir = Path(__file__).parent / "example_s3_tf"
-    runner_filter = RunnerFilter(framework=None, checks=None, skip_checks=None)
-    runner_registry = RunnerRegistry(
-        banner, runner_filter, tf_runner(), cfn_runner(), k8_runner()
-    )
-    reports = runner_registry.run(root_folder=str(test_files_dir))
-
-    json_file_path = tmp_path / "result.json"
-    xml_file_path = tmp_path / "sub_folder/result.xml"
-    config = argparse.Namespace(
-        file=['./example_s3_tf/main.tf'],
-        compact=False,
-        output=["json", "cli", "junitxml"],
-=======
 def test_extra_resources_in_report(capsys):
     # given
     test_files_dir = os.path.dirname(os.path.realpath(__file__)) + "/example_bicep_with_empty_resources"
@@ -331,35 +314,18 @@
         file=['./example_bicep_with_empty_resources/playground.bicep'],
         compact=False,
         output=['json'],
->>>>>>> f70ea433
         quiet=False,
         soft_fail=False,
         soft_fail_on=None,
         hard_fail_on=None,
-<<<<<<< HEAD
-        output_file_path=f"{json_file_path},console,{xml_file_path}",
-        use_enforcement_rules=None,
-        output_bc_ids=False,
-        summary_position="top"
-=======
         output_file_path=None,
         use_enforcement_rules=None
->>>>>>> f70ea433
     )
 
     # when
     runner_registry.print_reports(scan_reports=reports, config=config)
 
     # then
-<<<<<<< HEAD
-    assert 'By bridgecrew.io' in capsys.readouterr().out
-
-    assert json_file_path.exists()
-    assert '"check_type": "terraform"' in json_file_path.read_text()
-
-    assert xml_file_path.exists()
-    assert "<testcase " in xml_file_path.read_text()
-=======
     for report in reports:
         assert len(report.extra_resources) > 0
 
@@ -392,7 +358,44 @@
     # then
     for report in reports:
         assert len(report.extra_resources) == 0
->>>>>>> f70ea433
+
+
+def test_output_file_path_with_output_mapping(tmp_path: Path, capsys: CaptureFixture[str]):
+    # given
+    test_files_dir = Path(__file__).parent / "example_s3_tf"
+    runner_filter = RunnerFilter(framework=None, checks=None, skip_checks=None)
+    runner_registry = RunnerRegistry(
+        banner, runner_filter, tf_runner(), cfn_runner(), k8_runner()
+    )
+    reports = runner_registry.run(root_folder=str(test_files_dir))
+
+    json_file_path = tmp_path / "result.json"
+    xml_file_path = tmp_path / "sub_folder/result.xml"
+    config = argparse.Namespace(
+        file=['./example_s3_tf/main.tf'],
+        compact=False,
+        output=["json", "cli", "junitxml"],
+        quiet=False,
+        soft_fail=False,
+        soft_fail_on=None,
+        hard_fail_on=None,
+        output_file_path=f"{json_file_path},console,{xml_file_path}",
+        use_enforcement_rules=None,
+        output_bc_ids=False,
+        summary_position="top"
+    )
+
+    # when
+    runner_registry.print_reports(scan_reports=reports, config=config)
+
+    # then
+    assert 'By bridgecrew.io' in capsys.readouterr().out
+
+    assert json_file_path.exists()
+    assert '"check_type": "terraform"' in json_file_path.read_text()
+
+    assert xml_file_path.exists()
+    assert "<testcase " in xml_file_path.read_text()
 
 
 if __name__ == "__main__":
