--- conflicted
+++ resolved
@@ -212,13 +212,8 @@
 
         oss_packages_csv = open(f'{results_path_dir}/{oss_packages_csv_file_name}')
         results = oss_packages_csv.read()
-<<<<<<< HEAD
-        expected_results = 'Package,Version,Path,Git Org,Git Repository,Vulnerability,Severity,Licenses' \
-                           '\nbabel-jest,,/package.json,,,,,Unknown\n'
-=======
         expected_results = 'Package,Version,Path,Git Org,Git Repository,Vulnerability,Severity,Description,Licenses' \
                            '\nbabel-jest,,/package.json,,,,,,Unknown\n'
->>>>>>> 4ca29413
 
         assert results == expected_results
 
