--- conflicted
+++ resolved
@@ -78,15 +78,9 @@
             source_dir=root_folder,
             local_graph_class=local_graph_class,
         )
-<<<<<<< HEAD
-        nx_graph = self.graph_manager.save_graph(local_graph)
-        registry = self.get_checks_registry()
-        checks_results = registry.run_checks(nx_graph, RunnerFilter(checks=[check_id]), None)
-=======
         graph = self.graph_manager.save_graph(local_graph)
         registry = self.get_checks_registry()
         checks_results = registry.run_checks(graph, RunnerFilter(checks=[check_id]), None)
->>>>>>> 2fb967da
         return self.create_report_from_graph_checks_results(checks_results, policy['metadata'])
 
     def get_checks_registry(self):
