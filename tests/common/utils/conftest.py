from typing import Dict, Any

import pytest

from checkov.common.bridgecrew.bc_source import SourceType
from checkov.common.bridgecrew.platform_integration import BcPlatformIntegration, bc_integration


@pytest.fixture()
def mock_bc_integration() -> BcPlatformIntegration:
    bc_integration.bc_api_key = "abcd1234-abcd-1234-abcd-1234abcd1234"
    bc_integration.setup_bridgecrew_credentials(
        repo_id="bridgecrewio/checkov",
        skip_fixes=True,
        skip_download=True,
        source=SourceType("Github", False),
        source_version="1.0",
        repo_branch="master",
    )
    return bc_integration


@pytest.fixture()
def scan_result_success_response() -> Dict[str, Any]:
    return {'outputType': 'Result',
     'outputData': "H4sIAN22X2IC/8WY23LbOBKGX6VLN5tUWRQp"
                   "+SCrZi88drL2VqKkLMUzNZu5gEjIQkwSXAKUrU3l3fdvgDofnNS4MheJKbIJdAP"
                   "/193g10YpC22U1eWs0aNGy2ZFq5SmSq3B3/9WqpSZzK0J7JNtHFGjEMbIBKa2rKT7HT"
                   "+Ie2lw5z9fG3ZWSB6mmNmJztk+F5m7k3wR+b3mO1NZGoWHuBkFbT+mnTw"
                   "/+bcjOjTBOBXmYWP8MDh9sfHZXhprNqZoB+3TIPyBWf6EaayzIlUij"
                   "+WNMZVbvLxK07UnV8rYUo0q6yf62ohLZVUsUvwIYTlR95P6MpOJqrL6R6of6yurrbf+xi5XaS5LMVIpRplvl"
                   "+KNbFzevWm2w+i0eRp13XoZK2xl3KKqJ5mQyikKzoPuEf50g+iYbeKpYYvTIHLrEUNAfqzBoNcJwtbFXa"
                   "/furjsvWt9vMXVp5vebWvQu2zxnRv8u+j1eZhEGsRV1EE2LkttTBNylFTfz+/p1e"
                   "+DwWtaDWDGLtmJpESZTBlzOYG45K1MhZXJh9EXuPNRF1VB4yqPeWy2j3XOC9oSSabyFseo4vrHF1NfrA3x"
                   "TuuHqjDBF8OvXzkB00iOdSnrhThy6/K0vOkWSeQJLqNw9UEUlnFEIsXuGIIeNCIU1gIeSImsxgw8JYlypGw"
                   "pyhk9ylG9BqRLuh6+f0dTJcgvNXs01emUl6fKjRhLqgwwJD2mN6mTW6ByrBe/F7g9lRAtVo5XudbLkt7+Fq"
                   "T1g7stVlOVP/DPibWF6bVa+TQJckg1uNfTFu9RK5FWqLS1papSmYe3wnnP6mtcuPDJKV4+wbUesXZhWT/xoQ"
                   "INaR916dh+81SkWlmCfY3itTAElfLlexcWLSJl0lSGSLCjdSB+5l/+6bav4yyKapQqM5HJFXbeEc1Oh91meD"
                   "KMTnon570w/MNJVZlYY+jnLeHPQROXaTbYOzsOowPsRWEN38kKfGfByffC1wd8nwBfH/Bd74FvCKBiaF5JKgS"
                   "WC9qKdSL3iP+k1vmG/tnRx4nMoUd4D/IEOZwflZ3Qv7S+TyVd5CKdgT5zdIiI0YxrDWaBA1bmCYa7HNy+paKE"
                   "qac6kzHIRw6AMfbdunSxRMgHY7b071LnT1L/fF9fQv0rWr9GCN+v9OMDSo/CZtgZRt3nlb7DclPpmybbSj9vR"
                   "ufd4+M9Uod4uaCgqAbnLPgI6362oniXX7cVHx1Q/HWt+Osdit+UtZuOp19IuvaEpd5Z3nVuzrUr4lhXuSUrHi"
                   "SvWkAXZCplxSiFBEsxxqaQzKAKEkmCxsDQKzsRlpQhdAciZbFD5S6nuYRuZPn58z/Mxks8UEmxMBK9l8gNPMmE"
                   "wwBJ/1OuHKvgoWQZlOY1PeoqTbyXPP4cLscW6itqBOBkxqCvBAgCIDx7ALsY2pVXjB9DL86jeZwBvfqQ4xHaiH"
                   "sxr61snMtHDJJKOGg4NkyDOZKdMxhkBqwOTPjNUt4jdNabn2kt7uD1Jr6LRuinILwi2Jdg+LJ2fgnvCtj7OZ6js"
                   "I9jeNluRt1hdN5DnTnE8U7LdY63TbY4bkfNTqcddvZy3A7QHYHMIGp7nturbeMxQ/Usx9ebHPf3VK51jv1sR+vA"
                   "ekc8x+3VB3CUJlh/oIC6kluFvUnQsrNrMyaNm33c4+bLyyuoO8nA9YyJjk1AAyvGY9SjbMTVK3bkVUwq5D2U0Ad"
                   "W98rp6k6Bkyn/B/WDLsiEjRz9En0/07wsYWOVooDRRZIoDhYwz45IjekVR+IYUuPXvhWWY4EjBy2cIlvPaxDfVC"
                   "JikB1XxupM/Q/bhJIpChw2Yk9xAj2muqiLr0gN8J0gc7AHrnfmI8wRT5VTrm0N8JrnOKz4F/n22nt1Llr6IZ9w6p"
                   "RJQDdIXzAviVOEHx/bgvSxaw90ZY1K3BLxFPMAqdRwaP7Cror/EzveVTJeuOhvNri4dStjzuNrh6MDaaQGcU8Wge"
                   "shd6tcwA9nkd2Wa1lkh8l2N9BFxxCGpyf7jp0os+2g89db3v6eBoBb3o+ASkKiH0vtjmDuQwLVR3z61ecJ74jTs1"
                   "A5Z4vL3ziCHt1kaEiBDZRcQP93IlWJJ2rrxOpHdrU/RkH23wj4wTtR4uwmMtdHaJdHWPj+SAdQjOJeAqU14f4AeC"
                   "Yy5zwFU9TLqYplQMMJoPE1nrmWYl7opT8zoR2RLoldzPsA+D0FTYb+PfjQJzgt2BeVx7pkkghMa56wHns9HD+Fyx"
                   "VLqjf2LaD+h+GbHiLG65mYEcsoFQUtS2uI/e92vrdDX3zj2Ya1/tTzo9V9TYB7cN0B5ZUeHGzIl0Rvsr6fzVrr+y"
                   "p8l4+R7ZCLcic6WOF3Wq5X+G2TnZ263529x9Lw54L51uGzaNZDrhKoupKXEtWsR1UOrfufqwSxflFS3KLjnd5ueu"
                   "anz3q7neGie2cS8HcBin/BL8U8U/AL0XOSX+jt75P82r6+RIV6DoZDXW14oKMNz5rR2TA6fr6j3WG52dFumrjvsG"
                   "sp7dAH12j5wbWz+sG1vfOD6+m3b/8HQd/FwVgXAAA=",
     'compressionMethod': 'gzip'}


@pytest.fixture
def aws_provider_config_with_secrets():
    return {
            '__end_line__': 12,
            '__start_line__': 7,
            'access_key': ['AKIAIOSFODNN7EXAMPLE'],
            'alias': ['plain_text_access_keys_provider'],
            'region': ['us-west-1'],
            'secret_key': ['wJalrXUtnFEMI/K7MDENG/bPxRfiCYEXAMPLEKEY'],
            'CKV_AWS_41_secret_access_key': 'AKIAIOSFODNN7EXAMPLE',
            'CKV_AWS_41_secret_secret_key': 'wJalrXUtnFEMI/K7MDENG/bPxRfiCYEXAMPLEKEY'
            }


@pytest.fixture
def aws_provider_lines_with_secrets():
    return [(7, 'provider "aws" {\n'),
            (8, '  alias      = "plain_text_access_keys_provider"\n'),
            (9, '  region     = "us-west-1"\n'),
            (10, '  access_key = "AKIAIOSFODNN7EXAMPLE"\n'),
            (11, '  secret_key = "wJalrXUtnFEMI/K7MDENG/bPxRfiCYEXAMPLEKEY"\n'),
            (12, '}\n')]


@pytest.fixture
def aws_provider_lines_without_secrets():
    return [(7, 'provider "aws" {\n'),
            (8, '  alias      = "plain_text_access_keys_provider"\n'),
            (9, '  region     = "us-west-1"\n'),
            (10, '  access_key = "AKIAI***************"\n'),
<<<<<<< HEAD
            (11, '  secret_key = "wJalrXUtnF******************************"\n'),
=======
            (11, '  secret_key = "wJalrX**********************************"\n'),
>>>>>>> 2fb967da
            (12, '}\n')]


@pytest.fixture
def tfplan_resource_config_with_secrets():
    return {
        'content_type': [''],
        'expiration_date': [None],
        'id': ['https://test-123-abcdse-02.vault.azure.net/secrets/test-123-abcdse-02-primary-key/352d0b63ac873c528170cb366b570da5'],
        'key_vault_id': ['/subscriptions/resourceGroups/'],
        'name': ['test-123-abcdse-02-primary-key'],
        'not_before_date': [None],
        'resource_id': ['/subscriptions/resourceGroups/'],
        'resource_versionless_id': ['/subscriptions/resourceGroups/'],
        'tags': [{'__startline__': 45, '__endline__': 45, 'start_line': 44, 'end_line': 44}],
        'timeouts': [None],
        'value': ['IClnjeTb8fgd14LyV9m1qG0xvFfUyQY3qHq/slUIrk5='],
        'version': ['123d0b12ab123c123456ab123e120bc1'],
        'versionless_id': ['https://test-123-abcdse-02.vault.azure.net/secrets/test-123-abcdse-02'],
        '__startline__': [35],
        '__endline__': [50],
        'start_line': [34],
        'end_line': [49],
        '__address__': 'module.test.azurerm_key_vault_secret.te_primary_key["test-123-abcdse-02"]'}


@pytest.fixture
def tfplan_resource_lines_with_secrets():
    return [(35, '                            {\n'),
            (36, '                                "content_type": "",\n'),
            (37, '                                "expiration_date": null,\n'),
            (38, '                                "id": "https://test-123-abcdse-02.vault.azure.net/secrets/test-123-abcdse-02-primary-key/352d0b63ac873c528170cb366b570da5",\n'),
            (39, '                                "key_vault_id": "abcd/subscriptions/123/resourceGroups/abcd",\n'),
            (40, '                                "name": "test-123-abcdse-02-primary-key",\n'),
            (41, '                                "not_before_date": null,\n'),
            (42, '                                "resource_id": "abcd/subscriptions/123/resourceGroups/abcd",\n'),
            (43, '                                "resource_versionless_id": "abcd/subscriptions/123/resourceGroups/abcd",\n'),
            (44, '                                "tags":\n'),
            (45, '                                {},\n'),
            (46, '                                "timeouts": null,\n'),
            (47, '                                "value": "IClnjeTb8fgd14LyV9m1qG0xvFfUyQY3qHq/slUIrk5=",\n'),
            (48, '                                "version": "123d0b12ab123c123456ab123e120bc1",\n'),
            (49, '                                "versionless_id": "https://test-123-abcdse-02.vault.azure.net/secrets/test-123-abcdse-02"\n')]


@pytest.fixture
def tfplan_resource_lines_without_secrets():
    return [(35, '                            {\n'),
            (36, '                                "content_type": "",\n'),
            (37, '                                "expiration_date": null,\n'),
            (38, '                                "id": "https://test-123-abcdse-02.vault.azure.net/secrets/test-123-abcdse-02-primary-key/352d0b63ac873c528170cb366b570da5",\n'),
            (39, '                                "key_vault_id": "abcd/subscriptions/123/resourceGroups/abcd",\n'),
            (40, '                                "name": "test-123-abcdse-02-primary-key",\n'),
            (41, '                                "not_before_date": null,\n'),
            (42, '                                "resource_id": "abcd/subscriptions/123/resourceGroups/abcd",\n'),
            (43, '                                "resource_versionless_id": "abcd/subscriptions/123/resourceGroups/abcd",\n'),
            (44, '                                "tags":\n'),
            (45, '                                {},\n'),
            (46, '                                "timeouts": null,\n'),
<<<<<<< HEAD
            (47, '                                "value": "IClnjeTb8fg*********************************",\n'),
=======
            (47, '                                "value": "IClnje**************************************",\n'),
>>>>>>> 2fb967da
            (48, '                                "version": "123d0b12ab123c123456ab123e120bc1",\n'),
            (49,
             '                                "versionless_id": "https://test-123-abcdse-02.vault.azure.net/secrets/test-123-abcdse-02"\n')]

<<<<<<< HEAD

@pytest.fixture
def tfplan_definitions_with_secrets():
    return {'/Users/arielk/dev/terragoat/tfplan.json': {
        'resource': [
            {'azurerm_key_vault_secret': {
                'test_123': {
                    'content_type': [''],
                    'expiration_date': [None],
                    'id': [
                        'https://test-123-abcdse-02.vault.azure.net/secrets/te-st123-abcdse-02-primary-cs/t3stK3yR4nd0mN0tR34l'],
                    'key_vault_id': ['abcd/subscriptions/1234/resourceGroups/xyz'], 'name': ['test-123-abcdse-02'],
                    'not_before_date': [None], 'resource_id': ['abcd/subscriptions/1234/resourceGroups/xyz'],
                    'resource_versionless_id': ['abcd/subscriptions/1234/resourceGroups/xyz'],
                    'tags': [{'__startline__': 45, '__endline__': 45, 'start_line': 44, 'end_line': 44}],
                    'timeouts': [None], 'value': ['t3stK3yR4nd0mN0tR34l/syQIyk9='],
                    'version': ['t3stK3yR4nd0mN0tR34l'],
                    'versionless_id': ['https://test-123-abcdse-02.vault.azure.net/secrets/test-123-abcdse-02'],
                    '__startline__': [35], '__endline__': [50], 'start_line': [34], 'end_line': [49],
                    '__address__': 'module.test.azurerm_key_vault_secret.te_primary_cs["te-st123-abcdse-02"]'}}},
            {'azurerm_key_vault_secret': {
                'test_01_key': {
                    'content_type': [''],
                    'expiration_date': [None],
                    'id': ['https://test-123-abcdse-02.vault.azure.net/secrets/test-123-abcdse-02-primary-key/t3stK3yR4nd0mN0tR34l'],
                    'key_vault_id': ['abcd/subscriptions/1234/resourceGroups/xyz'],
                    'name': ['test-123-abcdse-02-primary-key'],
                    'not_before_date': [None],
                    'resource_id': ['abcd/subscriptions/1234/resourceGroups/xyz'],
                    'resource_versionless_id': ['abcd/subscriptions/1234/resourceGroups/xyz'],
                    'tags': [
                        {'__startline__': 77,
                         '__endline__': 77,
                         'start_line': 76,
                         'end_line': 76}],
                    'timeouts': [None],
                    'value': ['t3stK3yR4nd0mN0tR34l/syQIyk9='],
                    'version': ['t3stK3yR4nd0mN0tR34l'],
                    'versionless_id': ['https://test-123-abcdse-02.vault.azure.net/secrets/test-123-abcdse-02-primary-key'],
                    '__startline__': [67],
                    '__endline__': [82],
                    'start_line': [66],
                    'end_line': [81],
                    '__address__': 'module.test.azurerm_key_vault_secret.te_primary_key["test-123-abcdse-02"]'}}}]}}


@pytest.fixture
def tfplan_definitions_without_secrets():
    return {'/Users/arielk/dev/terragoat/tfplan.json': {
        'resource': [
            {'azurerm_key_vault_secret': {
                'test_123': {
                    'content_type': [''],
                    'expiration_date': [None],
                    'id': [
                        'https://test-123-abcdse-02.vault.azure.net/secrets/te-st123-abcdse-02-primary-cs/t3stK3yR4nd0mN0tR34l'],
                    'key_vault_id': ['abcd/subscriptions/1234/resourceGroups/xyz'], 'name': ['test-123-abcdse-02'],
                    'not_before_date': [None], 'resource_id': ['abcd/subscriptions/1234/resourceGroups/xyz'],
                    'resource_versionless_id': ['abcd/subscriptions/1234/resourceGroups/xyz'],
                    'tags': [{'__startline__': 45, '__endline__': 45, 'start_line': 44, 'end_line': 44}],
                    'timeouts': [None],
                    'value': ['t3stK3y**********************'],
                    'version': ['t3stK3yR4nd0mN0tR34l'],
                    'versionless_id': ['https://test-123-abcdse-02.vault.azure.net/secrets/test-123-abcdse-02'],
                    '__startline__': [35], '__endline__': [50], 'start_line': [34], 'end_line': [49],
                    '__address__': 'module.test.azurerm_key_vault_secret.te_primary_cs["te-st123-abcdse-02"]'}}},
            {'azurerm_key_vault_secret': {
                'test_01_key': {
                    'content_type': [''],
                    'expiration_date': [None],
                    'id': ['https://test-123-abcdse-02.vault.azure.net/secrets/test-123-abcdse-02-primary-key/t3stK3yR4nd0mN0tR34l'],
                    'key_vault_id': ['abcd/subscriptions/1234/resourceGroups/xyz'],
                    'name': ['test-123-abcdse-02-primary-key'],
                    'not_before_date': [None],
                    'resource_id': ['abcd/subscriptions/1234/resourceGroups/xyz'],
                    'resource_versionless_id': ['abcd/subscriptions/1234/resourceGroups/xyz'],
                    'tags': [
                        {'__startline__': 77,
                         '__endline__': 77,
                         'start_line': 76,
                         'end_line': 76}],
                    'timeouts': [None],
                    'value': ['t3stK3y**********************'],
                    'version': ['t3stK3yR4nd0mN0tR34l'],
                    'versionless_id': ['https://test-123-abcdse-02.vault.azure.net/secrets/test-123-abcdse-02-primary-key'],
                    '__startline__': [67],
                    '__endline__': [82],
                    'start_line': [66],
                    'end_line': [81],
                    '__address__': 'module.test.azurerm_key_vault_secret.te_primary_key["test-123-abcdse-02"]'}}}]}}
=======
@pytest.fixture
def tfplan_resource_lines_without_secrets_multiple_keys():
    return [(35, '                            {\n'),
            (36, '                                "content_type": "",\n'),
            (37, '                                "expiration_date": null,\n'),
            (38, '                                "id": "https://test-123-abcdse-02.vault.azure.net/secrets/test-123-abcdse-02-primary-key/352d0b63ac873c528170cb366b570da5",\n'),
            (39, '                                "key_vault_id": "abcd/subscriptions/123/resourceGroups/abcd",\n'),
            (40, '                                "name": "test-123-abcdse-02-primary-key",\n'),
            (41, '                                "not_before_date": null,\n'),
            (42, '                                "resource_id": "abcd/subscriptions/123/resourceGroups/abcd",\n'),
            (43, '                                "resource_versionless_id": "abcd/subscriptions/123/resourceGroups/abcd",\n'),
            (44, '                                "tags":\n'),
            (45, '                                {},\n'),
            (46, '                                "timeouts": null,\n'),
            (47, '                                "value": "IClnje**************************************",\n'),
            (48, '                                "version": "123d0b**************************",\n'),

            (49,
             '                                "versionless_id": "https://test-123-abcdse-02.vault.azure.net/secrets/test-123-abcdse-02"\n')]
>>>>>>> 2fb967da
<|MERGE_RESOLUTION|>--- conflicted
+++ resolved
@@ -88,11 +88,7 @@
             (8, '  alias      = "plain_text_access_keys_provider"\n'),
             (9, '  region     = "us-west-1"\n'),
             (10, '  access_key = "AKIAI***************"\n'),
-<<<<<<< HEAD
-            (11, '  secret_key = "wJalrXUtnF******************************"\n'),
-=======
             (11, '  secret_key = "wJalrX**********************************"\n'),
->>>>>>> 2fb967da
             (12, '}\n')]
 
 
@@ -152,107 +148,11 @@
             (44, '                                "tags":\n'),
             (45, '                                {},\n'),
             (46, '                                "timeouts": null,\n'),
-<<<<<<< HEAD
-            (47, '                                "value": "IClnjeTb8fg*********************************",\n'),
-=======
             (47, '                                "value": "IClnje**************************************",\n'),
->>>>>>> 2fb967da
             (48, '                                "version": "123d0b12ab123c123456ab123e120bc1",\n'),
             (49,
              '                                "versionless_id": "https://test-123-abcdse-02.vault.azure.net/secrets/test-123-abcdse-02"\n')]
 
-<<<<<<< HEAD
-
-@pytest.fixture
-def tfplan_definitions_with_secrets():
-    return {'/Users/arielk/dev/terragoat/tfplan.json': {
-        'resource': [
-            {'azurerm_key_vault_secret': {
-                'test_123': {
-                    'content_type': [''],
-                    'expiration_date': [None],
-                    'id': [
-                        'https://test-123-abcdse-02.vault.azure.net/secrets/te-st123-abcdse-02-primary-cs/t3stK3yR4nd0mN0tR34l'],
-                    'key_vault_id': ['abcd/subscriptions/1234/resourceGroups/xyz'], 'name': ['test-123-abcdse-02'],
-                    'not_before_date': [None], 'resource_id': ['abcd/subscriptions/1234/resourceGroups/xyz'],
-                    'resource_versionless_id': ['abcd/subscriptions/1234/resourceGroups/xyz'],
-                    'tags': [{'__startline__': 45, '__endline__': 45, 'start_line': 44, 'end_line': 44}],
-                    'timeouts': [None], 'value': ['t3stK3yR4nd0mN0tR34l/syQIyk9='],
-                    'version': ['t3stK3yR4nd0mN0tR34l'],
-                    'versionless_id': ['https://test-123-abcdse-02.vault.azure.net/secrets/test-123-abcdse-02'],
-                    '__startline__': [35], '__endline__': [50], 'start_line': [34], 'end_line': [49],
-                    '__address__': 'module.test.azurerm_key_vault_secret.te_primary_cs["te-st123-abcdse-02"]'}}},
-            {'azurerm_key_vault_secret': {
-                'test_01_key': {
-                    'content_type': [''],
-                    'expiration_date': [None],
-                    'id': ['https://test-123-abcdse-02.vault.azure.net/secrets/test-123-abcdse-02-primary-key/t3stK3yR4nd0mN0tR34l'],
-                    'key_vault_id': ['abcd/subscriptions/1234/resourceGroups/xyz'],
-                    'name': ['test-123-abcdse-02-primary-key'],
-                    'not_before_date': [None],
-                    'resource_id': ['abcd/subscriptions/1234/resourceGroups/xyz'],
-                    'resource_versionless_id': ['abcd/subscriptions/1234/resourceGroups/xyz'],
-                    'tags': [
-                        {'__startline__': 77,
-                         '__endline__': 77,
-                         'start_line': 76,
-                         'end_line': 76}],
-                    'timeouts': [None],
-                    'value': ['t3stK3yR4nd0mN0tR34l/syQIyk9='],
-                    'version': ['t3stK3yR4nd0mN0tR34l'],
-                    'versionless_id': ['https://test-123-abcdse-02.vault.azure.net/secrets/test-123-abcdse-02-primary-key'],
-                    '__startline__': [67],
-                    '__endline__': [82],
-                    'start_line': [66],
-                    'end_line': [81],
-                    '__address__': 'module.test.azurerm_key_vault_secret.te_primary_key["test-123-abcdse-02"]'}}}]}}
-
-
-@pytest.fixture
-def tfplan_definitions_without_secrets():
-    return {'/Users/arielk/dev/terragoat/tfplan.json': {
-        'resource': [
-            {'azurerm_key_vault_secret': {
-                'test_123': {
-                    'content_type': [''],
-                    'expiration_date': [None],
-                    'id': [
-                        'https://test-123-abcdse-02.vault.azure.net/secrets/te-st123-abcdse-02-primary-cs/t3stK3yR4nd0mN0tR34l'],
-                    'key_vault_id': ['abcd/subscriptions/1234/resourceGroups/xyz'], 'name': ['test-123-abcdse-02'],
-                    'not_before_date': [None], 'resource_id': ['abcd/subscriptions/1234/resourceGroups/xyz'],
-                    'resource_versionless_id': ['abcd/subscriptions/1234/resourceGroups/xyz'],
-                    'tags': [{'__startline__': 45, '__endline__': 45, 'start_line': 44, 'end_line': 44}],
-                    'timeouts': [None],
-                    'value': ['t3stK3y**********************'],
-                    'version': ['t3stK3yR4nd0mN0tR34l'],
-                    'versionless_id': ['https://test-123-abcdse-02.vault.azure.net/secrets/test-123-abcdse-02'],
-                    '__startline__': [35], '__endline__': [50], 'start_line': [34], 'end_line': [49],
-                    '__address__': 'module.test.azurerm_key_vault_secret.te_primary_cs["te-st123-abcdse-02"]'}}},
-            {'azurerm_key_vault_secret': {
-                'test_01_key': {
-                    'content_type': [''],
-                    'expiration_date': [None],
-                    'id': ['https://test-123-abcdse-02.vault.azure.net/secrets/test-123-abcdse-02-primary-key/t3stK3yR4nd0mN0tR34l'],
-                    'key_vault_id': ['abcd/subscriptions/1234/resourceGroups/xyz'],
-                    'name': ['test-123-abcdse-02-primary-key'],
-                    'not_before_date': [None],
-                    'resource_id': ['abcd/subscriptions/1234/resourceGroups/xyz'],
-                    'resource_versionless_id': ['abcd/subscriptions/1234/resourceGroups/xyz'],
-                    'tags': [
-                        {'__startline__': 77,
-                         '__endline__': 77,
-                         'start_line': 76,
-                         'end_line': 76}],
-                    'timeouts': [None],
-                    'value': ['t3stK3y**********************'],
-                    'version': ['t3stK3yR4nd0mN0tR34l'],
-                    'versionless_id': ['https://test-123-abcdse-02.vault.azure.net/secrets/test-123-abcdse-02-primary-key'],
-                    '__startline__': [67],
-                    '__endline__': [82],
-                    'start_line': [66],
-                    'end_line': [81],
-                    '__address__': 'module.test.azurerm_key_vault_secret.te_primary_key["test-123-abcdse-02"]'}}}]}}
-=======
 @pytest.fixture
 def tfplan_resource_lines_without_secrets_multiple_keys():
     return [(35, '                            {\n'),
@@ -271,5 +171,4 @@
             (48, '                                "version": "123d0b**************************",\n'),
 
             (49,
-             '                                "versionless_id": "https://test-123-abcdse-02.vault.azure.net/secrets/test-123-abcdse-02"\n')]
->>>>>>> 2fb967da
+             '                                "versionless_id": "https://test-123-abcdse-02.vault.azure.net/secrets/test-123-abcdse-02"\n')]