--- conflicted
+++ resolved
@@ -36,20 +36,13 @@
     # for pytest not to collect this class as tests
     __test__ = False
 
-<<<<<<< HEAD
-    def __init__(self):
-=======
     def __init__(self, fail_check=False):
->>>>>>> 2fb967da
         name = "Another Example check"
         categories = []
         id = "CKV_T_2"
         supported_entities = ["my_resource_type"]
         block_type = "resource"
-<<<<<<< HEAD
-=======
         self.fail_check = fail_check
->>>>>>> 2fb967da
         super().__init__(name=name, id=id, categories=categories, supported_entities=supported_entities,
                          block_type=block_type)
 
@@ -60,11 +53,8 @@
         :param conf:
         :return:
         """
-<<<<<<< HEAD
-=======
         if self.fail_check:
             raise Exception("An error")
->>>>>>> 2fb967da
         if conf.get("value")[0]:
             self.details.append("This check PASSED...")
             return CheckResult.PASSED
@@ -125,8 +115,6 @@
         self.assertEqual(1, len(check.details))
         self.assertIn("This check FAILED...", check.details)
 
-<<<<<<< HEAD
-=======
     @parameterized.expand([
         ("WARNING",),
         ("ERROR",)
@@ -141,7 +129,6 @@
             except Exception:
                 self.assertEqual(len(log.output), 1)
 
->>>>>>> 2fb967da
 
 if __name__ == '__main__':
     unittest.main()