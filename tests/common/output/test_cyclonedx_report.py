import json
import os
from pathlib import Path

from cyclonedx.model.component import Component, ComponentType
from cyclonedx.model.vulnerability import VulnerabilitySeverity
from packageurl import PackageURL
from checkov.common.output.extra_resource import ExtraResource
from checkov.common.output.report import Report, CheckType
from pytest_mock import MockerFixture

from checkov.common.output.common import ImageDetails
from checkov.common.output.cyclonedx import CycloneDX
from checkov.common.sca.output import create_report_cve_record
from checkov.common.output.record import Record
from checkov.terraform.runner import Runner


def test_valid_cyclonedx_bom():
    # given
    test_file = Path(__file__).parent / "fixtures/main.tf"
    repo_id = "acme/example"
    report = Runner().run(root_folder="", files=[str(test_file)])

    # when
    cyclonedx = CycloneDX(repo_id=repo_id, reports=[report])
    output = cyclonedx.get_xml_output()

    # then
    assert len(cyclonedx.bom.components) == 1

    component = next(iter(cyclonedx.bom.components))

    assert component.name == 'aws_s3_bucket.destination'
    assert component.purl.name == 'aws_s3_bucket.destination'
    assert component.purl.namespace == 'acme/example/main.tf'
    assert component.purl.type == 'terraform'
    assert component.purl.version.startswith('sha1:')
    assert component.type == ComponentType.APPLICATION

    vulnerabilities = next(iter(cyclonedx.bom.components)).get_vulnerabilities()
    assert len(vulnerabilities) == 4
    # doesn't matter which vulnerability, they are all unknown for runs without platform connection
    assert next(iter(next(iter(vulnerabilities)).ratings)).severity == VulnerabilitySeverity.UNKNOWN

    assert "http://cyclonedx.org/schema/bom/1.4" in output

def test_valid_cyclonedx_image_bom():
    # given
    repo_id = 'acme/repo'
    rootless_file_path = "Dockerfile (sha256:123456)"
    file_abs_path = "/path/to/Dockerfile (sha256:123456)"
    check_class = "checkov.common.bridgecrew.vulnerability_scanning.sca_scanner.imageScanner"
    image_details: ImageDetails = ImageDetails(
        distro='Debian GNU/Linux 11 (bullseye)',
        distro_release='bullseye',
        package_types={'curl@7.74.0-1.3+deb11u1': 'os'},
        image_id='ubuntu:latest'
    )
    vulnerability = {
        'id': 'CVE-2022-32207',
        'status': 'fixed in 7.74.0-1.3+deb11u2',
        'cvss': 9.8,
        'vector': 'CVSS:3.1/AV:N/AC:L/PR:N/UI:N/S:U/C:H/I:H/A:H',
        'description': 'When curl < 7.84.0 saves cookies, alt-svc and hsts data to local files, it makes the operation atomic by finalizing the operation with a rename from a temporary name to the final target file name.In that rename operation, it might accidentally *widen* the permissions for the target file, leaving the updated file accessible to more users than intended.',
        'severity': 'critical',
        'packageName': 'curl',
        'packageVersion': '7.74.0-1.3+deb11u1',
        'link': 'https://security-tracker.debian.org/tracker/CVE-2022-32207',
        'riskFactors': [
            'Attack complexity: low',
            'Attack vector: network',
            'Critical severity',
            'Has fix',
            'Recent vulnerability'
        ],
        'impactedVersions': ['<7.74.0-1.3+deb11u2'],
        'publishedDate': '2022-07-07T16:15:00+03:00',
        'discoveredDate': '2022-08-02T14:05:40+03:00',
        'fixDate': '2022-07-07T16:15:00+03:00'
    }

    record: Record = create_report_cve_record(
        rootless_file_path=rootless_file_path,
        file_abs_path=file_abs_path,
        check_class=check_class,
        vulnerability_details=vulnerability,
        licenses="BSD-3-Clause",
        sca_details=image_details,
<<<<<<< HEAD
=======
        package={'package_registry': "https://registry.npmjs.org/", 'is_private_registry': False},
>>>>>>> 2fb967da
    )
    report = Report(check_type='sca_image')
    report.add_record(record)

    # when
    cyclonedx = CycloneDX(repo_id=repo_id, reports=[report])
    output = cyclonedx.get_xml_output()

    # then
    assert len(cyclonedx.bom.components) == 2
    package_purl = PackageURL(
        name='curl',
        namespace='acme/repo/Dockerfile/debian',
        type='deb',
        version='7.74.0-1.3+deb11u1',
        qualifiers={'distro': 'bullseye'}
    )

    package_component = cyclonedx.bom.get_component_by_purl(purl=package_purl)

    assert package_component is not None
    assert package_component.name == "curl"
    assert package_component.type == ComponentType.LIBRARY
    assert package_component.version == "7.74.0-1.3+deb11u1"
    assert len(package_component.licenses) == 1
    assert next(iter(package_component.licenses)).license.name == "BSD-3-Clause"

    vulnerabilities = package_component.get_vulnerabilities()
    assert len(vulnerabilities) == 1
    assert next(iter(next(iter(vulnerabilities)).ratings)).severity == VulnerabilitySeverity.CRITICAL

    image_purl = PackageURL(
        name='Dockerfile',
        namespace='acme/repo',
        type='oci',
        version='ubuntu:latest',
    )
    image_component = Component(
        name='acme/repo//ubuntu:latest',
        purl=image_purl,
        group=None,
        component_type=ComponentType.CONTAINER,
        version=''
    )
    assert cyclonedx.bom.has_component(image_component)

    assert "http://cyclonedx.org/schema/bom/1.4" in output


def test_sca_packages_cyclonedx_bom():
    # given
    rootless_file_path = "requirements.txt"
    file_abs_path = "/path/to/requirements.txt"
    check_class = "checkov.sca_package.scanner.Scanner"
    vulnerability_details = {
        "id": "CVE-2019-19844",
        "status": "fixed in 3.0.1, 2.2.9, 1.11.27",
        "cvss": 9.8,
        "vector": "CVSS:3.1/AV:N/AC:L/PR:N/UI:N/S:U/C:H/I:H/A:H",
        "description": "Django before 1.11.27, 2.x before 2.2.9, and 3.x before 3.0.1 allows account takeover. ...",
        "severity": "moderate",
        "packageName": "django",
        "packageVersion": "1.2",
        "link": "https://nvd.nist.gov/vuln/detail/CVE-2019-19844",
        "riskFactors": ["Attack complexity: low", "Attack vector: network", "Critical severity", "Has fix"],
        "impactedVersions": ["<1.11.27"],
        "publishedDate": "2019-12-18T20:15:00+01:00",
        "discoveredDate": "2019-12-18T19:15:00Z",
        "fixDate": "2019-12-18T20:15:00+01:00",
    }

    # when
    record = create_report_cve_record(
        rootless_file_path=rootless_file_path,
        file_abs_path=file_abs_path,
        check_class=check_class,
        vulnerability_details=vulnerability_details,
        licenses='OSI_BDS',
<<<<<<< HEAD
=======
        package={'package_registry': "https://registry.npmjs.org/", 'is_private_registry': False},
>>>>>>> 2fb967da
    )

    report = Report(CheckType.SCA_PACKAGE)
    report.add_resource(record.resource)
    report.add_record(record)

    report.extra_resources.add(
        ExtraResource(
            file_abs_path=file_abs_path,
            file_path=f"/{rootless_file_path}",
            resource=f'{rootless_file_path}.testpkg',
            vulnerability_details={
                "package_name": "testpkg",
                "package_version": "1.1.1",
                "licenses": "MIT"
            }
        )
    )

    cyclonedx = CycloneDX([report], "repoid/test")
    output = cyclonedx.get_xml_output()

    # then
    assert output

def test_create_schema_version_1_3(mocker: MockerFixture):
    # given
    test_file = Path(__file__).parent / "fixtures/main.tf"
    repo_id = "acme/example"
    report = Runner().run(root_folder="", files=[str(test_file)])

    mocker.patch.dict(os.environ, {"CHECKOV_CYCLONEDX_SCHEMA_VERSION": "1.3"})

    # when
    cyclonedx = CycloneDX(repo_id=repo_id, reports=[report])
    output = cyclonedx.get_xml_output()

    # then
    assert len(cyclonedx.bom.components) == 1
    assert len(next(iter(cyclonedx.bom.components)).get_vulnerabilities()) == 4

    assert "http://cyclonedx.org/schema/bom/1.3" in output


def test_create_library_component_maven_package() -> None:
    # given
    cyclone = CycloneDX([Report(CheckType.SCA_IMAGE)], repo_id="12345")
    package = {"name": 'org.bouncycastle_bcpkix-jdk15on',
               "version": '1.69.00'}
    rootless_file_path = "Dockerfile"

    resource = ExtraResource(
        file_abs_path="/path/to/Dockerfile",
        file_path=rootless_file_path,
        resource=f"{rootless_file_path}.{package['name']}",
        vulnerability_details={
            "package_name": package["name"],
            "package_version": package["version"],
            "licenses": "Unknown",
            "package_type": 'jar',
        },
    )

    component = cyclone.create_library_component(resource, CheckType.SCA_IMAGE)

    assert component.purl.name == 'bcpkix-jdk15on'
    assert component.purl.version == '1.69.00'
    assert component.purl.namespace == '12345/Dockerfile/org.bouncycastle'


def test_create_library_component_maven_package_without_group_name() -> None:
    # given
    cyclone = CycloneDX([Report(CheckType.SCA_IMAGE)], repo_id="12345")
    package = {"name": 'bcpkix-jdk15on',
               "version": '1.69.00'}
    rootless_file_path = "Dockerfile"

    resource = ExtraResource(
        file_abs_path="/path/to/Dockerfile",
        file_path=rootless_file_path,
        resource=f"{rootless_file_path}.{package['name']}",
        vulnerability_details={
            "package_name": package["name"],
            "package_version": package["version"],
            "licenses": "Unknown",
            "package_type": 'jar',
        },
    )

    component = cyclone.create_library_component(resource, CheckType.SCA_IMAGE)

    assert component.purl.name == 'bcpkix-jdk15on'
    assert component.purl.version == '1.69.00'
    assert component.purl.namespace == '12345/Dockerfile'


def test_create_json_output():
    # given
    test_file = Path(__file__).parent / "fixtures/main.tf"
    repo_id = "acme/example"
    report = Runner().run(root_folder="", files=[str(test_file)])

    # when
    cyclonedx = CycloneDX(repo_id=repo_id, reports=[report])
    output = json.loads(cyclonedx.get_json_output())

    # then
    assert output["$schema"] == "http://cyclonedx.org/schema/bom-1.4.schema.json"
    assert len(output["components"]) == 1
    assert len(output["dependencies"]) == 1
    assert len(output["vulnerabilities"]) == 4<|MERGE_RESOLUTION|>--- conflicted
+++ resolved
@@ -87,10 +87,7 @@
         vulnerability_details=vulnerability,
         licenses="BSD-3-Clause",
         sca_details=image_details,
-<<<<<<< HEAD
-=======
         package={'package_registry': "https://registry.npmjs.org/", 'is_private_registry': False},
->>>>>>> 2fb967da
     )
     report = Report(check_type='sca_image')
     report.add_record(record)
@@ -169,10 +166,7 @@
         check_class=check_class,
         vulnerability_details=vulnerability_details,
         licenses='OSI_BDS',
-<<<<<<< HEAD
-=======
         package={'package_registry': "https://registry.npmjs.org/", 'is_private_registry': False},
->>>>>>> 2fb967da
     )
 
     report = Report(CheckType.SCA_PACKAGE)
