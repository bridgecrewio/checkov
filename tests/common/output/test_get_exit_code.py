--- conflicted
+++ resolved
@@ -12,10 +12,6 @@
 from checkov.common.output.report import Report
 from checkov.common.output.record import Record
 from checkov.common.runners.runner_registry import RunnerRegistry
-<<<<<<< HEAD
-from checkov.common.util.consts import PARSE_ERROR_FAIL_FLAG
-from checkov.runner_filter import RunnerFilter
-=======
 from checkov.common.typing import _ScaExitCodeThresholds
 from checkov.common.util.consts import PARSE_ERROR_FAIL_FLAG
 from checkov.runner_filter import RunnerFilter
@@ -27,7 +23,6 @@
 MEDIUM = Severities[BcSeverities.MEDIUM]
 HIGH = Severities[BcSeverities.HIGH]
 CRITICAL = Severities[BcSeverities.CRITICAL]
->>>>>>> 2fb967da
 
 
 class TestGetExitCode(unittest.TestCase):
@@ -311,13 +306,6 @@
         r.add_record(record3)
         r.add_record(record4)
 
-<<<<<<< HEAD
-        OFF = Severities[BcSeverities.OFF]
-        LOW = Severities[BcSeverities.LOW]
-        MEDIUM = Severities[BcSeverities.MEDIUM]
-        HIGH = Severities[BcSeverities.HIGH]
-        CRITICAL = Severities[BcSeverities.CRITICAL]
-
         # When soft_fail=True, the exit code should always be 0 if there are no other soft/hard fail exceptions.
         test_default = r.get_exit_code({'soft_fail': False, 'soft_fail_checks': [], 'soft_fail_threshold': None, 'hard_fail_checks': [], 'hard_fail_threshold': None})
         test_soft_fail = r.get_exit_code({'soft_fail': True, 'soft_fail_checks': [], 'soft_fail_threshold': None, 'hard_fail_checks': [], 'hard_fail_threshold': None})
@@ -336,26 +324,6 @@
         positive_test_soft_fail_on_wildcard_code = r.get_exit_code({'soft_fail': False, 'soft_fail_checks': ['CKV_AWS*'], 'soft_fail_threshold': None, 'hard_fail_checks': [], 'hard_fail_threshold': None})
         positive_test_soft_fail_on_wildcard_code_bc_id = r.get_exit_code({'soft_fail': False, 'soft_fail_checks': ['BC_AWS*'], 'soft_fail_threshold': None, 'hard_fail_checks': [], 'hard_fail_threshold': None})
 
-=======
-        # When soft_fail=True, the exit code should always be 0 if there are no other soft/hard fail exceptions.
-        test_default = r.get_exit_code({'soft_fail': False, 'soft_fail_checks': [], 'soft_fail_threshold': None, 'hard_fail_checks': [], 'hard_fail_threshold': None})
-        test_soft_fail = r.get_exit_code({'soft_fail': True, 'soft_fail_checks': [], 'soft_fail_threshold': None, 'hard_fail_checks': [], 'hard_fail_threshold': None})
-        test_hard_fail_off = r.get_exit_code({'soft_fail': False, 'soft_fail_checks': [], 'soft_fail_threshold': None, 'hard_fail_checks': [], 'hard_fail_threshold': OFF})
-
-        # When soft_fail_on=['check1', 'check2'], exit code should be 0 if the only failing checks are in the soft_fail_on list
-        positive_test_soft_fail_on_code = r.get_exit_code({'soft_fail': False, 'soft_fail_checks': ['CKV_AWS_157', 'CKV_AWS_16'], 'soft_fail_threshold': None, 'hard_fail_checks': [], 'hard_fail_threshold': None})
-        positive_test_soft_fail_on_code_one_sev = r.get_exit_code({'soft_fail': False, 'soft_fail_checks': ['CKV_AWS_16'], 'soft_fail_threshold': LOW, 'hard_fail_checks': [], 'hard_fail_threshold': None})
-        positive_test_soft_fail_on_code_thresh = r.get_exit_code({'soft_fail': False, 'soft_fail_checks': [], 'soft_fail_threshold': HIGH, 'hard_fail_checks': [], 'hard_fail_threshold': None})
-        positive_test_soft_fail_on_code_bc_id = r.get_exit_code({'soft_fail': False, 'soft_fail_checks': ['BC_AWS_157', 'BC_AWS_16'], 'soft_fail_threshold': None, 'hard_fail_checks': [], 'hard_fail_threshold': None})
-
-        negative_test_soft_fail_on_code = r.get_exit_code({'soft_fail': False, 'soft_fail_checks': ['CKV_AWS_157'], 'soft_fail_threshold': None, 'hard_fail_checks': [], 'hard_fail_threshold': None})
-        negative_test_soft_fail_on_code_thresh = r.get_exit_code({'soft_fail': False, 'soft_fail_checks': [], 'soft_fail_threshold': LOW, 'hard_fail_checks': [], 'hard_fail_threshold': None})
-        negative_test_soft_fail_on_code_bc_id = r.get_exit_code({'soft_fail': False, 'soft_fail_checks': ['BC_AWS_157'], 'soft_fail_threshold': None, 'hard_fail_checks': [], 'hard_fail_threshold': None})
-
-        positive_test_soft_fail_on_wildcard_code = r.get_exit_code({'soft_fail': False, 'soft_fail_checks': ['CKV_AWS*'], 'soft_fail_threshold': None, 'hard_fail_checks': [], 'hard_fail_threshold': None})
-        positive_test_soft_fail_on_wildcard_code_bc_id = r.get_exit_code({'soft_fail': False, 'soft_fail_checks': ['BC_AWS*'], 'soft_fail_threshold': None, 'hard_fail_checks': [], 'hard_fail_threshold': None})
-
->>>>>>> 2fb967da
         negative_test_soft_fail_on_wildcard_code = r.get_exit_code({'soft_fail': False, 'soft_fail_checks': ['CKV_OTHER*'], 'soft_fail_threshold': None, 'hard_fail_checks': [], 'hard_fail_threshold': None})
         negative_test_soft_fail_on_wildcard_code_bc_id = r.get_exit_code({'soft_fail': False, 'soft_fail_checks': ['BC_OTHER*'], 'soft_fail_threshold': None, 'hard_fail_checks': [], 'hard_fail_threshold': None})
 
@@ -397,12 +365,6 @@
         self.assertEqual(combined_test_soft_fail_id_hard_fail_sev, 1)
         self.assertEqual(combined_test_soft_fail_id_hard_fail_sev_fail, 0)
 
-<<<<<<< HEAD
-        os.environ[PARSE_ERROR_FAIL_FLAG] = 'true'
-        r.add_parsing_error('some_file.tf')
-        self.assertEqual(r.get_exit_code({'soft_fail': False, 'soft_fail_checks': [], 'soft_fail_threshold': None, 'hard_fail_checks': [], 'hard_fail_threshold': None}), 1)
-        del os.environ[PARSE_ERROR_FAIL_FLAG]
-=======
         with mock.patch.dict(os.environ, {PARSE_ERROR_FAIL_FLAG: "true"}):
             r.add_parsing_error("some_file.tf")
             self.assertEqual(
@@ -417,7 +379,6 @@
                 ),
                 1,
             )
->>>>>>> 2fb967da
 
     def test_get_fail_thresholds_enforcement_rules(self):
 
