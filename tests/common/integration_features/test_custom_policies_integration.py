import json
import os
import unittest

from checkov.common.bridgecrew.integration_features.features.custom_policies_integration import \
    CustomPoliciesIntegration
from checkov.common.bridgecrew.platform_integration import BcPlatformIntegration
from checkov.common.checks_infra.checks_parser import GraphCheckParser
from checkov.common.checks_infra.registry import Registry, get_graph_checks_registry
from checkov.common.models.enums import CheckResult
from checkov.common.output.record import Record
from checkov.common.output.report import Report
from checkov.terraform.runner import Runner as TerraformRunner
from checkov.cloudformation.runner import Runner as CFNRunner
from checkov.runner_filter import RunnerFilter
from pathlib import Path


class TestCustomPoliciesIntegration(unittest.TestCase):
    def tearDown(self) -> None:
        get_graph_checks_registry("cloudformation").checks = []
        get_graph_checks_registry("terraform").checks = []
        get_graph_checks_registry("kubernetes").checks = []

    def test_integration_valid(self):
        instance = BcPlatformIntegration()
        instance.skip_download = False
        instance.platform_integration_configured = True

        custom_policies_integration = CustomPoliciesIntegration(instance)

        self.assertTrue(custom_policies_integration.is_valid())

        instance.skip_download = True
        self.assertFalse(custom_policies_integration.is_valid())

        instance.platform_integration_configured = False
        self.assertFalse(custom_policies_integration.is_valid())

        instance.skip_download = False
        self.assertFalse(custom_policies_integration.is_valid())

        custom_policies_integration.integration_feature_failures = True
        self.assertFalse(custom_policies_integration.is_valid())

    def test_policy_load(self):
        # response from API
        policies = [
            {
                "id": "policy_id_1",
                "title": "yaml1",
                "severity": "MEDIUM",
                "category": "General",
                "guideline": "yaml1",
                "code": json.dumps({
                    "or": [
                        {
                            "value": "xyz",
                            "operator": "equals",
                            "attribute": "xyz",
                            "cond_type": "attribute",
                            "resource_types": [
                                "aws_s3_bucket"
                            ]
                        }
                    ]
                }),
                "benchmarks": {},
            },
            {
                "id": "policy_id_2",
                "title": "ui1",
                "severity": "HIGH",
                "category": "General",
                "guideline": "ui1",
                "code": json.dumps({
                    "value": "abc",
                    "operator": "equals",
                    "attribute": "region",
                    "cond_type": "attribute",
                    "resource_types": [
                        "aws_s3_bucket"
                    ]
                }),
                "benchmarks": {},
            },
            {
                "id": "policy_id_3",
                "title": "Check that all EC2 instances are tagged with yor_trace",
                "descriptiveTitle": "null",
                "constructiveTitle": "null",
                "severity": "LOW",
                "pcSeverity": "null",
                "category": "General",
                "guideline": "Check for YOR tagging",
                "code": json.dumps({
                    "operator": "exists",
                    "attribute": "Tags.yor_trace",
                    "cond_type": "attribute",
                    "resource_types": [
                        "AWS::EC2::Instance"
                    ]
                }),
                "benchmarks": {},
                "frameworks": [
                    "Terraform",
                    "CloudFormation"
                ],
            },
            {
                "id": "policy_id_4",
                "title": "Custom - ensure MSK Cluster logging is enabled",
                "descriptiveTitle": "null",
                "constructiveTitle": "null",
                "severity": "MEDIUM",
                "pcSeverity": "null",
                "category": "Logging",
                "resourceTypes": [
                    "AWS::MSK::Cluster"
                ],
                "accountsData": {},
                "guideline": "Some sample guidelines",
                "isCustom": True,
                "code": json.dumps({
                    "or": [
                        {
                            "value": "true",
                            "operator": "equals",
                            "attribute": "LoggingInfo.BrokerLogs.S3.Enabled",
                            "cond_type": "attribute",
                            "resource_types": [
                                "AWS::MSK::Cluster"
                            ]
                        },
                        {
                            "value": "true",
                            "operator": "equals",
                            "attribute": "LoggingInfo.BrokerLogs.Firehose.Enabled",
                            "cond_type": "attribute",
                            "resource_types": [
                                "AWS::MSK::Cluster"
                            ]
                        },
                        {
                            "value": "true",
                            "operator": "equals",
                            "attribute": "LoggingInfo.BrokerLogs.CloudWatchLogs.Enabled",
                            "cond_type": "attribute",
                            "resource_types": [
                                "AWS::MSK::Cluster"
                            ]
                        }
                    ]
                }),
                "benchmarks": {},
                "frameworks": [
                    "Terraform",
                    "CloudFormation"
                ],
            }
        ]

        # for this test, we simulate some of the check registry manipulation; otherwise the singleton
        # instance will be modified and break other tests.

        parser = GraphCheckParser()

        registry = Registry(parser=GraphCheckParser(), checks_dir=str(
            Path(__file__).parent.parent.parent.parent / "checkov" / "terraform" / "checks" / "graph_checks"))
        checks = [parser.parse_raw_check(CustomPoliciesIntegration._convert_raw_check(p)) for p in policies]
        registry.checks = checks  # simulate that the policy downloader will do

        tf_runner = TerraformRunner(external_registries=[registry])
        cfn_runner = CFNRunner(external_registries=[registry])
        current_dir = os.path.dirname(os.path.realpath(__file__))

        test_files_dir = current_dir + "/example_custom_policy_dir"

        report = tf_runner.run(root_folder=test_files_dir, runner_filter=RunnerFilter())
        self.assertEqual(len([r for r in report.failed_checks if r.check_id == 'policy_id_2']), 1)
        self.assertEqual(len([r for r in report.failed_checks if r.check_id == 'policy_id_1']), 1)

        report = tf_runner.run(root_folder=test_files_dir,
                               runner_filter=RunnerFilter(checks=['policy_id_2']))
        self.assertEqual(len([r for r in report.failed_checks if r.check_id == 'policy_id_2']), 1)
        self.assertEqual(len([r for r in report.failed_checks if r.check_id == 'policy_id_1']), 0)

        report = tf_runner.run(root_folder=test_files_dir,
                               runner_filter=RunnerFilter(skip_checks=['policy_id_2']))
        self.assertEqual(len([r for r in report.failed_checks if r.check_id == 'policy_id_2']), 0)
        self.assertEqual(len([r for r in report.failed_checks if r.check_id == 'policy_id_1']), 1)

        report = cfn_runner.run(root_folder=test_files_dir,
                                runner_filter=RunnerFilter(checks=['policy_id_4']))
        self.assertEqual(len([r for r in report.failed_checks if r.check_id == 'policy_id_4']), 2)
        self.assertEqual(len([r for r in report.failed_checks if r.check_id == 'policy_id_3']), 0)

        report = cfn_runner.run(root_folder=test_files_dir,
                                runner_filter=RunnerFilter(checks=['policy_id_3']))
        self.assertEqual(len([r for r in report.failed_checks if r.check_id == 'policy_id_3']), 1)
        self.assertEqual(len([r for r in report.failed_checks if r.check_id == 'policy_id_4']), 0)

        report = cfn_runner.run(root_folder=test_files_dir,
                                runner_filter=RunnerFilter(skip_checks=['policy_id_3']))
        self.assertEqual(len([r for r in report.failed_checks if r.check_id == 'policy_id_3']), 0)
        self.assertEqual(len([r for r in report.failed_checks if r.check_id == 'policy_id_4']), 2)

    def test_pre_scan_with_cloned_checks(self):
        instance = BcPlatformIntegration()
        instance.skip_download = False
        instance.platform_integration_configured = True
        custom_policies_integration = CustomPoliciesIntegration(instance)

        instance.customer_run_config_response = mock_custom_policies_response()

        custom_policies_integration.pre_scan()
        cfn_registry = get_graph_checks_registry("cloudformation").checks
        tf_registry = get_graph_checks_registry("terraform").checks
        k8s_registry = get_graph_checks_registry("kubernetes").checks
        self.assertEqual(1, len(custom_policies_integration.bc_cloned_checks))
        self.assertEqual('kpande_AZR_1648821862291', tf_registry[0].id, cfn_registry[0].id)
        self.assertEqual('kpande_AZR_1648821862291', tf_registry[0].bc_id, cfn_registry[0].bc_id)
        self.assertEqual('kpande_kubernetes_1650378013211', k8s_registry[0].id)
        self.assertEqual('kpande_kubernetes_1650378013211', k8s_registry[0].bc_id)

    def test_post_runner_with_cloned_checks(self):
        instance = BcPlatformIntegration()
        instance.skip_download = False
        instance.platform_integration_configured = True
        custom_policies_integration = CustomPoliciesIntegration(instance)

        # mock _get_policies_from_platform method
        instance.customer_run_config_response = mock_custom_policies_response()
        custom_policies_integration.pre_scan()

        scan_reports = Report("terraform")
        record = Record(
            check_id="CKV_AWS_5",
            check_name="Ensure all data stored in the Elasticsearch is securely encrypted at rest",
            check_result={"result": CheckResult.FAILED},
            code_block=[],
            file_path="./main.tf",
            file_line_range=[7, 10],
            resource="aws_elasticsearch_domain.enabled",
            evaluations=None,
            check_class='',
            file_abs_path=",.",
            entity_tags={"tag1": "value1"},
            bc_check_id="BC_AWS_ELASTICSEARCH_3"
        )
        scan_reports.failed_checks.append(record)

        custom_policies_integration.post_runner(scan_reports)
        self.assertEqual(2, len(scan_reports.failed_checks))
        self.assertEqual('mikepolicies_cloned_AWS_1625063607541', scan_reports.failed_checks[1].check_id)

<<<<<<< HEAD
=======
    def test_post_runner_with_cloned_checks_with_suppression(self):
        instance = BcPlatformIntegration()
        instance.skip_download = False
        instance.platform_integration_configured = True
        custom_policies_integration = CustomPoliciesIntegration(instance)

        # mock _get_policies_from_platform method
        instance.customer_run_config_response = mock_custom_policies_response()
        custom_policies_integration.pre_scan()

        scan_reports = Report("terraform")
        record = Record(
            check_id="CKV_AWS_5",
            check_name="Ensure all data stored in the Elasticsearch is securely encrypted at rest",
            check_result={"result": CheckResult.FAILED},
            code_block=[],
            file_path="./main.tf",
            file_line_range=[7, 10],
            resource="aws_elasticsearch_domain.enabled",
            evaluations=None,
            check_class='',
            file_abs_path=",.",
            entity_tags={"tag1": "value1"},
            bc_check_id="BC_AWS_ELASTICSEARCH_3"
        )

        scan_reports.failed_checks.append(record)
        custom_policies_integration.policy_level_suppression = ['BC_AWS_ELASTICSEARCH_3']
        custom_policies_integration.post_runner(scan_reports)
        self.assertEqual(1, len(scan_reports.failed_checks))
        self.assertEqual('mikepolicies_cloned_AWS_1625063607541', scan_reports.failed_checks[0].check_id)


>>>>>>> 2fb967da
    def test_policy_load_with_resources_types_as_str(self):
        # response from API
        policies = [
            {
                "id": "policy_id_1",
                "title": "yaml1",
                "severity": "MEDIUM",
                "category": "General",
                "guideline": "yaml1",
                "code": json.dumps({
                    "or": [
                        {
                            "value": "xyz",
                            "operator": "equals",
                            "attribute": "xyz",
                            "cond_type": "attribute",
                            "resource_types": "aws_s3_bucket"
                        }
                    ]
                }),
                "benchmarks": {},
            },
            {
                "id": "policy_id_2",
                "title": "ui1",
                "severity": "HIGH",
                "category": "General",
                "guideline": "ui1",
                "code": json.dumps({
                    "value": "abc",
                    "operator": "equals",
                    "attribute": "region",
                    "cond_type": "attribute",
                    "resource_types": [
                        "aws_s3_bucket"
                    ]
                }),
                "benchmarks": {},
            },
            {
                "id": "policy_id_3",
                "title": "Check that all EC2 instances are tagged with yor_trace",
                "descriptiveTitle": "null",
                "constructiveTitle": "null",
                "severity": "LOW",
                "pcSeverity": "null",
                "category": "General",
                "guideline": "Check for YOR tagging",
                "code": json.dumps({
                    "operator": "exists",
                    "attribute": "Tags.yor_trace",
                    "cond_type": "attribute",
                    "resource_types": [
                        "AWS::EC2::Instance"
                    ]
                }),
                "benchmarks": {},
                "frameworks": [
                    "Terraform",
                    "CloudFormation"
                ],
            },
            {
                "id": "policy_id_4",
                "title": "Custom - ensure MSK Cluster logging is enabled",
                "descriptiveTitle": "null",
                "constructiveTitle": "null",
                "severity": "MEDIUM",
                "pcSeverity": "null",
                "category": "Logging",
                "resourceTypes": [
                    "AWS::MSK::Cluster"
                ],
                "accountsData": {},
                "guideline": "Some sample guidelines",
                "isCustom": True,
                "code": json.dumps({
                    "or": [
                        {
                            "value": "true",
                            "operator": "equals",
                            "attribute": "LoggingInfo.BrokerLogs.S3.Enabled",
                            "cond_type": "attribute",
                            "resource_types": [
                                "AWS::MSK::Cluster"
                            ]
                        },
                        {
                            "value": "true",
                            "operator": "equals",
                            "attribute": "LoggingInfo.BrokerLogs.Firehose.Enabled",
                            "cond_type": "attribute",
                            "resource_types": [
                                "AWS::MSK::Cluster"
                            ]
                        },
                        {
                            "value": "true",
                            "operator": "equals",
                            "attribute": "LoggingInfo.BrokerLogs.CloudWatchLogs.Enabled",
                            "cond_type": "attribute",
                            "resource_types": [
                                "AWS::MSK::Cluster"
                            ]
                        }
                    ]
                }),
                "benchmarks": {},
                "frameworks": [
                    "Terraform",
                    "CloudFormation"
                ],
            }
        ]

        # for this test, we simulate some of the check registry manipulation; otherwise the singleton
        # instance will be modified and break other tests.
<<<<<<< HEAD

        parser = NXGraphCheckParser()

        registry = Registry(parser=NXGraphCheckParser(), checks_dir=str(
=======

        parser = GraphCheckParser()

        registry = Registry(parser=GraphCheckParser(), checks_dir=str(
>>>>>>> 2fb967da
            Path(__file__).parent.parent.parent.parent / "checkov" / "terraform" / "checks" / "graph_checks"))
        checks = [parser.parse_raw_check(CustomPoliciesIntegration._convert_raw_check(p)) for p in policies]
        registry.checks = checks  # simulate that the policy downloader will do
        
        
def mock_custom_policies_response():
    return {
        "customPolicies": [
            {
                "id": "mikepolicies_cloned_AWS_1625063607541",
                "title": "Cloned policy",
                "severity": "CRITICAL",
                "category": "General",
                "frameworks": [
                    "Terraform",
                    "CloudFormation"
                ],
                "resourceTypes": [
                    "aws_s3_bucket"
                ],
                "guideline": "mikepolicies_cloned_AWS_1625063607541",
                "benchmarks": {},
                "createdBy": "mike+policies@bridgecrew.io",
                "code": "null",
                "sourceIncidentId": "BC_AWS_ELASTICSEARCH_3"
            },
            {
                "id": "kpande_AZR_1648821862291",
                "code": "{\"and\":[{\"operator\":\"exists\",\"cond_type\":\"connection\",\"resource_types\":["
                        "\"azurerm_subnet_network_security_group_association\"],\"connected_resource_types\":["
                        "\"azurerm_subnet\",\"azurerm_network_security_group\"]},{\"value\":[\"azurerm_subnet\"],"
                        "\"operator\":\"within\",\"attribute\":\"resource_type\",\"cond_type\":\"filter\"}]}",
                "title": "Ensure subnet is associated with NSG",
                "guideline": "Every subnet should be associated with NSG for controlling access to \nresources within "
                             "the subnet.\n",
                "severity": "HIGH",
                "pcSeverity": None,
                "category": "Networking",
                "pcPolicyId": None,
                "additionalPcPolicyIds": None,
                "sourceIncidentId": None,
                "benchmarks": {},
                "frameworks": [
                    "CloudFormation",
                    "Terraform"
                ]
            },
            {
                "id": "kpande_kubernetes_1650378013211",
                "code": "{\"operator\":\"exists\",\"attribute\":\"spec.runAsUser.rule\",\"cond_type\":\"attribute\","
                        "\"resource_types\":[\"PodSecurityPolicy\"]}",
                "title": "k8s policy",
                "guideline": "meaningful guideline for k8s policy",
                "severity": "HIGH",
                "pcSeverity": None,
                "category": "Kubernetes",
                "pcPolicyId": None,
                "additionalPcPolicyIds": None,
                "sourceIncidentId": None,
                "benchmarks": {},
                "frameworks": [
                    "Kubernetes"
                ]
            }
        ]
    }


if __name__ == '__main__':
    unittest.main()<|MERGE_RESOLUTION|>--- conflicted
+++ resolved
@@ -254,8 +254,6 @@
         self.assertEqual(2, len(scan_reports.failed_checks))
         self.assertEqual('mikepolicies_cloned_AWS_1625063607541', scan_reports.failed_checks[1].check_id)
 
-<<<<<<< HEAD
-=======
     def test_post_runner_with_cloned_checks_with_suppression(self):
         instance = BcPlatformIntegration()
         instance.skip_download = False
@@ -289,7 +287,6 @@
         self.assertEqual('mikepolicies_cloned_AWS_1625063607541', scan_reports.failed_checks[0].check_id)
 
 
->>>>>>> 2fb967da
     def test_policy_load_with_resources_types_as_str(self):
         # response from API
         policies = [
@@ -407,17 +404,10 @@
 
         # for this test, we simulate some of the check registry manipulation; otherwise the singleton
         # instance will be modified and break other tests.
-<<<<<<< HEAD
-
-        parser = NXGraphCheckParser()
-
-        registry = Registry(parser=NXGraphCheckParser(), checks_dir=str(
-=======
 
         parser = GraphCheckParser()
 
         registry = Registry(parser=GraphCheckParser(), checks_dir=str(
->>>>>>> 2fb967da
             Path(__file__).parent.parent.parent.parent / "checkov" / "terraform" / "checks" / "graph_checks"))
         checks = [parser.parse_raw_check(CustomPoliciesIntegration._convert_raw_check(p)) for p in policies]
         registry.checks = checks  # simulate that the policy downloader will do
