import os
import unittest

from checkov.common.bridgecrew.check_type import CheckType
from checkov.common.bridgecrew.code_categories import CodeCategoryType, CodeCategoryMapping
from checkov.common.bridgecrew.integration_features.features.licensing_integration import LicensingIntegration
from checkov.common.bridgecrew.licensing import CustomerSubscription, SubscriptionCategoryMapping, \
    CategoryToSubscriptionMapping, open_source_categories
from checkov.common.bridgecrew.platform_errors import ModuleNotEnabledError
from checkov.common.bridgecrew.platform_integration import BcPlatformIntegration
from checkov.common.runners.runner_registry import RunnerRegistry
from checkov.runner_filter import RunnerFilter

from checkov.bitbucket.runner import Runner as bitbucket_configuration_runner
from checkov.sca_package_2.runner import Runner as sca_package_runner_2
from checkov.secrets.runner import Runner as secrets_runner
from checkov.terraform.runner import Runner as tf_graph_runner

# limited set for shorter testing
DEFAULT_RUNNERS = (
    tf_graph_runner(),
    secrets_runner(),
    bitbucket_configuration_runner(),
    sca_package_runner_2()
)

checkov_runners = [value for attr, value in CheckType.__dict__.items() if not attr.startswith("__")]

# pycharm gives false positive "unresolved reference" - ignore https://youtrack.jetbrains.com/issue/PY-36205
module_keys = [e.value for e in CustomerSubscription]

runner_to_subscription_map = {runner: CategoryToSubscriptionMapping.get(CodeCategoryMapping[runner]) for runner in checkov_runners if 'sca_' not in runner}
runner_to_subscription_map['sca_package'] = CustomerSubscription.SCA
runner_to_subscription_map['sca_image'] = CustomerSubscription.SCA
subscription_to_runner_map = {CustomerSubscription(sub): [runner for runner in checkov_runners if runner_to_subscription_map.get(runner) == CustomerSubscription(sub)] for sub in module_keys}


class TestLicensingIntegration(unittest.TestCase):

    def test_constants(self):
        # these tests ensure that these lists get maintained if the runners and categories change
        self.assertEqual(set(module_keys), {'IAC', 'SECRETS', 'SCA', 'SAST'})

        self.assertEqual(set(checkov_runners), {
            'bitbucket_pipelines', 'circleci_pipelines', 'ansible', 'argo_workflows', 'arm', 'azure_pipelines', 'bicep',
            'cloudformation', 'dockerfile', 'github_configuration', 'github_actions', 'gitlab_configuration',
            'gitlab_ci', 'bitbucket_configuration', 'helm', 'json', 'yaml', 'kubernetes', 'kustomize', 'openapi',
<<<<<<< HEAD
            'sca_package', 'sca_image', 'secrets', 'serverless', 'terraform', 'terraform_plan', 'sast', 'sast_python',
            'sast_java', 'sast_javascript', '3d_policy'
=======
            'sca_package', 'sca_image', 'secrets', 'serverless', 'terraform', 'terraform_plan', '3d_policy'
>>>>>>> 4ca29413
        })

        self.assertEqual(SubscriptionCategoryMapping.get(CustomerSubscription.IAC), (CodeCategoryType.IAC, CodeCategoryType.BUILD_INTEGRITY))
        self.assertEqual(SubscriptionCategoryMapping.get(CustomerSubscription.SCA), (CodeCategoryType.LICENSES, CodeCategoryType.VULNERABILITIES))
        self.assertEqual(SubscriptionCategoryMapping.get(CustomerSubscription.SECRETS), (CodeCategoryType.SECRETS,))
        self.assertEqual(SubscriptionCategoryMapping.get(CustomerSubscription.SAST), (CodeCategoryType.SAST,))

        self.assertEqual(CategoryToSubscriptionMapping[CodeCategoryType.IAC], CustomerSubscription.IAC)
        self.assertEqual(CategoryToSubscriptionMapping[CodeCategoryType.BUILD_INTEGRITY], CustomerSubscription.IAC)
        self.assertEqual(CategoryToSubscriptionMapping[CodeCategoryType.LICENSES], CustomerSubscription.SCA)
        self.assertEqual(CategoryToSubscriptionMapping[CodeCategoryType.VULNERABILITIES], CustomerSubscription.SCA)
        self.assertEqual(CategoryToSubscriptionMapping[CodeCategoryType.SECRETS], CustomerSubscription.SECRETS)
        self.assertEqual(CategoryToSubscriptionMapping[CodeCategoryType.SAST], CustomerSubscription.SAST)

        self.assertEqual(CodeCategoryMapping.get(CheckType.BITBUCKET_PIPELINES), CodeCategoryType.BUILD_INTEGRITY)
        self.assertEqual(CodeCategoryMapping.get(CheckType.CIRCLECI_PIPELINES), CodeCategoryType.BUILD_INTEGRITY)
        self.assertEqual(CodeCategoryMapping.get(CheckType.ANSIBLE), CodeCategoryType.IAC)
        self.assertEqual(CodeCategoryMapping.get(CheckType.ARM), CodeCategoryType.IAC)
        self.assertEqual(CodeCategoryMapping.get(CheckType.AZURE_PIPELINES), CodeCategoryType.BUILD_INTEGRITY)
        self.assertEqual(CodeCategoryMapping.get(CheckType.BICEP), CodeCategoryType.IAC)
        self.assertEqual(CodeCategoryMapping.get(CheckType.CLOUDFORMATION), CodeCategoryType.IAC)
        self.assertEqual(CodeCategoryMapping.get(CheckType.DOCKERFILE), CodeCategoryType.IAC)
        self.assertEqual(CodeCategoryMapping.get(CheckType.GITHUB_CONFIGURATION), CodeCategoryType.BUILD_INTEGRITY)
        self.assertEqual(CodeCategoryMapping.get(CheckType.GITHUB_ACTIONS), CodeCategoryType.BUILD_INTEGRITY)
        self.assertEqual(CodeCategoryMapping.get(CheckType.GITLAB_CONFIGURATION), CodeCategoryType.BUILD_INTEGRITY)
        self.assertEqual(CodeCategoryMapping.get(CheckType.GITLAB_CI), CodeCategoryType.BUILD_INTEGRITY)
        self.assertEqual(CodeCategoryMapping.get(CheckType.BITBUCKET_CONFIGURATION), CodeCategoryType.BUILD_INTEGRITY)
        self.assertEqual(CodeCategoryMapping.get(CheckType.HELM), CodeCategoryType.IAC)
        self.assertEqual(CodeCategoryMapping.get(CheckType.JSON), CodeCategoryType.IAC)
        self.assertEqual(CodeCategoryMapping.get(CheckType.YAML), CodeCategoryType.IAC)
        self.assertEqual(CodeCategoryMapping.get(CheckType.KUBERNETES), CodeCategoryType.IAC)
        self.assertEqual(CodeCategoryMapping.get(CheckType.KUSTOMIZE), CodeCategoryType.IAC)
        self.assertEqual(CodeCategoryMapping.get(CheckType.OPENAPI), CodeCategoryType.IAC)
        self.assertEqual(CodeCategoryMapping.get(CheckType.SCA_PACKAGE), [CodeCategoryType.LICENSES, CodeCategoryType.VULNERABILITIES])
        self.assertEqual(CodeCategoryMapping.get(CheckType.SCA_IMAGE), [CodeCategoryType.LICENSES, CodeCategoryType.VULNERABILITIES])
        self.assertEqual(CodeCategoryMapping.get(CheckType.SECRETS), CodeCategoryType.SECRETS)
        self.assertEqual(CodeCategoryMapping.get(CheckType.SERVERLESS), CodeCategoryType.IAC)
        self.assertEqual(CodeCategoryMapping.get(CheckType.TERRAFORM), CodeCategoryType.IAC)
        self.assertEqual(CodeCategoryMapping.get(CheckType.TERRAFORM_PLAN), CodeCategoryType.IAC)
<<<<<<< HEAD
        self.assertEqual(CodeCategoryMapping.get(CheckType.ARGO_WORKFLOWS), CodeCategoryType.SUPPLY_CHAIN)
        self.assertEqual(CodeCategoryMapping.get(CheckType.SAST), CodeCategoryType.SAST)
=======
        self.assertEqual(CodeCategoryMapping.get(CheckType.ARGO_WORKFLOWS), CodeCategoryType.BUILD_INTEGRITY)
>>>>>>> 4ca29413

        self.assertEqual(LicensingIntegration.get_subscription_for_runner(CheckType.BITBUCKET_PIPELINES), CustomerSubscription.IAC)
        self.assertEqual(LicensingIntegration.get_subscription_for_runner(CheckType.CIRCLECI_PIPELINES), CustomerSubscription.IAC)
        self.assertEqual(LicensingIntegration.get_subscription_for_runner(CheckType.ANSIBLE), CustomerSubscription.IAC)
        self.assertEqual(LicensingIntegration.get_subscription_for_runner(CheckType.ARM), CustomerSubscription.IAC)
        self.assertEqual(LicensingIntegration.get_subscription_for_runner(CheckType.AZURE_PIPELINES), CustomerSubscription.IAC)
        self.assertEqual(LicensingIntegration.get_subscription_for_runner(CheckType.BICEP), CustomerSubscription.IAC)
        self.assertEqual(LicensingIntegration.get_subscription_for_runner(CheckType.CLOUDFORMATION), CustomerSubscription.IAC)
        self.assertEqual(LicensingIntegration.get_subscription_for_runner(CheckType.DOCKERFILE), CustomerSubscription.IAC)
        self.assertEqual(LicensingIntegration.get_subscription_for_runner(CheckType.GITHUB_CONFIGURATION), CustomerSubscription.IAC)
        self.assertEqual(LicensingIntegration.get_subscription_for_runner(CheckType.GITHUB_ACTIONS), CustomerSubscription.IAC)
        self.assertEqual(LicensingIntegration.get_subscription_for_runner(CheckType.GITLAB_CONFIGURATION), CustomerSubscription.IAC)
        self.assertEqual(LicensingIntegration.get_subscription_for_runner(CheckType.GITLAB_CI), CustomerSubscription.IAC)
        self.assertEqual(LicensingIntegration.get_subscription_for_runner(CheckType.BITBUCKET_CONFIGURATION), CustomerSubscription.IAC)
        self.assertEqual(LicensingIntegration.get_subscription_for_runner(CheckType.HELM), CustomerSubscription.IAC)
        self.assertEqual(LicensingIntegration.get_subscription_for_runner(CheckType.JSON), CustomerSubscription.IAC)
        self.assertEqual(LicensingIntegration.get_subscription_for_runner(CheckType.YAML), CustomerSubscription.IAC)
        self.assertEqual(LicensingIntegration.get_subscription_for_runner(CheckType.KUBERNETES), CustomerSubscription.IAC)
        self.assertEqual(LicensingIntegration.get_subscription_for_runner(CheckType.KUSTOMIZE), CustomerSubscription.IAC)
        self.assertEqual(LicensingIntegration.get_subscription_for_runner(CheckType.OPENAPI), CustomerSubscription.IAC)
        self.assertEqual(LicensingIntegration.get_subscription_for_runner(CheckType.SCA_PACKAGE), CustomerSubscription.SCA)
        self.assertEqual(LicensingIntegration.get_subscription_for_runner(CheckType.SCA_IMAGE), CustomerSubscription.SCA)
        self.assertEqual(LicensingIntegration.get_subscription_for_runner(CheckType.SECRETS), CustomerSubscription.SECRETS)
        self.assertEqual(LicensingIntegration.get_subscription_for_runner(CheckType.SERVERLESS), CustomerSubscription.IAC)
        self.assertEqual(LicensingIntegration.get_subscription_for_runner(CheckType.TERRAFORM), CustomerSubscription.IAC)
        self.assertEqual(LicensingIntegration.get_subscription_for_runner(CheckType.TERRAFORM_PLAN), CustomerSubscription.IAC)
        self.assertEqual(LicensingIntegration.get_subscription_for_runner(CheckType.ARGO_WORKFLOWS), CustomerSubscription.IAC)
        self.assertEqual(LicensingIntegration.get_subscription_for_runner(CheckType.SAST), CustomerSubscription.SAST)

<<<<<<< HEAD
        self.assertEqual(open_source_categories, [CodeCategoryType.IAC, CodeCategoryType.SECRETS, CodeCategoryType.SUPPLY_CHAIN, CodeCategoryType.SAST])
=======
        self.assertEqual(open_source_categories, [CodeCategoryType.IAC, CodeCategoryType.SECRETS, CodeCategoryType.BUILD_INTEGRITY])
>>>>>>> 4ca29413

    def test_integration_valid(self):
        instance = BcPlatformIntegration()
        instance.skip_download = False
        instance.platform_integration_configured = True

        # it is always valid, because it always makes a determination for which runners run
        licensing_integration = LicensingIntegration(instance)

        self.assertTrue(licensing_integration.is_valid())

        instance.skip_download = True
        self.assertTrue(licensing_integration.is_valid())

        instance.platform_integration_configured = False
        self.assertTrue(licensing_integration.is_valid())

        instance.skip_download = False
        self.assertTrue(licensing_integration.is_valid())

        licensing_integration.integration_feature_failures = True
        self.assertTrue(licensing_integration.is_valid())

    def test_oss_mode_enabled(self):
        instance = BcPlatformIntegration()

        licensing_integration = LicensingIntegration(instance)

        licensing_integration.pre_scan()
        self.assertTrue(licensing_integration.open_source_only)  # no API key

        instance.bc_api_key = '1234'
        licensing_integration.pre_scan()
        self.assertTrue(licensing_integration.open_source_only)  # no customer run config

        # IAC and secrets are valid, SCA is not
        for runner_check_type in checkov_runners:
            self.assertEqual(licensing_integration.is_runner_valid(runner_check_type), runner_to_subscription_map[runner_check_type] != CustomerSubscription.SCA)

    def test_oss_mode_resource_plan(self):
        instance = BcPlatformIntegration()
        licensing_integration = LicensingIntegration(instance)
        instance.bc_api_key = '1234'
        licensing_integration.pre_scan()

        instance.customer_run_config_response = {
            'platformLicense': {
                'modules': {m: True for m in module_keys},
            }
        }
        licensing_integration.pre_scan()
        self.assertFalse(licensing_integration.open_source_only)

    def test_oss_mode_dev_plan(self):
        instance = BcPlatformIntegration()
        licensing_integration = LicensingIntegration(instance)
        instance.bc_api_key = '1234'
        licensing_integration.pre_scan()

        instance.customer_run_config_response = {
            'platformLicense': {
                'modules': {m: True for m in module_keys},
            }
        }
        licensing_integration.pre_scan()
        self.assertFalse(licensing_integration.open_source_only)

    def test_resource_mode(self):
        instance = BcPlatformIntegration()
        instance.bc_api_key = '1234'

        licensing_integration = LicensingIntegration(instance)

        instance.customer_run_config_response = {
            'platformLicense': {
                'modules': {m: True for m in module_keys},
            }
        }

        licensing_integration.pre_scan()

        for runner_check_type in checkov_runners:
            self.assertTrue(licensing_integration.is_runner_valid(runner_check_type))
        self.assertTrue(licensing_integration.should_run_image_referencer())

    def test_developer_mode_all_enabled(self):
        instance = BcPlatformIntegration()
        instance.bc_api_key = '1234'

        licensing_integration = LicensingIntegration(instance)

        instance.customer_run_config_response = {
            'platformLicense': {
                'modules': {key: True for key in module_keys},
            }
        }

        licensing_integration.pre_scan()

        for runner_check_type in checkov_runners:
            self.assertTrue(licensing_integration.is_runner_valid(runner_check_type))
        self.assertTrue(licensing_integration.should_run_image_referencer())

    def test_developer_mode_all_disabled(self):
        instance = BcPlatformIntegration()
        instance.bc_api_key = '1234'

        licensing_integration = LicensingIntegration(instance)

        instance.customer_run_config_response = {
            'platformLicense': {
                'modules': {key: False for key in module_keys},
            }
        }

        licensing_integration.pre_scan()

        for runner_check_type in checkov_runners:
            self.assertFalse(licensing_integration.is_runner_valid(runner_check_type))
        self.assertFalse(licensing_integration.should_run_image_referencer())

    def test_developer_mode_each_enabled(self):
        instance = BcPlatformIntegration()
        instance.bc_api_key = '1234'

        licensing_integration = LicensingIntegration(instance)

        # test one module at a time
        for module in module_keys:
            instance.customer_run_config_response = {
                'platformLicense': {
                    'modules': {key: key == module for key in module_keys},
                }
            }
            licensing_integration.pre_scan()
            for runner_check_type in checkov_runners:
                self.assertEqual(licensing_integration.is_runner_valid(runner_check_type), runner_check_type in subscription_to_runner_map[CustomerSubscription(module)])
            self.assertEqual(licensing_integration.should_run_image_referencer(), module == 'SCA')

    def test_runner_registry_single_runner(self):
        instance = BcPlatformIntegration()
        instance.bc_api_key = '1234'
        licensing_integration = LicensingIntegration(instance)
        instance.customer_run_config_response = {
            'platformLicense': {
                'modules': {m: True for m in module_keys},
            }
        }

        licensing_integration.pre_scan()

        scan_dir = os.path.join(os.path.dirname(os.path.realpath(__file__)), 'resources')

        runner_filter = RunnerFilter(framework=['terraform'], runners=checkov_runners)
        runner_registry = RunnerRegistry('', runner_filter, *DEFAULT_RUNNERS)
        runner_registry.licensing_integration = licensing_integration
        reports = runner_registry.run(root_folder=scan_dir)
        self.assertEqual(len(reports), 1)
        self.assertIsNotNone(reports[0])

    def test_runner_registry_single_runner_hard_fail(self):
        instance = BcPlatformIntegration()
        instance.bc_api_key = '1234'
        licensing_integration = LicensingIntegration(instance)
        instance.customer_run_config_response = {
            'platformLicense': {
                'modules': {m: False for m in module_keys},
            }
        }

        licensing_integration.pre_scan()

        scan_dir = os.path.join(os.path.dirname(os.path.realpath(__file__)), 'resources')

        runner_filter = RunnerFilter(framework=['terraform'], runners=checkov_runners)
        runner_registry = RunnerRegistry('', runner_filter, *DEFAULT_RUNNERS)
        runner_registry.licensing_integration = licensing_integration
        try:
            runner_registry.run(root_folder=scan_dir)
            raise AssertionError('Runner registry should hard fail because a single framework was used')
        except Exception as e:
            self.assertIsInstance(e, ModuleNotEnabledError)

    def test_runner_registry_multiple_runners_with_framework(self):
        instance = BcPlatformIntegration()
        instance.bc_api_key = '1234'
        licensing_integration = LicensingIntegration(instance)
        instance.customer_run_config_response = {
            'platformLicense': {
                'modules': {
                    'IAC': True,
                    'SECRETS': False,
                    'SCA': False
                },
            }
        }

        licensing_integration.pre_scan()

        scan_dir = os.path.join(os.path.dirname(os.path.realpath(__file__)), 'resources')

        runner_filter = RunnerFilter(framework=['terraform', 'bitbucket_configuration', 'sca_package', 'secrets'], runners=checkov_runners)
        runner_registry = RunnerRegistry('', runner_filter, *DEFAULT_RUNNERS)
        runner_registry.licensing_integration = licensing_integration
        with self.assertLogs(level='INFO') as log:
            reports = runner_registry.run(root_folder=scan_dir)
            self.assertEqual(len(reports), 2)  # terraform and bitbucket
            # we are specifically verifying the log level here
            self.assertIn('WARNING:root:The framework "secrets" is part of the "SECRETS" module, which is not enabled in the platform', log.output)
            self.assertIn('WARNING:root:The framework "secrets" is part of the "SECRETS" module, which is not enabled in the platform', log.output)

    def test_runner_registry_multiple_runners_without_framework(self):
        instance = BcPlatformIntegration()
        instance.bc_api_key = '1234'
        licensing_integration = LicensingIntegration(instance)
        instance.customer_run_config_response = {
            'platformLicense': {
                'modules': {
                    'IAC': True,
                    'SECRETS': False,
                    'SCA': False
                },
            }
        }

        licensing_integration.pre_scan()

        scan_dir = os.path.join(os.path.dirname(os.path.realpath(__file__)), 'resources')

        runner_filter = RunnerFilter(runners=checkov_runners)
        runner_registry = RunnerRegistry('', runner_filter, *DEFAULT_RUNNERS)
        runner_registry.licensing_integration = licensing_integration
        with self.assertLogs(level='INFO') as log:
            reports = runner_registry.run(root_folder=scan_dir)
            self.assertEqual(len(reports), 2)  # terraform and bitbucket
            # we are specifically verifying the log level here
            self.assertIn('INFO:root:The framework "secrets" is part of the "SECRETS" module, which is not enabled in the platform', log.output)
            self.assertIn('INFO:root:The framework "secrets" is part of the "SECRETS" module, which is not enabled in the platform', log.output)

    def test_runner_registry_multiple_runners_all_disabled(self):
        instance = BcPlatformIntegration()
        instance.bc_api_key = '1234'
        licensing_integration = LicensingIntegration(instance)
        instance.customer_run_config_response = {
            'platformLicense': {
                'modules': {
                    'IAC': False,
                    'SECRETS': False,
                    'SCA': False
                }
            }
        }

        licensing_integration.pre_scan()

        scan_dir = os.path.join(os.path.dirname(os.path.realpath(__file__)), 'resources')

        runner_filter = RunnerFilter(framework=['terraform', 'bitbucket_configuration', 'sca_package', 'secrets'], runners=checkov_runners)
        runner_registry = RunnerRegistry('', runner_filter, *DEFAULT_RUNNERS)
        runner_registry.licensing_integration = licensing_integration
        try:
            runner_registry.run(root_folder=scan_dir)
            raise AssertionError('Runner registry should hard fail because a single framework was used')
        except Exception as e:
            self.assertIsInstance(e, ModuleNotEnabledError)


if __name__ == '__main__':
    unittest.main()<|MERGE_RESOLUTION|>--- conflicted
+++ resolved
@@ -45,12 +45,8 @@
             'bitbucket_pipelines', 'circleci_pipelines', 'ansible', 'argo_workflows', 'arm', 'azure_pipelines', 'bicep',
             'cloudformation', 'dockerfile', 'github_configuration', 'github_actions', 'gitlab_configuration',
             'gitlab_ci', 'bitbucket_configuration', 'helm', 'json', 'yaml', 'kubernetes', 'kustomize', 'openapi',
-<<<<<<< HEAD
             'sca_package', 'sca_image', 'secrets', 'serverless', 'terraform', 'terraform_plan', 'sast', 'sast_python',
             'sast_java', 'sast_javascript', '3d_policy'
-=======
-            'sca_package', 'sca_image', 'secrets', 'serverless', 'terraform', 'terraform_plan', '3d_policy'
->>>>>>> 4ca29413
         })
 
         self.assertEqual(SubscriptionCategoryMapping.get(CustomerSubscription.IAC), (CodeCategoryType.IAC, CodeCategoryType.BUILD_INTEGRITY))
@@ -90,12 +86,8 @@
         self.assertEqual(CodeCategoryMapping.get(CheckType.SERVERLESS), CodeCategoryType.IAC)
         self.assertEqual(CodeCategoryMapping.get(CheckType.TERRAFORM), CodeCategoryType.IAC)
         self.assertEqual(CodeCategoryMapping.get(CheckType.TERRAFORM_PLAN), CodeCategoryType.IAC)
-<<<<<<< HEAD
         self.assertEqual(CodeCategoryMapping.get(CheckType.ARGO_WORKFLOWS), CodeCategoryType.SUPPLY_CHAIN)
         self.assertEqual(CodeCategoryMapping.get(CheckType.SAST), CodeCategoryType.SAST)
-=======
-        self.assertEqual(CodeCategoryMapping.get(CheckType.ARGO_WORKFLOWS), CodeCategoryType.BUILD_INTEGRITY)
->>>>>>> 4ca29413
 
         self.assertEqual(LicensingIntegration.get_subscription_for_runner(CheckType.BITBUCKET_PIPELINES), CustomerSubscription.IAC)
         self.assertEqual(LicensingIntegration.get_subscription_for_runner(CheckType.CIRCLECI_PIPELINES), CustomerSubscription.IAC)
@@ -125,11 +117,7 @@
         self.assertEqual(LicensingIntegration.get_subscription_for_runner(CheckType.ARGO_WORKFLOWS), CustomerSubscription.IAC)
         self.assertEqual(LicensingIntegration.get_subscription_for_runner(CheckType.SAST), CustomerSubscription.SAST)
 
-<<<<<<< HEAD
         self.assertEqual(open_source_categories, [CodeCategoryType.IAC, CodeCategoryType.SECRETS, CodeCategoryType.SUPPLY_CHAIN, CodeCategoryType.SAST])
-=======
-        self.assertEqual(open_source_categories, [CodeCategoryType.IAC, CodeCategoryType.SECRETS, CodeCategoryType.BUILD_INTEGRITY])
->>>>>>> 4ca29413
 
     def test_integration_valid(self):
         instance = BcPlatformIntegration()
