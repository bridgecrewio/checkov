--- conflicted
+++ resolved
@@ -145,8 +145,7 @@
                           commit_type=COMMIT_ADDED_STR,
                           commit_hash='900b1e8f6f336a92e8f5fca3babca764e32c3b3d')
 
-<<<<<<< HEAD
-=======
+
 # this test is too flaky !
 # @pytest.mark.filterwarnings("error")  # otherwise pytest sometimes suppresses the raised Timeout Exception
 # @mock.patch('checkov.secrets.scan_git_history.GitHistoryScanner._get_commits_diff', mock_git_repo_commits_too_much)
@@ -172,7 +171,6 @@
 #
 #     assert finished is False
 
->>>>>>> 768ded2f
 
 @mock.patch('checkov.secrets.scan_git_history.GitHistoryScanner._get_commits_diff', mock_run_forever)
 def test_scan_history_secrets_timeout() -> None:
