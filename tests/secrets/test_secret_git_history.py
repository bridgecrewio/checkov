import random
import string

from typing import Dict
from unittest import mock

from detect_secrets import SecretsCollection

from checkov.secrets.scan_git_history import scan_history
from checkov.secrets.runner import Runner
from checkov.runner_filter import RunnerFilter
from detect_secrets.settings import transient_settings


def mock_git_repo_commits1(root_folder: str) -> Dict[str, Dict[str, str]]:
    """
        add secret (secret1 added) - +1
        move the secret to different line - 0
        modify the secret value (secret1 removed=update + secret2 added) - +1
        remove the secret (secret2 removed=update) - 0
        add file with new secret (secret3 added) - +1
    """
    return {
        "8a21fa691e17907afee57e93b7820c5943b12746":
            {
                "Dockerfile": "diff --git a/Dockerfile b/Dockerfile\nindex 0000..0000 0000\n--- a/Dockerfile\n+++ b/Dockerfile\n@@ -4,6 +4,8 @@ FROM public.ecr.aws/lambda/python:3.9\n \n ENV PIP_ENV_VERSION=\"2022.1.8\"\n \n+ENV AWS_ACCESS_KEY_ID=\"wJalrXUtnFEMI/K7MDENG/bPxRfiCYEXAMPLEKEY\"\n+\n COPY Pipfile Pipfile.lock ./\n \n RUN pip install pipenv==${PIP_ENV_VERSION} \\\n"
            },
        "d3249f33376b94a939b67a638aba4557b071875f":
            {
                "Dockerfile": "diff --git a/Dockerfile b/Dockerfile\nindex 0000..0000 0000\n--- a/Dockerfile\n+++ b/Dockerfile\n@@ -1,10 +1,9 @@\n #checkov:skip=CKV_DOCKER_2:Healthcheck is not relevant for ephemral containers\n #checkov:skip=CKV_DOCKER_3:User is created automatically by lambda runtime\n FROM public.ecr.aws/lambda/python:3.9\n-\n+ENV AWS_ACCESS_KEY_ID=\"wJalrXUtnFEMI/K7MDENG/bPxRfiCYEXAMPLEKEY\"\n ENV PIP_ENV_VERSION=\"2022.1.8\"\n \n-ENV AWS_ACCESS_KEY_ID=\"wJalrXUtnFEMI/K7MDENG/bPxRfiCYEXAMPLEKEY\"\n \n COPY Pipfile Pipfile.lock ./\n \n"
            },
        "3d79bba03c6f0ddcfb8334f531701942c4be0f32":
            {
                "Dockerfile": "diff --git a/Dockerfile b/Dockerfile\nindex 0000..0000 0000\n--- a/Dockerfile\n+++ b/Dockerfile\n@@ -1,7 +1,7 @@\n #checkov:skip=CKV_DOCKER_2:Healthcheck is not relevant for ephemral containers\n #checkov:skip=CKV_DOCKER_3:User is created automatically by lambda runtime\n FROM public.ecr.aws/lambda/python:3.9\n-ENV AWS_ACCESS_KEY_ID=\"wJalrXUtnFEMI/K7MDENG/bPxRfiCYEXAMPLEKEY\"\n+ENV AWS_ACCESS_KEY_ID=\"AKIAZZZZZZZZZZZZZZZZ\"\n ENV PIP_ENV_VERSION=\"2022.1.8\"\n \n \n"
            },
        "7dff3b21fc2563f51655f34f0d3601cdf79d0d5e":
            {
                "Dockerfile": "diff --git a/Dockerfile b/Dockerfile\nindex 0000..0000 0000\n--- a/Dockerfile\n+++ b/Dockerfile\n@@ -1,7 +1,7 @@\n #checkov:skip=CKV_DOCKER_2:Healthcheck is not relevant for ephemral containers\n #checkov:skip=CKV_DOCKER_3:User is created automatically by lambda runtime\n FROM public.ecr.aws/lambda/python:3.9\n-ENV AWS_ACCESS_KEY_ID=\"AKIAZZZZZZZZZZZZZZZZ\"\n+\n ENV PIP_ENV_VERSION=\"2022.1.8\"\n \n \n"
            },
        "6941281550a12659bdbe87c9a537f88124f78fac":
            {
                "null": "diff --git a/None b/main.py\nindex 0000..0000 0000\n--- a/None\n+++ b/main.py\n@@ -0,0 +1,4 @@\n+AWS_ACCESS_TOKEN=\"AKIAZZZZZZZZZZZZZZZZ\"\n+\n+if __name__ == \"__main__\":\n+    print(AWS_ACCESS_TOKEN)\n\\ No newline at end of file\n"
            }
    }


<<<<<<< HEAD
def mock_git_repo_commits2(root_folder: str) -> Dict[str, Dict[str, str]]:
    """
        add secret (secret1 added) - +1
        move the secret to different line - 0
        remove the secret (secret1 removed=update) - 0
        add secret (secret1 added - add the same secret - update) - 0
        move the secret to different line - 0
    """
    return {
        "11e59e4e578c6ebcb48aae1e5e078a54c62920eb": {
            "folder1/folder2/Dockerfile": "diff --git a/folder1/folder2/Dockerfile b/folder1/folder2/Dockerfile\nindex 0000..0000 0000\n--- a/folder1/folder2/Dockerfile\n+++ b/folder1/folder2/Dockerfile\n@@ -5,7 +5,7 @@ FROM public.ecr.aws/lambda/python:3.9\n \n ENV PIP_ENV_VERSION=\"2022.1.8\"\n COPY Pipfile Pipfile.lock ./\n-\n+ENV AWS_ACCESS_KEY_ID=\"wJalrXUtnFEMI/K7MDENG/bPxRfiCYEXAMPLEKEY\"\n \n RUN pip install pipenv==${PIP_ENV_VERSION} \\\n  && pipenv lock -r > requirements.txt \\\n"
        },
        "c7c932ef4d31c487a921d2ce8544a4a468adf6b9": {
            "folder1/folder2/Dockerfile": "diff --git a/folder1/folder2/Dockerfile b/folder1/folder2/Dockerfile\nindex 0000..0000 0000\n--- a/folder1/folder2/Dockerfile\n+++ b/folder1/folder2/Dockerfile\n@@ -2,10 +2,10 @@\n #checkov:skip=CKV_DOCKER_3:User is created automatically by lambda runtime\n FROM public.ecr.aws/lambda/python:3.9\n \n-\n+ENV AWS_ACCESS_KEY_ID=\"wJalrXUtnFEMI/K7MDENG/bPxRfiCYEXAMPLEKEY\"\n ENV PIP_ENV_VERSION=\"2022.1.8\"\n COPY Pipfile Pipfile.lock ./\n-ENV AWS_ACCESS_KEY_ID=\"wJalrXUtnFEMI/K7MDENG/bPxRfiCYEXAMPLEKEY\"\n+\n \n RUN pip install pipenv==${PIP_ENV_VERSION} \\\n  && pipenv lock -r > requirements.txt \\\n"
        },
        "4b8321e46217a87e21240afd88cdc0f1a861c0f5": {
            "folder1/folder2/Dockerfile": "diff --git a/folder1/folder2/Dockerfile b/folder1/folder2/Dockerfile\nindex 0000..0000 0000\n--- a/folder1/folder2/Dockerfile\n+++ b/folder1/folder2/Dockerfile\n@@ -2,7 +2,6 @@\n #checkov:skip=CKV_DOCKER_3:User is created automatically by lambda runtime\n FROM public.ecr.aws/lambda/python:3.9\n \n-ENV AWS_ACCESS_KEY_ID=\"wJalrXUtnFEMI/K7MDENG/bPxRfiCYEXAMPLEKEY\"\n ENV PIP_ENV_VERSION=\"2022.1.8\"\n COPY Pipfile Pipfile.lock ./\n \n"
        },
        "7bb5c69d95b31bc2242bcf08ce25e74e953f9ae9": {
            "folder1/folder2/Dockerfile": "diff --git a/folder1/folder2/Dockerfile b/folder1/folder2/Dockerfile\nindex 0000..0000 0000\n--- a/folder1/folder2/Dockerfile\n+++ b/folder1/folder2/Dockerfile\n@@ -4,7 +4,7 @@ FROM public.ecr.aws/lambda/python:3.9\n \n ENV PIP_ENV_VERSION=\"2022.1.8\"\n COPY Pipfile Pipfile.lock ./\n-\n+ENV AWS_ACCESS_KEY_ID=\"wJalrXUtnFEMI/K7MDENG/bPxRfiCYEXAMPLEKEY\"\n \n RUN pip install pipenv==${PIP_ENV_VERSION} \\\n  && pipenv lock -r > requirements.txt \\\n"
        },
        "2675bffd2662aae7025b7f3bb5fd384cdab355b1": {
            "folder1/folder2/Dockerfile": "diff --git a/folder1/folder2/Dockerfile b/folder1/folder2/Dockerfile\nindex 0000..0000 0000\n--- a/folder1/folder2/Dockerfile\n+++ b/folder1/folder2/Dockerfile\n@@ -1,10 +1,11 @@\n #checkov:skip=CKV_DOCKER_2:Healthcheck is not relevant for ephemral containers\n #checkov:skip=CKV_DOCKER_3:User is created automatically by lambda runtime\n FROM public.ecr.aws/lambda/python:3.9\n+ENV AWS_ACCESS_KEY_ID=\"wJalrXUtnFEMI/K7MDENG/bPxRfiCYEXAMPLEKEY\"\n \n ENV PIP_ENV_VERSION=\"2022.1.8\"\n COPY Pipfile Pipfile.lock ./\n-ENV AWS_ACCESS_KEY_ID=\"wJalrXUtnFEMI/K7MDENG/bPxRfiCYEXAMPLEKEY\"\n+\n \n RUN pip install pipenv==${PIP_ENV_VERSION} \\\n  && pipenv lock -r > requirements.txt \\\n"
        }
    }


def mock_git_repo_commits3(root_folder: str) -> Dict[str, Dict[str, str]]:
    """
            add secret (secret1 added) - +1
            move the secret to different line - 0
            add secret equal to secret1 - +1
            remove one secret (secret1 - update add remove_commit_hash) - 0
        """
    return {
        "900b1e8f6f336a92e8f5fca3babca764e32c3b3d": {
            "folder1/folder2/Dockerfile": "diff --git a/folder1/folder2/Dockerfile b/folder1/folder2/Dockerfile\nindex 0000..0000 0000\n--- a/folder1/folder2/Dockerfile\n+++ b/folder1/folder2/Dockerfile\n@@ -1,6 +1,7 @@\n #checkov:skip=CKV_DOCKER_2:Healthcheck is not relevant for ephemral containers\n #checkov:skip=CKV_DOCKER_3:User is created automatically by lambda runtime\n FROM public.ecr.aws/lambda/python:3.9\n+ENV AWS_ACCESS_KEY_ID=\"AKIAZZZZZZZZZZZZZZZZ\"\n \n ENV PIP_ENV_VERSION=\"2022.1.8\"\n COPY Pipfile Pipfile.lock ./\n"
        },
        "4229974aec78152c426b40db8b6912ba098f3add": {
            "folder1/folder2/Dockerfile": "diff --git a/folder1/folder2/Dockerfile b/folder1/folder2/Dockerfile\nindex 0000..0000 0000\n--- a/folder1/folder2/Dockerfile\n+++ b/folder1/folder2/Dockerfile\n@@ -1,11 +1,11 @@\n #checkov:skip=CKV_DOCKER_2:Healthcheck is not relevant for ephemral containers\n #checkov:skip=CKV_DOCKER_3:User is created automatically by lambda runtime\n FROM public.ecr.aws/lambda/python:3.9\n-ENV AWS_ACCESS_KEY_ID=\"AKIAZZZZZZZZZZZZZZZZ\"\n+\n \n ENV PIP_ENV_VERSION=\"2022.1.8\"\n COPY Pipfile Pipfile.lock ./\n-\n+ENV AWS_ACCESS_KEY_ID=\"AKIAZZZZZZZZZZZZZZZZ\"\n \n RUN pip install pipenv==${PIP_ENV_VERSION} \\\n  && pipenv lock -r > requirements.txt \\\n"
        },
        "3c8cb7eedb3986308c96713fc65b006adcf3bc44": {
            "folder1/folder2/Dockerfile": "diff --git a/folder1/folder2/Dockerfile b/folder1/folder2/Dockerfile\nindex 0000..0000 0000\n--- a/folder1/folder2/Dockerfile\n+++ b/folder1/folder2/Dockerfile\n@@ -6,7 +6,7 @@ FROM public.ecr.aws/lambda/python:3.9\n ENV PIP_ENV_VERSION=\"2022.1.8\"\n COPY Pipfile Pipfile.lock ./\n ENV AWS_ACCESS_KEY_ID=\"AKIAZZZZZZZZZZZZZZZZ\"\n-\n+ENV AWS_ACCESS_KEY_ID=\"AKIAZZZZZZZZZZZZZZZZ\"\n RUN pip install pipenv==${PIP_ENV_VERSION} \\\n  && pipenv lock -r > requirements.txt \\\n  && pipenv run pip install -r requirements.txt --target \"${LAMBDA_TASK_ROOT}\" \\\n"
        },
        "697308e61171e33224757e620aaf67b1a877c99d": {
            "folder1/folder2/Dockerfile": "diff --git a/folder1/folder2/Dockerfile b/folder1/folder2/Dockerfile\nindex 0000..0000 0000\n--- a/folder1/folder2/Dockerfile\n+++ b/folder1/folder2/Dockerfile\n@@ -5,7 +5,7 @@ FROM public.ecr.aws/lambda/python:3.9\n \n ENV PIP_ENV_VERSION=\"2022.1.8\"\n COPY Pipfile Pipfile.lock ./\n-ENV AWS_ACCESS_KEY_ID=\"AKIAZZZZZZZZZZZZZZZZ\"\n+\n ENV AWS_ACCESS_KEY_ID=\"AKIAZZZZZZZZZZZZZZZZ\"\n RUN pip install pipenv==${PIP_ENV_VERSION} \\\n  && pipenv lock -r > requirements.txt \\\n"
        }
    }


@mock.patch('checkov.secrets.scan_git_history.get_commits_diff', mock_git_repo_commits1)
=======
def get_random_string(length: int) -> str:
    chars = string.ascii_lowercase + string.ascii_letters
    result_str = ''.join(random.choice(chars) for _i in range(length))
    return result_str


def mock_case() -> Dict[str, str]:
    cases = [
        {
            "Dockerfile": "diff --git a/Dockerfile b/Dockerfile\nindex 0000..0000 0000\n--- a/Dockerfile\n+++ b/Dockerfile\n@@ -4,6 +4,8 @@ FROM public.ecr.aws/lambda/python:3.9\n \n ENV PIP_ENV_VERSION=\"2022.1.8\"\n \n+ENV AWS_ACCESS_KEY_ID=\"wJalrXUtnFEMI/K7MDENG/bPxRfiCYEXAMPLEKEY\"\n+\n COPY Pipfile Pipfile.lock ./\n \n RUN pip install pipenv==${PIP_ENV_VERSION} \\\n"
        },
        {
            "Dockerfile": "diff --git a/Dockerfile b/Dockerfile\nindex 0000..0000 0000\n--- a/Dockerfile\n+++ b/Dockerfile\n@@ -1,10 +1,9 @@\n #checkov:skip=CKV_DOCKER_2:Healthcheck is not relevant for ephemral containers\n #checkov:skip=CKV_DOCKER_3:User is created automatically by lambda runtime\n FROM public.ecr.aws/lambda/python:3.9\n-\n+ENV AWS_ACCESS_KEY_ID=\"wJalrXUtnFEMI/K7MDENG/bPxRfiCYEXAMPLEKEY\"\n ENV PIP_ENV_VERSION=\"2022.1.8\"\n \n-ENV AWS_ACCESS_KEY_ID=\"wJalrXUtnFEMI/K7MDENG/bPxRfiCYEXAMPLEKEY\"\n \n COPY Pipfile Pipfile.lock ./\n \n"
        },
        {
            "Dockerfile": "diff --git a/Dockerfile b/Dockerfile\nindex 0000..0000 0000\n--- a/Dockerfile\n+++ b/Dockerfile\n@@ -1,7 +1,7 @@\n #checkov:skip=CKV_DOCKER_2:Healthcheck is not relevant for ephemral containers\n #checkov:skip=CKV_DOCKER_3:User is created automatically by lambda runtime\n FROM public.ecr.aws/lambda/python:3.9\n-ENV AWS_ACCESS_KEY_ID=\"wJalrXUtnFEMI/K7MDENG/bPxRfiCYEXAMPLEKEY\"\n+ENV AWS_ACCESS_KEY_ID=\"AKIAZZZZZZZZZZZZZZZZ\"\n ENV PIP_ENV_VERSION=\"2022.1.8\"\n \n \n"
        },
        {
            "Dockerfile": "diff --git a/Dockerfile b/Dockerfile\nindex 0000..0000 0000\n--- a/Dockerfile\n+++ b/Dockerfile\n@@ -1,7 +1,7 @@\n #checkov:skip=CKV_DOCKER_2:Healthcheck is not relevant for ephemral containers\n #checkov:skip=CKV_DOCKER_3:User is created automatically by lambda runtime\n FROM public.ecr.aws/lambda/python:3.9\n-ENV AWS_ACCESS_KEY_ID=\"AKIAZZZZZZZZZZZZZZZZ\"\n+\n ENV PIP_ENV_VERSION=\"2022.1.8\"\n \n \n"
        },
        {
            "null": "diff --git a/None b/main.py\nindex 0000..0000 0000\n--- a/None\n+++ b/main.py\n@@ -0,0 +1,4 @@\n+AWS_ACCESS_TOKEN=\"AKIAZZZZZZZZZZZZZZZZ\"\n+\n+if __name__ == \"__main__\":\n+    print(AWS_ACCESS_TOKEN)\n\\ No newline at end of file\n"
        }
    ]
    return random.choice(cases)


def mock_git_repo_commits_too_much(root_folder: str) -> Dict[str, Dict[str, str]]:
    res: Dict[str, Dict[str, str]] = {}
    keys = [get_random_string(40) for _i in range(10000)]
    for k in keys:
        res[k] = mock_case()
    return res


@mock.patch('checkov.secrets.scan_git_history.get_commits_diff', mock_git_repo_commits)
>>>>>>> bd73415a
def test_scan_git_history() -> None:
    valid_dir_path = "test"

    runner = Runner()
    report = runner.run(root_folder=valid_dir_path, external_checks_dir=None,
                        runner_filter=RunnerFilter(framework=['secrets'], enable_git_history_secret_scan=True))
    assert len(report.failed_checks) == 3
    assert len(report.parsing_errors) == 0
    assert len(report.passed_checks) == 0
    assert len(report.parsing_errors) == 0
    assert len(report.skipped_checks) == 0
    for failed_check in report.failed_checks:
        assert failed_check.added_commit_hash or failed_check.removed_commit_hash


@mock.patch('checkov.secrets.scan_git_history.get_commits_diff', mock_git_repo_commits1)
def test_scan_history_secrets() -> None:
    valid_dir_path = "test"
    secrets = SecretsCollection()
    plugins_used = [
        {'name': 'AWSKeyDetector'},
    ]
    with transient_settings({
        # Only run scans with only these plugins.
        'plugins_used': plugins_used
    }) as settings:
        settings.disable_filters(*['detect_secrets.filters.common.is_invalid_file'])
        scan_history(valid_dir_path, secrets)
    assert len(secrets.data) == 3


@mock.patch('checkov.secrets.scan_git_history.get_commits_diff', mock_git_repo_commits2)
def test_scan_git_history_merge_added_removed() -> None:
    """
    add, move, remove, add, move = secret with the first added_commit_hash and not removed_commit_hash
    """
    valid_dir_path = "test"

    runner = Runner()
    report = runner.run(root_folder=valid_dir_path, external_checks_dir=None,
                        runner_filter=RunnerFilter(framework=['secrets'], enable_git_history_secret_scan=True))
    assert len(report.failed_checks) == 1
    for failed_check in report.failed_checks:
        assert failed_check.removed_commit_hash is None
        assert failed_check.added_commit_hash == '11e59e4e578c6ebcb48aae1e5e078a54c62920eb'


@mock.patch('checkov.secrets.scan_git_history.get_commits_diff', mock_git_repo_commits2)
def test_scan_history_secrets_merge_added_removed() -> None:
    valid_dir_path = "test"
    secrets = SecretsCollection()
    plugins_used = [
        {'name': 'AWSKeyDetector'},
    ]
    with transient_settings({
        # Only run scans with only these plugins.
        'plugins_used': plugins_used
    }) as settings:
        settings.disable_filters(*['detect_secrets.filters.common.is_invalid_file'])
<<<<<<< HEAD
        scan_history(valid_dir_path, secrets)
    assert len(secrets.data) == 1


@mock.patch('checkov.secrets.scan_git_history.get_commits_diff', mock_git_repo_commits3)
def test_scan_git_history_merge_added_removed2() -> None:
    """
        add, move, add, remove one = 2 secret one with removed_commit_hash && added_commit_hash
        and one with only added_commit_hash
    """
    valid_dir_path = "/Users/lshindelman/development/test2"

    runner = Runner()
    report = runner.run(root_folder=valid_dir_path, external_checks_dir=None,
                        runner_filter=RunnerFilter(framework=['secrets'], enable_git_history_secret_scan=True))
    assert len(report.failed_checks) == 2
    assert ((report.failed_checks[0].removed_commit_hash == '697308e61171e33224757e620aaf67b1a877c99d'
            and report.failed_checks[1].removed_commit_hash is None)
            or (report.failed_checks[1].removed_commit_hash == '697308e61171e33224757e620aaf67b1a877c99d'
            and report.failed_checks[0].removed_commit_hash is None))
    assert ((report.failed_checks[0].added_commit_hash == '900b1e8f6f336a92e8f5fca3babca764e32c3b3d'
            and report.failed_checks[1].added_commit_hash == '3c8cb7eedb3986308c96713fc65b006adcf3bc44')
            or (report.failed_checks[1].added_commit_hash == '900b1e8f6f336a92e8f5fca3babca764e32c3b3d'
            and report.failed_checks[0].added_commit_hash == '3c8cb7eedb3986308c96713fc65b006adcf3bc44'))
=======
        scan_history(valid_dir_path, secrets, 3600)
    assert len(secrets.data) == 7


@mock.patch('checkov.secrets.scan_git_history.get_commits_diff', mock_git_repo_commits_too_much)
def test_scan_history_secrets_timeout() -> None:
    """
    add way too many cases to check in 1 second
    """
    valid_dir_path = "test"
    secrets = SecretsCollection()
    plugins_used = [
        {'name': 'AWSKeyDetector'},
    ]
    with transient_settings({
        # Only run scans with only these plugins.
        'plugins_used': plugins_used
    }) as settings:
        settings.disable_filters(*['detect_secrets.filters.common.is_invalid_file'])
        finished = scan_history(valid_dir_path, secrets, 1)

    assert finished is False
>>>>>>> bd73415a
<|MERGE_RESOLUTION|>--- conflicted
+++ resolved
@@ -39,12 +39,11 @@
             },
         "6941281550a12659bdbe87c9a537f88124f78fac":
             {
-                "null": "diff --git a/None b/main.py\nindex 0000..0000 0000\n--- a/None\n+++ b/main.py\n@@ -0,0 +1,4 @@\n+AWS_ACCESS_TOKEN=\"AKIAZZZZZZZZZZZZZZZZ\"\n+\n+if __name__ == \"__main__\":\n+    print(AWS_ACCESS_TOKEN)\n\\ No newline at end of file\n"
+                "main.py": "diff --git a/None b/main.py\nindex 0000..0000 0000\n--- a/None\n+++ b/main.py\n@@ -0,0 +1,4 @@\n+AWS_ACCESS_TOKEN=\"AKIAZZZZZZZZZZZZZZZZ\"\n+\n+if __name__ == \"__main__\":\n+    print(AWS_ACCESS_TOKEN)\n\\ No newline at end of file\n"
             }
     }
 
 
-<<<<<<< HEAD
 def mock_git_repo_commits2(root_folder: str) -> Dict[str, Dict[str, str]]:
     """
         add secret (secret1 added) - +1
@@ -95,8 +94,6 @@
     }
 
 
-@mock.patch('checkov.secrets.scan_git_history.get_commits_diff', mock_git_repo_commits1)
-=======
 def get_random_string(length: int) -> str:
     chars = string.ascii_lowercase + string.ascii_letters
     result_str = ''.join(random.choice(chars) for _i in range(length))
@@ -132,8 +129,7 @@
     return res
 
 
-@mock.patch('checkov.secrets.scan_git_history.get_commits_diff', mock_git_repo_commits)
->>>>>>> bd73415a
+@mock.patch('checkov.secrets.scan_git_history.get_commits_diff', mock_git_repo_commits1)
 def test_scan_git_history() -> None:
     valid_dir_path = "test"
 
@@ -193,7 +189,6 @@
         'plugins_used': plugins_used
     }) as settings:
         settings.disable_filters(*['detect_secrets.filters.common.is_invalid_file'])
-<<<<<<< HEAD
         scan_history(valid_dir_path, secrets)
     assert len(secrets.data) == 1
 
@@ -218,9 +213,7 @@
             and report.failed_checks[1].added_commit_hash == '3c8cb7eedb3986308c96713fc65b006adcf3bc44')
             or (report.failed_checks[1].added_commit_hash == '900b1e8f6f336a92e8f5fca3babca764e32c3b3d'
             and report.failed_checks[0].added_commit_hash == '3c8cb7eedb3986308c96713fc65b006adcf3bc44'))
-=======
-        scan_history(valid_dir_path, secrets, 3600)
-    assert len(secrets.data) == 7
+
 
 
 @mock.patch('checkov.secrets.scan_git_history.get_commits_diff', mock_git_repo_commits_too_much)
@@ -240,5 +233,4 @@
         settings.disable_filters(*['detect_secrets.filters.common.is_invalid_file'])
         finished = scan_history(valid_dir_path, secrets, 1)
 
-    assert finished is False
->>>>>>> bd73415a
+    assert finished is False