--- conflicted
+++ resolved
@@ -26,8 +26,6 @@
         self.assertEqual(report.skipped_checks, [])
         report.print_console()
 
-<<<<<<< HEAD
-=======
     def test_sanity_check_secrets(self):
         current_dir = os.path.dirname(os.path.realpath(__file__))
         valid_dir_path = current_dir + "/sanity/secrets"
@@ -52,7 +50,6 @@
         self.assertEqual(report.skipped_checks, [])
         report.print_console()
 
->>>>>>> 2fb967da
     def test_runner_honors_enforcement_rules(self):
         current_dir = os.path.dirname(os.path.realpath(__file__))
         valid_dir_path = current_dir + "/resources/cfn"
@@ -339,8 +336,6 @@
                             runner_filter=RunnerFilter(framework=['secrets'],
                                                        enable_secret_scan_all_files=True))
         self.assertEqual(len(report.failed_checks), 0)
-<<<<<<< HEAD
-=======
 
     def test_runner_entropy_source_files(self):
         current_dir = os.path.dirname(os.path.realpath(__file__))
@@ -357,7 +352,6 @@
             else:
                 self.fail(f'Got a bad result: {failed}')
 
->>>>>>> 2fb967da
 
 if __name__ == '__main__':
     unittest.main()