--- conflicted
+++ resolved
@@ -98,11 +98,7 @@
 
 
     passing_resources = {
-<<<<<<< HEAD
-        "on",
-=======
         "on(CI)",
->>>>>>> 4ca29413
     }
 
     passed_check_resources = {c.resource for c in report.passed_checks}
