import contextlib
import copy
import os
import os.path

from checkov.common.graph.db_connectors.networkx.networkx_db_connector import NetworkxConnector
from checkov.common.graph.graph_builder import CustomAttributes
from checkov.common.models.enums import CheckResult
from checkov.common.output.record import Record
from checkov.common.output.report import Report
from checkov.kubernetes.graph_manager import KubernetesGraphManager
from checkov.kubernetes.kubernetes_graph_flags import CREATE_COMPLEX_VERTICES, CREATE_EDGES
from tests.common.graph.checks.test_yaml_policies_base import TestYamlPoliciesBase


@contextlib.contextmanager
def with_k8s_graph_flags():
    create_complex_vertices_env_var = os.environ.get('CREATE_COMPLEX_VERTICES')
    create_edges_env_var = os.environ.get('CREATE_EDGES')
    os.environ[CREATE_COMPLEX_VERTICES] = 'True'
    os.environ[CREATE_EDGES] = 'True'
    yield
    os.environ[CREATE_COMPLEX_VERTICES] = create_complex_vertices_env_var or ''
    os.environ[CREATE_EDGES] = create_edges_env_var or ''


class TestYamlPolicies(TestYamlPoliciesBase):
    def tearDown(self) -> None:
        self.get_checks_registry().checks = []

    def __init__(self, args):
        graph_manager = KubernetesGraphManager(db_connector=NetworkxConnector())
        real_graph_checks_relative_path = "checkov/kubernetes/checks/graph_checks"
        real_graph_checks_path = os.path.join(os.path.dirname(__file__), '..', '..', '..', '..',
                                              real_graph_checks_relative_path)
        super().__init__(graph_manager, real_graph_checks_path,
                         os.path.dirname(__file__) + "/test_checks", 'kubernetes', __file__, args)

    def test_AllowedCapabilities(self):
        self.go('AllowedCapabilities')

    def test_AllowPrivilegeEscalation(self):
        self.go('AllowPrivilegeEscalation')

    @with_k8s_graph_flags()
    def test_RoleBindingPE(self) -> None:
        self.go('RoleBindingPE')

    @with_k8s_graph_flags()
<<<<<<< HEAD
    def test_ModifyServicesStatus(self) -> None:
        self.go('ModifyServicesStatus')
=======
    def test_NoCreateNodesProxyOrPodsExec(self) -> None:
        self.go('NoCreateNodesProxyOrPodsExec')
>>>>>>> a8e48e51

    def create_report_from_graph_checks_results(self, checks_results, check):
        report = Report("kubernetes")
        first_results_key = list(checks_results.keys())[0]
        for check_result in checks_results[first_results_key]:
            entity = check_result["entity"]
            record = Record(check_id=check['id'],
                            check_name=check['name'],
                            check_result=copy.deepcopy(check_result),
                            code_block="",
                            file_path=entity.get(CustomAttributes.FILE_PATH),
                            file_line_range=[entity.get('__startline__'), entity.get('__endline__')],
                            resource=entity.get(CustomAttributes.BLOCK_NAME),
                            evaluations={},
                            check_class=check.__class__.__module__,
                            file_abs_path=entity.get(CustomAttributes.FILE_PATH))
            if check_result["result"] == CheckResult.PASSED:
                report.passed_checks.append(record)
            if check_result["result"] == CheckResult.FAILED:
                report.failed_checks.append(record)
        return report

    def assert_evaluated_keys(self, checks_results, check):
        pass<|MERGE_RESOLUTION|>--- conflicted
+++ resolved
@@ -47,13 +47,12 @@
         self.go('RoleBindingPE')
 
     @with_k8s_graph_flags()
-<<<<<<< HEAD
+    def test_NoCreateNodesProxyOrPodsExec(self) -> None:
+        self.go('NoCreateNodesProxyOrPodsExec')
+
+    @with_k8s_graph_flags()
     def test_ModifyServicesStatus(self) -> None:
         self.go('ModifyServicesStatus')
-=======
-    def test_NoCreateNodesProxyOrPodsExec(self) -> None:
-        self.go('NoCreateNodesProxyOrPodsExec')
->>>>>>> a8e48e51
 
     def create_report_from_graph_checks_results(self, checks_results, check):
         report = Report("kubernetes")
