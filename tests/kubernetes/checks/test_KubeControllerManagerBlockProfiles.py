import os
import unittest
from pathlib import Path

from checkov.kubernetes.checks.resource.k8s.KubeControllerManagerBlockProfiles import check
from checkov.kubernetes.runner import Runner
from checkov.runner_filter import RunnerFilter


class TestKubeControllerManagerBlockProfiles(unittest.TestCase):
    def test_summary(self):
        # given
        test_files_dir = Path(__file__).parent / "example_KubeControllerManagerBlockProfiles"

        # when
        report = Runner().run(root_folder=str(test_files_dir), runner_filter=RunnerFilter(checks=[check.id]))

        # then
        summary = report.get_summary()

        passing_resources = {
            "Pod.kube-system.kube-controller-manager-disabled",
        }
        failing_resources = {
            "Pod.kube-system.kube-controller-manager-default",
            "Pod.kube-system.kube-controller-manager-enabled",
        }

        passed_check_resources = {c.resource for c in report.passed_checks}
        failed_check_resources = {c.resource for c in report.failed_checks}

        self.assertEqual(1, summary["passed"])
        self.assertEqual(2, summary["failed"])
        self.assertEqual(0, summary["skipped"])
        self.assertEqual(0, summary["parsing_errors"])

<<<<<<< HEAD
        for failed in report.failed_checks:
            self.assertIn("(container 0)", failed.resource)
        for passed in report.passed_checks:
            self.assertIn("(container 0)", passed.resource)
=======
        self.assertEqual(passing_resources, passed_check_resources)
        self.assertEqual(failing_resources, failed_check_resources)
>>>>>>> 6c325161


if __name__ == "__main__":
    unittest.main()<|MERGE_RESOLUTION|>--- conflicted
+++ resolved
@@ -34,15 +34,8 @@
         self.assertEqual(0, summary["skipped"])
         self.assertEqual(0, summary["parsing_errors"])
 
-<<<<<<< HEAD
-        for failed in report.failed_checks:
-            self.assertIn("(container 0)", failed.resource)
-        for passed in report.passed_checks:
-            self.assertIn("(container 0)", passed.resource)
-=======
         self.assertEqual(passing_resources, passed_check_resources)
         self.assertEqual(failing_resources, failed_check_resources)
->>>>>>> 6c325161
 
 
 if __name__ == "__main__":
