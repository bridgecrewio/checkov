--- conflicted
+++ resolved
@@ -4,20 +4,8 @@
 from pathlib import Path
 from unittest import mock
 from urllib.parse import quote_plus
+
 import responses
-<<<<<<< HEAD
-from unittest import mock
-
-from checkov.common.output.report import Report
-
-from checkov.common.bridgecrew.check_type import CheckType
-from checkov.common.bridgecrew.severities import Severities, BcSeverities
-from checkov.runner_filter import RunnerFilter
-from checkov.sca_image.runner import Runner
-from checkov.github_actions.runner import Runner as GHA_Runner
-from checkov.common.models.enums import CheckResult
-from .mocks import mock_scan, mock_scan_empty, mock_scan_image, mock_get_images
-=======
 from aioresponses import aioresponses
 from yarl import URL
 
@@ -29,119 +17,12 @@
 from checkov.runner_filter import RunnerFilter
 from checkov.sca_image.runner import Runner
 from .mocks import mock_scan_empty, mock_scan_image
->>>>>>> 2fb967da
 
 WORKFLOW_EXAMPLES_DIR = Path(__file__).parent / "examples/.github/workflows"
 WORKFLOW_IMAGE_EXAMPLES_DIR = Path(__file__).parent / "examples/example/.github/workflows"
 DOCKERFILE_EXAMPLES_DIR = Path(__file__).parent / "examples/dockerfile"
 
 
-<<<<<<< HEAD
-@responses.activate
-def test_image_referencer_trigger_image_flow_calls(mock_bc_integration, image_name, cached_scan_result):
-    # given
-    image_id_encoded = quote_plus(f"image:{image_name}")
-
-    response_json = {
-        "violations": [
-            {
-                "name": "readline",
-                "version": "8.1.2-r0",
-                "license": "Apache-2.0",
-                "policy": "BC_LIC_1",
-                "status": "OPEN"
-            },
-            {
-                "name": "libnsl",
-                "version": "2.0.0-r0",
-                "license": "Apache-2.0",
-                "policy": "BC_LIC_1",
-                "status": "COMPLIANT"
-            },
-        ]
-    }
-
-    responses.add(
-        method=responses.POST,
-        url=mock_bc_integration.bc_api_url + "/api/v1/vulnerabilities/packages/get-licenses-violations",
-        json=response_json,
-        status=200
-    )
-    responses.add(
-        method=responses.GET,
-        url=mock_bc_integration.bc_api_url + f"/api/v1/vulnerabilities/scan-results/{image_id_encoded}",
-        json=cached_scan_result,
-        status=200,
-    )
-
-    # when
-    reports = GHA_Runner().run(root_folder=str(WORKFLOW_EXAMPLES_DIR),
-                              runner_filter=RunnerFilter(run_image_referencer=True))
-
-    sca_image_report = next(report for report in reports if report.check_type == CheckType.SCA_IMAGE)
-
-    # then
-    assert len(responses.calls) == 2
-    responses.assert_call_count(
-        mock_bc_integration.bc_api_url + f"/api/v1/vulnerabilities/scan-results/{image_id_encoded}", 1
-    )
-    responses.assert_call_count(
-        mock_bc_integration.bc_api_url + "/api/v1/vulnerabilities/packages/get-licenses-violations", 1
-    )
-
-    assert len(sca_image_report.failed_checks) == 4
-    assert len(sca_image_report.passed_checks) == 1
-
-
-@responses.activate
-def test_runner_honors_enforcement_rules(mock_bc_integration, image_name, cached_scan_result):
-    # given
-    image_id_encoded = quote_plus(f"image:{image_name}")
-
-    response_json = {
-        "violations": [
-            {
-                "name": "readline",
-                "version": "8.1.2-r0",
-                "license": "Apache-2.0",
-                "policy": "BC_LIC_1",
-                "status": "OPEN"
-            },
-            {
-                "name": "libnsl",
-                "version": "2.0.0-r0",
-                "license": "Apache-2.0",
-                "policy": "BC_LIC_1",
-                "status": "COMPLIANT"
-            },
-        ]
-    }
-
-    responses.add(
-        method=responses.POST,
-        url=mock_bc_integration.bc_api_url + "/api/v1/vulnerabilities/packages/get-licenses-violations",
-        json=response_json,
-        status=200
-    )
-    responses.add(
-        method=responses.GET,
-        url=mock_bc_integration.bc_api_url + f"/api/v1/vulnerabilities/scan-results/{image_id_encoded}",
-        json=cached_scan_result,
-        status=200,
-    )
-
-    # when
-    filter = RunnerFilter(use_enforcement_rules=True, run_image_referencer=True)
-    # this is not quite a true test, because the checks don't have severities. However, this shows that the check registry
-    # passes the report type properly to RunnerFilter.should_run_check, and we have tests for that method
-    filter.enforcement_rule_configs = {CheckType.GITHUB_ACTIONS: Severities[BcSeverities.OFF],
-                                       CheckType.SCA_IMAGE: Severities[BcSeverities.OFF]}
-
-    reports = GHA_Runner().run(root_folder=str(WORKFLOW_EXAMPLES_DIR), runner_filter=filter)
-    sca_image_report = next(report for report in reports if report.check_type == CheckType.SCA_IMAGE)
-
-    summary = sca_image_report.get_summary()
-=======
 def test_image_referencer_trigger_image_flow_calls(mock_bc_integration, image_name, cached_scan_result):
     # given
     image_id_encoded = quote_plus(f"image:{image_name}")
@@ -239,7 +120,6 @@
         sca_image_report = next(report for report in reports if report.check_type == CheckType.SCA_IMAGE)
 
         summary = sca_image_report.get_summary()
->>>>>>> 2fb967da
     # then
     assert summary["passed"] == 0
     assert summary["failed"] == 0
@@ -261,13 +141,9 @@
     assert len(report.skipped_checks) == 1
     assert len(report.parsing_errors) == 0
 
-<<<<<<< HEAD
-    cve_record = next((c for c in report.failed_checks if c.resource == f"{rootless_path} (sha256:123456).pcre2" and c.check_name == "SCA package scan"), None)
-=======
     cve_record = next((c for c in report.failed_checks if
                        c.resource == f"{rootless_path} (sha256:123456).pcre2" and c.check_name == "SCA package scan"),
                       None)
->>>>>>> 2fb967da
     assert cve_record is not None
     assert cve_record.bc_check_id == "BC_CVE_2022_1587"
     assert cve_record.check_id == "CKV_CVE_2022_1587"
@@ -278,7 +154,6 @@
     assert cve_record.description == (
         "An out-of-bounds read vulnerability was discovered in the PCRE2 library in the get_recurse_data_length() function of the pcre2_jit_compile.c file. "
         "This issue affects recursions in JIT-compiled regular expressions caused by duplicate data transfers."
-<<<<<<< HEAD
     )
     assert cve_record.file_abs_path == f"/{rootless_path}"
     assert cve_record.file_line_range == [0, 0]
@@ -295,12 +170,14 @@
     assert cve_record.vulnerability_details["package_type"] == "os"
 
     skipped_record = report.skipped_checks[0]
-    assert skipped_record.check_result == {"result": CheckResult.SKIPPED, 'suppress_comment': 'CVE-2022-1586 is skipped'}
+    assert skipped_record.check_result == {"result": CheckResult.SKIPPED,
+                                           'suppress_comment': 'CVE-2022-1586 is skipped'}
     assert skipped_record.short_description == "CVE-2022-1586 - pcre2: 10.39-3build1"
 
     # making sure extra-resources (a scanned packages without cves) also have licenses - this data will be printed
     # as part of the BON report.
-    extra_resource = next((c for c in report.extra_resources if c.resource == f"{rootless_path} (sha256:123456).bzip2"), None)
+    extra_resource = next((c for c in report.extra_resources if c.resource == f"{rootless_path} (sha256:123456).bzip2"),
+                          None)
     assert extra_resource is not None
     assert "licenses" in extra_resource.vulnerability_details
     assert extra_resource.vulnerability_details["licenses"] == "Unknown"
@@ -345,82 +222,6 @@
             },
         ]
     }
-
-    responses.add(
-        method=responses.POST,
-        url=mock_bc_integration.bc_api_url + "/api/v1/vulnerabilities/packages/get-licenses-violations",
-        json=response_json,
-        status=200
-=======
->>>>>>> 2fb967da
-    )
-    assert cve_record.file_abs_path == f"/{rootless_path}"
-    assert cve_record.file_line_range == [0, 0]
-    assert cve_record.file_path == f"/{rootless_path} (sha256:123456)"
-    assert cve_record.repo_file_path == f"/{rootless_path}"
-    assert cve_record.resource == f"{rootless_path} (sha256:123456).pcre2"
-    assert cve_record.severity == Severities[BcSeverities.LOW]
-    assert cve_record.short_description == "CVE-2022-1587 - pcre2: 10.39-3build1"
-    assert cve_record.vulnerability_details["lowest_fixed_version"] == "N/A"
-    assert cve_record.vulnerability_details["fixed_versions"] == []
-
-    assert {"licenses", "package_type"} <= cve_record.vulnerability_details.keys()
-    assert cve_record.vulnerability_details["licenses"] == "Apache-2.0"
-    assert cve_record.vulnerability_details["package_type"] == "os"
-
-    skipped_record = report.skipped_checks[0]
-    assert skipped_record.check_result == {"result": CheckResult.SKIPPED,
-                                           'suppress_comment': 'CVE-2022-1586 is skipped'}
-    assert skipped_record.short_description == "CVE-2022-1586 - pcre2: 10.39-3build1"
-
-    # making sure extra-resources (a scanned packages without cves) also have licenses - this data will be printed
-    # as part of the BON report.
-    extra_resource = next((c for c in report.extra_resources if c.resource == f"{rootless_path} (sha256:123456).bzip2"),
-                          None)
-    assert extra_resource is not None
-    assert "licenses" in extra_resource.vulnerability_details
-    assert extra_resource.vulnerability_details["licenses"] == "Unknown"
-
-    license_resource = next((c for c in report.failed_checks if c.check_name == "SCA license" if
-                             c.resource == f"{rootless_path} (sha256:123456).perl"), None)
-    assert license_resource is not None
-    print(license_resource.resource)
-    assert license_resource.check_id == "BC_LIC_1"
-    assert license_resource.bc_check_id == "BC_LIC_1"
-    assert license_resource.check_result == {"result": CheckResult.FAILED}
-
-    assert {"package_name", "package_name", "license", "status",
-            "policy", "package_type"} <= license_resource.vulnerability_details.keys()
-    assert license_resource.vulnerability_details["package_name"] == "perl"
-    assert license_resource.vulnerability_details["package_version"] == "5.34.0-3ubuntu1"
-    assert license_resource.vulnerability_details["license"] == "Apache-2.0-Fake"
-    assert license_resource.vulnerability_details["status"] == "FAILED"
-    assert license_resource.vulnerability_details["policy"] == "BC_LIC_1"
-    assert license_resource.vulnerability_details["package_type"] == "os"
-
-
-def test_run_license_policy(mock_bc_integration, image_name, cached_scan_result):
-    # given
-    image_id_encoded = quote_plus(f"image:{image_name}")
-
-    response_json = {
-        "violations": [
-            {
-                "name": "readline",
-                "version": "8.1.2-r0",
-                "license": "Apache-2.0",
-                "policy": "BC_LIC_1",
-                "status": "OPEN"
-            },
-            {
-                "name": "libnsl",
-                "version": "2.0.0-r0",
-                "license": "Apache-2.0",
-                "policy": "BC_LIC_1",
-                "status": "COMPLIANT"
-            },
-        ]
-    }
     with aioresponses() as mock_response:
         mock_response.post(
             url=mock_bc_integration.bc_api_url + "/api/v1/vulnerabilities/packages/get-licenses-violations",
@@ -437,45 +238,6 @@
         runner_filter = RunnerFilter(checks=['BC_LIC_1'], run_image_referencer=True)
         reports = GHA_Runner().run(root_folder=str(WORKFLOW_EXAMPLES_DIR), runner_filter=runner_filter)
         sca_image_report = next(report for report in reports if report.check_type == CheckType.SCA_IMAGE)
-    # then
-    assert not [c for c in sca_image_report.passed_checks + sca_image_report.failed_checks
-                if c.check_id.startswith('CKV_CVE')]
-
-
-@mock.patch('checkov.sca_image.runner.Runner.scan', mock_scan_empty)
-@responses.activate
-def test_run_with_empty_scan_result(mock_bc_integration):
-    # given
-    response_json = {
-        "violations": [
-            {
-                "name": "pcre2",
-                "version": "10.39-3build1",
-                "license": "Apache-2.0",
-                "policy": "BC_LIC_1",
-                "status": "COMPLIANT"
-            },
-            {
-                "name": "perl",
-                "version": "5.34.0-3ubuntu1",
-                "license": "Apache-2.0-Fake",
-                "policy": "BC_LIC_1",
-                "status": "OPEN"
-            },
-        ]
-    }
-    responses.add(
-<<<<<<< HEAD
-        method=responses.GET,
-        url=mock_bc_integration.bc_api_url + f"/api/v1/vulnerabilities/scan-results/{image_id_encoded}",
-        json=cached_scan_result,
-        status=200,
-    )
-
-    # when
-    filter = RunnerFilter(checks=['BC_LIC_1'], run_image_referencer=True)
-    reports = GHA_Runner().run(root_folder=str(WORKFLOW_EXAMPLES_DIR), runner_filter=filter)
-    sca_image_report = next(report for report in reports if report.check_type == CheckType.SCA_IMAGE)
     # then
     assert not [c for c in sca_image_report.passed_checks + sca_image_report.failed_checks
                 if c.check_id.startswith('CKV_CVE')]
@@ -508,11 +270,6 @@
         url=mock_bc_integration.bc_api_url + "/api/v1/vulnerabilities/packages/get-licenses-violations",
         json=response_json,
         status=200
-=======
-        method=responses.POST,
-        url=mock_bc_integration.bc_api_url + "/api/v1/vulnerabilities/packages/get-licenses-violations",
-        json=response_json,
-        status=200
     )
 
     runner = Runner()
@@ -589,97 +346,14 @@
         url=mock_bc_integration.bc_api_url + f"/api/v1/vulnerabilities/scan-results/{image_id_encoded}",
         json=cached_scan_result3,
         status=500,
->>>>>>> 2fb967da
-    )
-
-    runner = Runner()
-    runner_filter = RunnerFilter(skip_checks=["CKV_CVE_2022_1586"])
-    # when
-<<<<<<< HEAD
-    dockerfile_path = "/Users/ipeleg/Work/checkov/tests/sca_image/examples/dockerfile/Dockerfile"
-    image_id = "sha256:123456"
-    report = runner.run(root_folder=DOCKERFILE_EXAMPLES_DIR, runner_filter=runner_filter, dockerfile_path=dockerfile_path, image_id=image_id)
-
-    # then
-    assert report.check_type == "sca_image"
-    assert report.resources == set()
-
-    assert len(report.passed_checks) == 0
-    assert len(report.failed_checks) == 0
-    assert len(report.skipped_checks) == 0
-    assert len(report.parsing_errors) == 0
-
-
-@mock.patch.dict(os.environ, {"CKV_IGNORE_HIDDEN_DIRECTORIES": "false"})
-@mock.patch('checkov.sca_image.runner.Runner.get_image_cached_results', mock_scan_image)
-@responses.activate
-def test_run_with_image_cached_reports_env(mock_bc_integration, image_name2, cached_scan_result2):
-    image_id_encoded = quote_plus(f"image:{image_name2}")
-
-    responses.add(
-        method=responses.GET,
-        url=mock_bc_integration.bc_api_url + f"/api/v1/vulnerabilities/scan-results/{image_id_encoded}",
-        json=cached_scan_result2,
-        status=200,
-    )
-
-    runner_filter = RunnerFilter(run_image_referencer=True)
-    reports = GHA_Runner().run(root_folder=str(WORKFLOW_IMAGE_EXAMPLES_DIR), runner_filter=runner_filter)
-    sca_image_report = next(report for report in reports if report.check_type == CheckType.SCA_IMAGE)
-
-    assert len(sca_image_report.passed_checks) == 0
-    assert len(sca_image_report.failed_checks) == 1
-    assert len(sca_image_report.skipped_checks) == 0
-    assert len(sca_image_report.parsing_errors) == 0
-    assert len(sca_image_report.image_cached_results) == 1
-
-
-@mock.patch.dict(os.environ, {"CHECKOV_CREATE_SCA_IMAGE_REPORTS_FOR_IR": "False"})
-@mock.patch.dict(os.environ, {"CKV_IGNORE_HIDDEN_DIRECTORIES": "false"})
-@mock.patch('checkov.sca_image.runner.Runner.get_image_cached_results', mock_scan_image)
-@responses.activate
-def test_run_with_image_cached_reports_and_without_sca_reports_env(mock_bc_integration, image_name2, cached_scan_result2):
-    image_id_encoded = quote_plus(f"image:{image_name2}")
-
-    responses.add(
-        method=responses.GET,
-        url=mock_bc_integration.bc_api_url + f"/api/v1/vulnerabilities/scan-results/{image_id_encoded}",
-        json=cached_scan_result2,
-        status=200,
-    )
-
-    runner_filter = RunnerFilter(run_image_referencer=True)
-    reports = GHA_Runner().run(root_folder=str(WORKFLOW_IMAGE_EXAMPLES_DIR), runner_filter=runner_filter)
-    sca_image_report = next(report for report in reports if report.check_type == CheckType.SCA_IMAGE)
-
-    assert len(sca_image_report.passed_checks) == 0
-    assert len(sca_image_report.failed_checks) == 1
-    assert len(sca_image_report.skipped_checks) == 0
-    assert len(sca_image_report.parsing_errors) == 0
-    assert len(sca_image_report.image_cached_results) == 1
-
-
-@responses.activate
-def test_run_with_error_from_scan_results(mock_bc_integration, image_name2, cached_scan_result3):
-    image_id_encoded = quote_plus(f"image:{image_name2}")
-
-    responses.add(
-        method=responses.GET,
-        url=mock_bc_integration.bc_api_url + f"/api/v1/vulnerabilities/scan-results/{image_id_encoded}",
-        json=cached_scan_result3,
-        status=500,
     )
 
     runner = Runner()
     runner_filter = RunnerFilter(skip_checks=["CKV_CVE_2022_1586"])
     # when
     image_id = "sha256:123456"
-    report = runner.run(root_folder=DOCKERFILE_EXAMPLES_DIR, runner_filter=runner_filter, image_id=image_id, files=[".github/workflows/vulnerable_container.yaml"])
-=======
-    image_id = "sha256:123456"
     report = runner.run(root_folder=DOCKERFILE_EXAMPLES_DIR, runner_filter=runner_filter, image_id=image_id,
                         files=[".github/workflows/vulnerable_container.yaml"])
->>>>>>> 2fb967da
 
     assert len(report.passed_checks) == 0
     assert len(report.failed_checks) == 0
