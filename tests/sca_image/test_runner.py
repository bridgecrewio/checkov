from __future__ import annotations

import os
from pathlib import Path
from urllib.parse import quote_plus
import responses
from unittest import mock

from checkov.common.output.report import Report

from checkov.common.bridgecrew.check_type import CheckType
from checkov.common.bridgecrew.severities import Severities, BcSeverities
from checkov.runner_filter import RunnerFilter
from checkov.sca_image.runner import Runner
from checkov.github_actions.runner import Runner as GHA_Runner
from checkov.common.models.enums import CheckResult
from .mocks import mock_scan, mock_scan_empty, mock_scan_image, mock_get_images

WORKFLOW_EXAMPLES_DIR = Path(__file__).parent / "examples/.github/workflows"
WORKFLOW_IMAGE_EXAMPLES_DIR = Path(__file__).parent / "examples/example/.github/workflows"
DOCKERFILE_EXAMPLES_DIR = Path(__file__).parent / "examples/dockerfile"


@responses.activate
def test_image_referencer_trigger_image_flow_calls(mock_bc_integration, image_name, cached_scan_result):
    # given
    image_id_encoded = quote_plus(f"image:{image_name}")

    response_json = {
        "violations": [
            {
                "name": "readline",
                "version": "8.1.2-r0",
                "license": "Apache-2.0",
                "policy": "BC_LIC_1",
                "status": "OPEN"
            },
            {
                "name": "libnsl",
                "version": "2.0.0-r0",
                "license": "Apache-2.0",
                "policy": "BC_LIC_1",
                "status": "COMPLIANT"
            },
        ]
    }

    responses.add(
        method=responses.POST,
        url=mock_bc_integration.bc_api_url + "/api/v1/vulnerabilities/packages/get-licenses-violations",
        json=response_json,
        status=200
    )
    responses.add(
        method=responses.GET,
        url=mock_bc_integration.bc_api_url + f"/api/v1/vulnerabilities/scan-results/{image_id_encoded}",
        json=cached_scan_result,
        status=200,
    )

    # when
    reports = GHA_Runner().run(root_folder=str(WORKFLOW_EXAMPLES_DIR),
                              runner_filter=RunnerFilter(run_image_referencer=True))

    sca_image_report = next(report for report in reports if report.check_type == CheckType.SCA_IMAGE)

    # then
    assert len(responses.calls) == 2
    responses.assert_call_count(
        mock_bc_integration.bc_api_url + f"/api/v1/vulnerabilities/scan-results/{image_id_encoded}", 1
    )
    responses.assert_call_count(
        mock_bc_integration.bc_api_url + "/api/v1/vulnerabilities/packages/get-licenses-violations", 1
    )

    assert len(sca_image_report.failed_checks) == 4
    assert len(sca_image_report.passed_checks) == 1


@responses.activate
def test_runner_honors_enforcement_rules(mock_bc_integration, image_name, cached_scan_result):
    # given
    image_id_encoded = quote_plus(f"image:{image_name}")

    response_json = {
        "violations": [
            {
                "name": "readline",
                "version": "8.1.2-r0",
                "license": "Apache-2.0",
                "policy": "BC_LIC_1",
                "status": "OPEN"
            },
            {
                "name": "libnsl",
                "version": "2.0.0-r0",
                "license": "Apache-2.0",
                "policy": "BC_LIC_1",
                "status": "COMPLIANT"
            },
        ]
    }

    responses.add(
        method=responses.POST,
        url=mock_bc_integration.bc_api_url + "/api/v1/vulnerabilities/packages/get-licenses-violations",
        json=response_json,
        status=200
    )
    responses.add(
        method=responses.GET,
        url=mock_bc_integration.bc_api_url + f"/api/v1/vulnerabilities/scan-results/{image_id_encoded}",
        json=cached_scan_result,
        status=200,
    )

    # when
    filter = RunnerFilter(use_enforcement_rules=True, run_image_referencer=True)
    # this is not quite a true test, because the checks don't have severities. However, this shows that the check registry
    # passes the report type properly to RunnerFilter.should_run_check, and we have tests for that method
    filter.enforcement_rule_configs = {CheckType.GITHUB_ACTIONS: Severities[BcSeverities.OFF],
                                       CheckType.SCA_IMAGE: Severities[BcSeverities.OFF]}

    reports = GHA_Runner().run(root_folder=str(WORKFLOW_EXAMPLES_DIR), runner_filter=filter)
    sca_image_report = next(report for report in reports if report.check_type == CheckType.SCA_IMAGE)

    summary = sca_image_report.get_summary()
    # then
    assert summary["passed"] == 0
    assert summary["failed"] == 0
    assert summary["skipped"] == 5
    assert summary["parsing_errors"] == 0


def test_run(sca_image_report):
    # given
    report = sca_image_report

    # then
    rootless_path = "path/to/Dockerfile"
    assert report.check_type == "sca_image"
    assert report.resources == {f'{rootless_path} (sha256:123456).pcre2', f'{rootless_path} (sha256:123456).perl'}

    assert len(report.passed_checks) == 1
    assert len(report.failed_checks) == 3
    assert len(report.skipped_checks) == 1
    assert len(report.parsing_errors) == 0

    cve_record = next((c for c in report.failed_checks if c.resource == f"{rootless_path} (sha256:123456).pcre2" and c.check_name == "SCA package scan"), None)
    assert cve_record is not None
    assert cve_record.bc_check_id == "BC_CVE_2022_1587"
    assert cve_record.check_id == "CKV_CVE_2022_1587"
    assert cve_record.check_class == "checkov.common.bridgecrew.vulnerability_scanning.image_scanner.ImageScanner"  # not the real one
    assert cve_record.check_name == "SCA package scan"
    assert cve_record.check_result == {"result": CheckResult.FAILED}
    assert cve_record.code_block == [(0, "pcre2: 10.39-3build1")]
    assert cve_record.description == (
        "An out-of-bounds read vulnerability was discovered in the PCRE2 library in the get_recurse_data_length() function of the pcre2_jit_compile.c file. "
        "This issue affects recursions in JIT-compiled regular expressions caused by duplicate data transfers."
    )
    assert cve_record.file_abs_path == f"/{rootless_path}"
    assert cve_record.file_line_range == [0, 0]
    assert cve_record.file_path == f"/{rootless_path} (sha256:123456)"
    assert cve_record.repo_file_path == f"/{rootless_path}"
    assert cve_record.resource == f"{rootless_path} (sha256:123456).pcre2"
    assert cve_record.severity == Severities[BcSeverities.LOW]
    assert cve_record.short_description == "CVE-2022-1587 - pcre2: 10.39-3build1"
    assert cve_record.vulnerability_details["lowest_fixed_version"] == "N/A"
    assert cve_record.vulnerability_details["fixed_versions"] == []

    assert {"licenses", "package_type"} <= cve_record.vulnerability_details.keys()
    assert cve_record.vulnerability_details["licenses"] == "Apache-2.0"
    assert cve_record.vulnerability_details["package_type"] == "os"

    skipped_record = report.skipped_checks[0]
    assert skipped_record.check_result == {"result": CheckResult.SKIPPED, 'suppress_comment': 'CVE-2022-1586 is skipped'}
    assert skipped_record.short_description == "CVE-2022-1586 - pcre2: 10.39-3build1"

    # making sure extra-resources (a scanned packages without cves) also have licenses - this data will be printed
    # as part of the BON report.
    extra_resource = next((c for c in report.extra_resources if c.resource == f"{rootless_path} (sha256:123456).bzip2"), None)
    assert extra_resource is not None
    assert "licenses" in extra_resource.vulnerability_details
    assert extra_resource.vulnerability_details["licenses"] == "Unknown"

    license_resource = next((c for c in report.failed_checks if c.check_name == "SCA license" if
                             c.resource == f"{rootless_path} (sha256:123456).perl"), None)
    assert license_resource is not None
    print(license_resource.resource)
    assert license_resource.check_id == "BC_LIC_1"
    assert license_resource.bc_check_id == "BC_LIC_1"
    assert license_resource.check_result == {"result": CheckResult.FAILED}

    assert {"package_name", "package_name", "license", "status",
            "policy", "package_type"} <= license_resource.vulnerability_details.keys()
    assert license_resource.vulnerability_details["package_name"] == "perl"
    assert license_resource.vulnerability_details["package_version"] == "5.34.0-3ubuntu1"
    assert license_resource.vulnerability_details["license"] == "Apache-2.0-Fake"
    assert license_resource.vulnerability_details["status"] == "FAILED"
    assert license_resource.vulnerability_details["policy"] == "BC_LIC_1"
    assert license_resource.vulnerability_details["package_type"] == "os"


def test_run_license_policy(mock_bc_integration, image_name, cached_scan_result):
    # given
    image_id_encoded = quote_plus(f"image:{image_name}")

    response_json = {
        "violations": [
            {
                "name": "readline",
                "version": "8.1.2-r0",
                "license": "Apache-2.0",
                "policy": "BC_LIC_1",
                "status": "OPEN"
            },
            {
                "name": "libnsl",
                "version": "2.0.0-r0",
                "license": "Apache-2.0",
                "policy": "BC_LIC_1",
                "status": "COMPLIANT"
            },
        ]
    }

    responses.add(
        method=responses.POST,
        url=mock_bc_integration.bc_api_url + "/api/v1/vulnerabilities/packages/get-licenses-violations",
        json=response_json,
        status=200
    )
    responses.add(
        method=responses.GET,
        url=mock_bc_integration.bc_api_url + f"/api/v1/vulnerabilities/scan-results/{image_id_encoded}",
        json=cached_scan_result,
        status=200,
    )

    # when
    filter = RunnerFilter(checks=['BC_LIC_1'], run_image_referencer=True)
    reports = GHA_Runner().run(root_folder=str(WORKFLOW_EXAMPLES_DIR), runner_filter=filter)
    sca_image_report = next(report for report in reports if report.check_type == CheckType.SCA_IMAGE)
    # then
    assert not [c for c in sca_image_report.passed_checks + sca_image_report.failed_checks
                if c.check_id.startswith('CKV_CVE')]


@mock.patch('checkov.sca_image.runner.Runner.scan', mock_scan_empty)
@responses.activate
def test_run_with_empty_scan_result(mock_bc_integration):
    # given
    response_json = {
        "violations": [
            {
                "name": "pcre2",
                "version": "10.39-3build1",
                "license": "Apache-2.0",
                "policy": "BC_LIC_1",
                "status": "COMPLIANT"
            },
            {
                "name": "perl",
                "version": "5.34.0-3ubuntu1",
                "license": "Apache-2.0-Fake",
                "policy": "BC_LIC_1",
                "status": "OPEN"
            },
        ]
    }
    responses.add(
        method=responses.POST,
        url=mock_bc_integration.bc_api_url + "/api/v1/vulnerabilities/packages/get-licenses-violations",
        json=response_json,
        status=200
    )

    runner = Runner()
    runner_filter = RunnerFilter(skip_checks=["CKV_CVE_2022_1586"])
    # when
    dockerfile_path = "/Users/ipeleg/Work/checkov/tests/sca_image/examples/dockerfile/Dockerfile"
    image_id = "sha256:123456"
    report = runner.run(root_folder=DOCKERFILE_EXAMPLES_DIR, runner_filter=runner_filter, dockerfile_path=dockerfile_path, image_id=image_id)

    # then
    assert report.check_type == "sca_image"
    assert report.resources == set()

    assert len(report.passed_checks) == 0
    assert len(report.failed_checks) == 0
    assert len(report.skipped_checks) == 0
    assert len(report.parsing_errors) == 0



@mock.patch.dict(os.environ, {"CKV_IGNORE_HIDDEN_DIRECTORIES": "false"})
@mock.patch('checkov.sca_image.runner.Runner.get_image_cached_results', mock_scan_image)
@responses.activate
def test_run_with_image_cached_reports_env(mock_bc_integration, image_name2, cached_scan_result2):
    image_id_encoded = quote_plus(f"image:{image_name2}")

    responses.add(
        method=responses.GET,
        url=mock_bc_integration.bc_api_url + f"/api/v1/vulnerabilities/scan-results/{image_id_encoded}",
        json=cached_scan_result2,
        status=200,
    )

    runner_filter = RunnerFilter(run_image_referencer=True)
    reports = GHA_Runner().run(root_folder=str(WORKFLOW_IMAGE_EXAMPLES_DIR), runner_filter=runner_filter)
    sca_image_report = next(report for report in reports if report.check_type == CheckType.SCA_IMAGE)

    assert len(sca_image_report.passed_checks) == 0
    assert len(sca_image_report.failed_checks) == 1
    assert len(sca_image_report.skipped_checks) == 0
    assert len(sca_image_report.parsing_errors) == 0
    assert len(sca_image_report.image_cached_results) == 1


<<<<<<< HEAD
@mock.patch.dict(os.environ, {"CHECKOV_CREATE_SCA_IMAGE_REPORTS_FOR_IR": "False"})
@mock.patch.dict(os.environ, {"CKV_IGNORE_HIDDEN_DIRECTORIES": "false"})
@mock.patch('checkov.sca_image.runner.Runner.get_image_cached_results', mock_scan_image)
=======
@mock.patch.dict(os.environ, {"CKV_IGNORE_HIDDEN_DIRECTORIES": "false"})
@responses.activate
def test_run_without_image_cached_reports_env(mock_bc_integration, image_name2, cached_scan_result2):
    # given
    image_id_encoded = quote_plus(f"image:{image_name2}")

    responses.add(
        method=responses.GET,
        url=mock_bc_integration.bc_api_url + f"/api/v1/vulnerabilities/scan-results/{image_id_encoded}",
        json=cached_scan_result2,
        status=200,
    )

    filter = RunnerFilter(run_image_referencer=False)  # Creating explicitly for readability
    report = GHA_Runner().run(root_folder=str(WORKFLOW_IMAGE_EXAMPLES_DIR), runner_filter=filter)

    assert isinstance(report, Report)
    assert report.check_type != CheckType.SCA_IMAGE


>>>>>>> a92e74c4
@responses.activate
def test_run_with_image_cached_reports_and_without_sca_reports_env(mock_bc_integration, image_name2, cached_scan_result2):
    image_id_encoded = quote_plus(f"image:{image_name2}")

    responses.add(
        method=responses.GET,
        url=mock_bc_integration.bc_api_url + f"/api/v1/vulnerabilities/scan-results/{image_id_encoded}",
        json=cached_scan_result2,
        status=200,
    )

    runner_filter = RunnerFilter(run_image_referencer=True)
    reports = GHA_Runner().run(root_folder=str(WORKFLOW_IMAGE_EXAMPLES_DIR), runner_filter=runner_filter)
    sca_image_report = next(report for report in reports if report.check_type == CheckType.SCA_IMAGE)

    assert len(sca_image_report.passed_checks) == 0
    assert len(sca_image_report.failed_checks) == 1
    assert len(sca_image_report.skipped_checks) == 0
    assert len(sca_image_report.parsing_errors) == 0
    assert len(sca_image_report.image_cached_results) == 1


@responses.activate
<<<<<<< HEAD
@mock.patch('checkov.github_actions.runner.Runner.get_images', mock_get_images)
=======
@mock.patch.dict(os.environ, {"CHECKOV_CREATE_IMAGE_CACHED_REPORTS_FOR_IR": "True"})
>>>>>>> a92e74c4
def test_run_with_error_from_scan_results(mock_bc_integration, image_name2, cached_scan_result3):
    image_id_encoded = quote_plus(f"image:{image_name2}")

    responses.add(
        method=responses.GET,
        url=mock_bc_integration.bc_api_url + f"/api/v1/vulnerabilities/scan-results/{image_id_encoded}",
        json=cached_scan_result3,
        status=500,
    )

    runner = Runner()
    runner_filter = RunnerFilter(skip_checks=["CKV_CVE_2022_1586"])
    # when
    image_id = "sha256:123456"
    report = runner.run(root_folder=DOCKERFILE_EXAMPLES_DIR, runner_filter=runner_filter, image_id=image_id, files=[".github/workflows/vulnerable_container.yaml"])

    assert len(report.passed_checks) == 0
    assert len(report.failed_checks) == 0
    assert len(report.skipped_checks) == 0
    assert len(report.parsing_errors) == 0
    assert len(report.image_cached_results) == 0<|MERGE_RESOLUTION|>--- conflicted
+++ resolved
@@ -292,7 +292,6 @@
     assert len(report.parsing_errors) == 0
 
 
-
 @mock.patch.dict(os.environ, {"CKV_IGNORE_HIDDEN_DIRECTORIES": "false"})
 @mock.patch('checkov.sca_image.runner.Runner.get_image_cached_results', mock_scan_image)
 @responses.activate
@@ -317,32 +316,29 @@
     assert len(sca_image_report.image_cached_results) == 1
 
 
-<<<<<<< HEAD
+@mock.patch.dict(os.environ, {"CKV_IGNORE_HIDDEN_DIRECTORIES": "false"})
+@responses.activate
+def test_run_without_image_cached_reports_env(mock_bc_integration, image_name2, cached_scan_result2):
+    # given
+    image_id_encoded = quote_plus(f"image:{image_name2}")
+
+    responses.add(
+        method=responses.GET,
+        url=mock_bc_integration.bc_api_url + f"/api/v1/vulnerabilities/scan-results/{image_id_encoded}",
+        json=cached_scan_result2,
+        status=200,
+    )
+
+    filter = RunnerFilter(run_image_referencer=False)  # Creating explicitly for readability
+    report = GHA_Runner().run(root_folder=str(WORKFLOW_IMAGE_EXAMPLES_DIR), runner_filter=filter)
+
+    assert isinstance(report, Report)
+    assert report.check_type != CheckType.SCA_IMAGE
+
+
 @mock.patch.dict(os.environ, {"CHECKOV_CREATE_SCA_IMAGE_REPORTS_FOR_IR": "False"})
 @mock.patch.dict(os.environ, {"CKV_IGNORE_HIDDEN_DIRECTORIES": "false"})
 @mock.patch('checkov.sca_image.runner.Runner.get_image_cached_results', mock_scan_image)
-=======
-@mock.patch.dict(os.environ, {"CKV_IGNORE_HIDDEN_DIRECTORIES": "false"})
-@responses.activate
-def test_run_without_image_cached_reports_env(mock_bc_integration, image_name2, cached_scan_result2):
-    # given
-    image_id_encoded = quote_plus(f"image:{image_name2}")
-
-    responses.add(
-        method=responses.GET,
-        url=mock_bc_integration.bc_api_url + f"/api/v1/vulnerabilities/scan-results/{image_id_encoded}",
-        json=cached_scan_result2,
-        status=200,
-    )
-
-    filter = RunnerFilter(run_image_referencer=False)  # Creating explicitly for readability
-    report = GHA_Runner().run(root_folder=str(WORKFLOW_IMAGE_EXAMPLES_DIR), runner_filter=filter)
-
-    assert isinstance(report, Report)
-    assert report.check_type != CheckType.SCA_IMAGE
-
-
->>>>>>> a92e74c4
 @responses.activate
 def test_run_with_image_cached_reports_and_without_sca_reports_env(mock_bc_integration, image_name2, cached_scan_result2):
     image_id_encoded = quote_plus(f"image:{image_name2}")
@@ -366,11 +362,6 @@
 
 
 @responses.activate
-<<<<<<< HEAD
-@mock.patch('checkov.github_actions.runner.Runner.get_images', mock_get_images)
-=======
-@mock.patch.dict(os.environ, {"CHECKOV_CREATE_IMAGE_CACHED_REPORTS_FOR_IR": "True"})
->>>>>>> a92e74c4
 def test_run_with_error_from_scan_results(mock_bc_integration, image_name2, cached_scan_result3):
     image_id_encoded = quote_plus(f"image:{image_name2}")
 
