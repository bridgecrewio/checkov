import unittest

from checkov.common.util.secrets import string_has_secrets, ALL, AWS, GENERAL, omit_secret_value_from_line, \
    get_secrets_from_string


class TestSecrets(unittest.TestCase):

    def test_secrets(self):
        test_strings = [
            'AKIAIOSFODNN7EXAMPLE',
            'wJalrXUtnFEMI/K7MDENG/bPxRfiCYEXAMPLEKEY',
            '-----BEGIN RSA PRIVATE KEY-----\n',
            'Hello from Bridgecrew'
        ]

        # check that no category checks all
        self.assertEqual(3, sum(1 for s in test_strings if string_has_secrets(s)))

        # check one category
        self.assertEqual(2, sum(1 for s in test_strings if string_has_secrets(s, AWS)))

        # check two categories
        self.assertEqual(3, sum(1 for s in test_strings if string_has_secrets(s, AWS, GENERAL)))

        # check explicit all
        self.assertEqual(3, sum(1 for s in test_strings if string_has_secrets(s, ALL)))

        # check explicit all plus another category
        self.assertEqual(3, sum(1 for s in test_strings if string_has_secrets(s, ALL, AWS)))

    # Regression test for https://github.com/bridgecrewio/checkov/issues/754
    def test_does_not_consider_single_hash_as_a_secret(self):
        # SHA1
        self.assertFalse(string_has_secrets("b5a5b36b6be8d98c6f1bea655536d67abef23be8"))

        # MD5
        self.assertFalse(string_has_secrets("d9de48cf0676e9edb99bd8ee1ed44a21"))

    def test_omit_secret_value_from_line(self):
        secret = 'AKIAIOSFODNN7EXAMPLE'
        line = 'access_key: "AKIAIOSFODNN7EXAMPLE"'

        censored_line = omit_secret_value_from_line(secret, line)

        self.assertEqual(censored_line, 'access_key: "AKIAI***************"')

<<<<<<< HEAD
    def test_omit_long_secret_value_from_line(self):
        secret = '123456AKIAIOSFODNN7EXAMPLEAKIAIOSFODNN7EXAMPLEAKIAIOSFODNN7EXAM'
        line = 'access_key: "123456AKIAIOSFODNN7EXAMPLEAKIAIOSFODNN7EXAMPLEAKIAIOSFODNN7EXAM"'

        censored_line = omit_secret_value_from_line(secret, line)

        self.assertEqual(censored_line, 'access_key: "123456*********************************************************"')
=======
    def test_omit_none_secret_from_line(self):
        line = 'text'
        self.assertEqual(line, omit_secret_value_from_line(secret=None, line_text=line))

    def test_omit_non_string_secret_from_line(self):
        line = 'text'
        secret = True

        self.assertEqual(line, omit_secret_value_from_line(secret, line))
>>>>>>> 9894aa62

    def test_get_secrets_from_secrets(self):
        s = 'access_key: "AKIAIOSFODNN7EXAMPLE"'

        secret = get_secrets_from_string(s)

        assert secret == ["AKIAIOSFODNN7EXAMPLE"]<|MERGE_RESOLUTION|>--- conflicted
+++ resolved
@@ -45,15 +45,6 @@
 
         self.assertEqual(censored_line, 'access_key: "AKIAI***************"')
 
-<<<<<<< HEAD
-    def test_omit_long_secret_value_from_line(self):
-        secret = '123456AKIAIOSFODNN7EXAMPLEAKIAIOSFODNN7EXAMPLEAKIAIOSFODNN7EXAM'
-        line = 'access_key: "123456AKIAIOSFODNN7EXAMPLEAKIAIOSFODNN7EXAMPLEAKIAIOSFODNN7EXAM"'
-
-        censored_line = omit_secret_value_from_line(secret, line)
-
-        self.assertEqual(censored_line, 'access_key: "123456*********************************************************"')
-=======
     def test_omit_none_secret_from_line(self):
         line = 'text'
         self.assertEqual(line, omit_secret_value_from_line(secret=None, line_text=line))
@@ -63,7 +54,14 @@
         secret = True
 
         self.assertEqual(line, omit_secret_value_from_line(secret, line))
->>>>>>> 9894aa62
+
+    def test_omit_long_secret_value_from_line(self):
+        secret = '123456AKIAIOSFODNN7EXAMPLEAKIAIOSFODNN7EXAMPLEAKIAIOSFODNN7EXAM'
+        line = 'access_key: "123456AKIAIOSFODNN7EXAMPLEAKIAIOSFODNN7EXAMPLEAKIAIOSFODNN7EXAM"'
+
+        censored_line = omit_secret_value_from_line(secret, line)
+
+        self.assertEqual(censored_line, 'access_key: "123456*********************************************************"')
 
     def test_get_secrets_from_secrets(self):
         s = 'access_key: "AKIAIOSFODNN7EXAMPLE"'
