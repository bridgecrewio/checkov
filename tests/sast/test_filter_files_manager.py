--- conflicted
+++ resolved
@@ -9,20 +9,9 @@
     files_filter_manager = FilesFilterManager([test_dir], set([SastLanguages.JAVASCRIPT]))
     filtered_paths = files_filter_manager.get_files_to_filter()
     assert len(filtered_paths) == 3
-<<<<<<< HEAD
-    result_path = dict()
-    for path in filtered_paths:
-        if path.endswith('example2/build/file.js') or \
-                path.endswith('example1/build') or \
-                path.endswith('example3/main.js'):
-            result_path[path] = path
-
-    assert len(result_path.keys()) == 3
-=======
     paths = {}
     for path in filtered_paths:
         if path.endswith('example2/build/file.js') or path.endswith('example1/build') or path.endswith('example3/main.js'):
             paths[path] = path
 
-    assert len(paths.keys()) == 3
->>>>>>> c062ec2f
+    assert len(paths.keys()) == 3