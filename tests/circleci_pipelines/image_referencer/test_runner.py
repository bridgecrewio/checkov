--- conflicted
+++ resolved
@@ -34,11 +34,7 @@
     sca_image_report = next(report for report in reports if report.check_type == CheckType.SCA_IMAGE)
 
     assert len(circleci_report.resources) == 0
-<<<<<<< HEAD
     assert len(circleci_report.passed_checks) == 20
-=======
-    assert len(circleci_report.passed_checks) == 24
->>>>>>> 457201dc
     assert len(circleci_report.failed_checks) == 13
     assert len(circleci_report.skipped_checks) == 0
     assert len(circleci_report.parsing_errors) == 0
@@ -46,7 +42,6 @@
     assert len(sca_image_report.extra_resources) == 10
     assert len(sca_image_report.image_cached_results) == 10
 
-<<<<<<< HEAD
     got_images = ({
                 'image_name': image['dockerImageName'],
                 'related_resource_id': image['relatedResourceId'],
@@ -54,7 +49,9 @@
                  } for image in sca_image_report.image_cached_results)
     for image in got_images:
         assert image in image_cached_results_for_report
-=======
+    assert len(sca_image_report.extra_resources) == 10
+    assert len(sca_image_report.image_cached_results) == 10
+
 
 def test_runner_image_check(file_path):
     test_file = RESOURCES_PATH / file_path
@@ -65,5 +62,4 @@
     assert len(report.failed_checks) == 0
     assert report.parsing_errors == []
     assert len(report.passed_checks) == 1
-    assert report.skipped_checks ==[]
->>>>>>> 457201dc
+    assert report.skipped_checks ==[]