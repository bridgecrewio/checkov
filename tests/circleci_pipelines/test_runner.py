import os
import unittest
import pytest

from checkov.circleci_pipelines.runner import Runner
from checkov.common.bridgecrew.check_type import CheckType
from checkov.common.bridgecrew.severities import Severities, BcSeverities
from checkov.runner_filter import RunnerFilter
from checkov.circleci_pipelines.registry import registry


class TestRunnerValid(unittest.TestCase):

    def test_registry_has_type(self):
        self.assertEqual(registry.report_type, CheckType.CIRCLECI_PIPELINES)

    def test_runner(self):
        current_dir = os.path.dirname(os.path.realpath(__file__))
        valid_dir_path = os.path.join(current_dir, "resources")
        runner = Runner()
        checks = []
        report = runner.run(
            root_folder=valid_dir_path,
            runner_filter=RunnerFilter(framework=['circleci_pipelines'], checks=checks)
        )
        self.assertEqual(len(report.failed_checks), 13)
        self.assertEqual(report.parsing_errors, [])
<<<<<<< HEAD
        self.assertEqual(len(report.passed_checks), 20)
=======
        self.assertEqual(len(report.passed_checks), 24)
>>>>>>> 457201dc
        self.assertEqual(report.skipped_checks, [])
        report.print_console()

    def test_runner_honors_enforcement_rules(self):
        current_dir = os.path.dirname(os.path.realpath(__file__))
        valid_dir_path = os.path.join(current_dir, "resources")
        runner = Runner()
        filter = RunnerFilter(framework=['circleci_pipelines'], use_enforcement_rules=True)
        # this is not quite a true test, because the checks don't have severities. However, this shows that the check registry
        # passes the report type properly to RunnerFilter.should_run_check, and we have tests for that method
        filter.enforcement_rule_configs = {CheckType.CIRCLECI_PIPELINES: Severities[BcSeverities.OFF]}
        report = runner.run(
            root_folder=valid_dir_path,
            runner_filter=filter
        )
        self.assertEqual(len(report.failed_checks), 0)
        self.assertEqual(len(report.parsing_errors), 0)
        self.assertEqual(len(report.passed_checks), 0)
        self.assertEqual(len(report.skipped_checks), 0)
        report.print_console()

@pytest.mark.parametrize(
    "key, expected_key, supported_entities, start_line, end_line",
    [
        (
            'orbs.{orbs: @}.orbs.CKV_CIRCLECIPIPELINES_4[3:6]',
            "orbs",
            ('orbs.{orbs: @}',),
            3, 6
        ),
        (
            'jobs.*.steps[].jobs.*.steps[].CKV_CIRCLECIPIPELINES_7[48:49]',
            "jobs.test-echo.steps.1[checkout]",
            ('jobs.*.steps[]',),
            48, 49
        ),
        (
            'jobs.*.docker[].{image: image, __startline__: __startline__, __endline__:__endline__}.jobs.*.docker[].{image: image, __startline__: __startline__, __endline__:__endline__}.CKV_CIRCLECIPIPELINES_2[33:34]',
            'jobs.test-docker-versioned-img.docker.image#1[mongo:2.6.8]',
            ('jobs.*.docker[].{image: image, __startline__: __startline__, __endline__:__endline__}', ),
            33, 34
        )
    ]
)
def test_get_resource(file_path, key, supported_entities, expected_key, start_line, end_line, definition):
    runner = Runner()
    runner.definitions = definition

    new_key = runner.get_resource(file_path, key, supported_entities, start_line, end_line)

    assert new_key == expected_key


if __name__ == "__main__":
    unittest.main()<|MERGE_RESOLUTION|>--- conflicted
+++ resolved
@@ -25,11 +25,7 @@
         )
         self.assertEqual(len(report.failed_checks), 13)
         self.assertEqual(report.parsing_errors, [])
-<<<<<<< HEAD
-        self.assertEqual(len(report.passed_checks), 20)
-=======
         self.assertEqual(len(report.passed_checks), 24)
->>>>>>> 457201dc
         self.assertEqual(report.skipped_checks, [])
         report.print_console()
 
