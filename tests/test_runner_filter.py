from typing import Optional, List, Set

import pytest

from checkov.main import checkov_runners
from checkov.runner_filter import RunnerFilter


@pytest.mark.parametrize(
    "input_frameworks,input_skip_frameworks,expected_frameworks",
    [
        (["all"], None, {"all"}),
        (None, None, {"all"}),
        (["terraform"], None, {"terraform"}),
        (["cloudformation", "serverless"], None, {"cloudformation", "serverless"}),
        (
            ["all"],
            ["terraform", "secrets"],
            {
                "arm",
                "cloudformation",
                "dockerfile",
                "helm",
                "json",
                "kubernetes",
                "serverless",
                "terraform_plan",
                "github_configuration",
<<<<<<< HEAD
                "kustomize"
=======
                "gitlab_configuration"

>>>>>>> d417cbfa
            },
        ),
        (["cloudformation", "serverless"], ["serverless", "secrets"], {"cloudformation"}),
    ],
    ids=["all", "none", "terraform", "multiple", "all_with_skip", "multiple_with_skip"],
)
def test_runner_filter_constructor_framework(
    input_frameworks: Optional[List[str]], input_skip_frameworks: Optional[List[str]], expected_frameworks: Set[str]
):
    # when
    runner_filter = RunnerFilter(
        framework=input_frameworks,
        runners=checkov_runners,
        skip_framework=input_skip_frameworks,
    )

    # then
    assert set(runner_filter.framework) == expected_frameworks<|MERGE_RESOLUTION|>--- conflicted
+++ resolved
@@ -26,12 +26,8 @@
                 "serverless",
                 "terraform_plan",
                 "github_configuration",
-<<<<<<< HEAD
+                "gitlab_configuration",
                 "kustomize"
-=======
-                "gitlab_configuration"
-
->>>>>>> d417cbfa
             },
         ),
         (["cloudformation", "serverless"], ["serverless", "secrets"], {"cloudformation"}),
