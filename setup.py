--- conflicted
+++ resolved
@@ -75,11 +75,7 @@
         "junit-xml>=1.9,<2.0",
         "dpath==2.1.3",
         "pyyaml<7.0.0,>=6.0.0",
-<<<<<<< HEAD
-        "boto3>=1.28.0,<2.0.0",
-=======
-        "boto3==1.35.49",
->>>>>>> 638682e1
+        "boto3>=1.35.49,<2.0.0",
         "gitpython>=3.1.30,<4.0.0",
         "jmespath>=1.0.0,<2.0.0",
         "tqdm<5.0.0,>=4.65.0",
@@ -111,12 +107,7 @@
         "spdx-tools>=0.8.0,<0.9.0",
         "license-expression<31.0.0,>=30.1.0",
         "rustworkx>=0.13.0,<0.14.0",
-<<<<<<< HEAD
         "pydantic<3.0.0,>=2.0.0",
-        "urllib3",
-=======
-        "pydantic<3.0.0,>=2.0.0"
->>>>>>> 638682e1
     ],
     dependency_links=[],  # keep it empty, needed for pipenv-setup
     license="Apache License 2.0",
