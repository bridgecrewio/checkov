--- conflicted
+++ resolved
@@ -64,12 +64,8 @@
         "aiodns",
         "aiomultiprocess",
         "jsonpath_ng",
-<<<<<<< HEAD
-        "jsonschema==3.0.2",
+        "jsonschema~=3.0",
         "prettytable"
-=======
-        "jsonschema~=3.0"
->>>>>>> 303a9086
     ],
     license="Apache License 2.0",
     name="checkov",
