#!/usr/bin/env python
import json
import logging
import os
from importlib import util
from os import path
from pathlib import Path

from setuptools import setup, find_packages
from setuptools.command.build_py import build_py


class PreBuildCommand(build_py):
    """Pre-build command"""

    def transform_graph_yaml_to_json(self) -> None:
        """Transforms YAML graph checks to JSON and copies them to build/lib"""

        import yaml  # can't be top-level, because it needs to be first installed via 'setup_requires'

        graph_check_paths = ("checkov/*/checks/graph_checks",)
        build_path = Path(self.build_lib)
        src_path = Path()

        for graph_check_path in graph_check_paths:
            for yaml_file in src_path.glob(f"{graph_check_path}/**/*.yaml"):
                json_file = (build_path / yaml_file).with_suffix(".json")
                self.mkpath(str(json_file.parent))
                json_file.write_text(json.dumps(yaml.safe_load(yaml_file.read_text())))

    def run(self) -> None:
        self.execute(self.transform_graph_yaml_to_json, ())
        build_py.run(self)


# read the contents of your README file
this_directory = path.abspath(path.dirname(__file__))
with open(path.join(this_directory, "README.md"), encoding="utf-8") as f:
    long_description = f.read()

logger = logging.getLogger(__name__)
spec = util.spec_from_file_location(
    "checkov.version", os.path.join("checkov", "version.py")
)
# noinspection PyUnresolvedReferences
mod = util.module_from_spec(spec)
spec.loader.exec_module(mod)  # type: ignore
version = mod.version  # type: ignore

setup(
    cmdclass={
        "build_py": PreBuildCommand,
    },
    setup_requires=[
        "pyyaml",
    ],
    extras_require={
        "dev": [
            "pytest==5.3.1",
            "coverage==5.5",
            "coverage-badge",
            "GitPython==3.1.7",
            "bandit",
            "jsonschema",
        ]
    },
    install_requires=[
        "bc-python-hcl2==0.3.51",
<<<<<<< HEAD
        "bc-detect-secrets==1.4.30",
=======
        "bc-detect-secrets==1.4.29",
>>>>>>> be2146f8
        "bc-jsonpath-ng==1.5.9",
        "deep-merge",
        "tabulate",
        "colorama",
        "termcolor",
        "junit-xml>=1.9",
        "dpath==2.1.3",
        "pyyaml>=5.4.1",
        "boto3>=1.17",
        "gitpython",
        "jmespath",
        "tqdm",
        "update-checker",
        "semantic-version",
        "packaging",
        "cloudsplaining>=0.4.3",
        "networkx<2.7",
        "igraph<0.11.0",
        "dockerfile-parse",
        "docker",
        "configargparse",
        "argcomplete",
        "policyuniverse",
        "typing-extensions>=4.1.0",
        "importlib-metadata>=0.12",
        "cachetools",
        "cyclonedx-python-lib<4.0.0,>=2.4.0",
        "packageurl-python",
        "click>=8.0.0",
        "aiohttp",
        "aiodns",
        "aiomultiprocess",
        "jsonschema<5.0.0,>=4.6.0",
        "prettytable>=3.0.0",
<<<<<<< HEAD
        "pycep-parser==0.4.1",
=======
        "pycep-parser==0.4.0",
>>>>>>> be2146f8
        "charset-normalizer",
        "pyston-autoload==2.3.5; python_version < '3.11' and (sys_platform == 'linux' or sys_platform == 'darwin') and platform_machine == 'x86_64' and implementation_name == 'cpython'",
        "pyston==2.3.5; python_version < '3.11' and (sys_platform == 'linux' or sys_platform == 'darwin') and platform_machine == 'x86_64' and implementation_name == 'cpython'",
        "schema",
        "requests>=2.27.0",
        "yarl",
        "openai",
<<<<<<< HEAD
        "spdx-tools>=0.8.0,<0.9.0",
        "license-expression",
        "rustworkx",
=======
        "spdx-tools<0.8.0",
        "license-expression==30.1.0",
        "semgrep==1.10.0",
        "pydantic==1.10.7"
>>>>>>> be2146f8
    ],
    dependency_links=[],  # keep it empty, needed for pipenv-setup
    license="Apache License 2.0",
    name="checkov3",
    version=version,
    python_requires=">=3.7",  # TODO: change to 3.8 end of September
    description="Infrastructure as code static analysis",
    author="bridgecrew",
    author_email="meet@bridgecrew.io",
    url="https://github.com/bridgecrewio/checkov",
    packages=find_packages(
        exclude=[
            "dogfood_tests*",
            "flake8_plugins*",
            "integration_tests*",
            "performance_tests*",
            "tests*",
        ]
    ),
    include_package_data=True,
    package_data={
        "checkov": ["py.typed"],
        "checkov.common.util.templates": ["*.jinja2"],
        "checkov.ansible.checks.graph_checks": ["**/*.json"],
        "checkov.arm.checks.graph_checks": ["**/*.json"],
        "checkov.bicep.checks.graph_checks": ["**/*.json"],
        "checkov.cloudformation.checks.graph_checks": ["**/*.json"],
        "checkov.dockerfile.checks.graph_checks": ["**/*.json"],
        "checkov.github_actions.checks.graph_checks": ["**/*.json"],
        "checkov.kubernetes.checks.graph_checks": ["**/*.json"],
        "checkov.terraform.checks.graph_checks": ["**/*.json"],
<<<<<<< HEAD
=======
        "checkov.sast.checks": [
            "java/*.yaml",
            "python/*.yaml",
            "javascript/*.yaml",
        ],
>>>>>>> be2146f8
    },
    scripts=["bin/checkov", "bin/checkov.cmd"],
    long_description=long_description,
    long_description_content_type="text/markdown",
    classifiers=[
        "Environment :: Console",
        "Intended Audience :: Developers",
        "Intended Audience :: System Administrators",
        "License :: OSI Approved :: Apache Software License",
        "Programming Language :: Python :: 3 :: Only",
        "Programming Language :: Python :: 3.7",
        "Programming Language :: Python :: 3.8",
        "Programming Language :: Python :: 3.9",
        "Programming Language :: Python :: 3.10",
        "Programming Language :: Python :: 3.11",
        "Topic :: Security",
        "Topic :: Software Development :: Build Tools",
        "Typing :: Typed",
    ],
)<|MERGE_RESOLUTION|>--- conflicted
+++ resolved
@@ -66,11 +66,7 @@
     },
     install_requires=[
         "bc-python-hcl2==0.3.51",
-<<<<<<< HEAD
         "bc-detect-secrets==1.4.30",
-=======
-        "bc-detect-secrets==1.4.29",
->>>>>>> be2146f8
         "bc-jsonpath-ng==1.5.9",
         "deep-merge",
         "tabulate",
@@ -105,11 +101,7 @@
         "aiomultiprocess",
         "jsonschema<5.0.0,>=4.6.0",
         "prettytable>=3.0.0",
-<<<<<<< HEAD
         "pycep-parser==0.4.1",
-=======
-        "pycep-parser==0.4.0",
->>>>>>> be2146f8
         "charset-normalizer",
         "pyston-autoload==2.3.5; python_version < '3.11' and (sys_platform == 'linux' or sys_platform == 'darwin') and platform_machine == 'x86_64' and implementation_name == 'cpython'",
         "pyston==2.3.5; python_version < '3.11' and (sys_platform == 'linux' or sys_platform == 'darwin') and platform_machine == 'x86_64' and implementation_name == 'cpython'",
@@ -117,16 +109,11 @@
         "requests>=2.27.0",
         "yarl",
         "openai",
-<<<<<<< HEAD
         "spdx-tools>=0.8.0,<0.9.0",
         "license-expression",
         "rustworkx",
-=======
-        "spdx-tools<0.8.0",
-        "license-expression==30.1.0",
         "semgrep==1.10.0",
         "pydantic==1.10.7"
->>>>>>> be2146f8
     ],
     dependency_links=[],  # keep it empty, needed for pipenv-setup
     license="Apache License 2.0",
@@ -158,14 +145,11 @@
         "checkov.github_actions.checks.graph_checks": ["**/*.json"],
         "checkov.kubernetes.checks.graph_checks": ["**/*.json"],
         "checkov.terraform.checks.graph_checks": ["**/*.json"],
-<<<<<<< HEAD
-=======
         "checkov.sast.checks": [
             "java/*.yaml",
             "python/*.yaml",
             "javascript/*.yaml",
         ],
->>>>>>> be2146f8
     },
     scripts=["bin/checkov", "bin/checkov.cmd"],
     long_description=long_description,
