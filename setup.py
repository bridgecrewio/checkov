#!/usr/bin/env python
import logging
import os
from importlib import util
from os import path

import setuptools
from setuptools import setup

# read the contents of your README file
this_directory = path.abspath(path.dirname(__file__))
with open(path.join(this_directory, "README.md"), encoding="utf-8") as f:
    long_description = f.read()

logger = logging.getLogger(__name__)
spec = util.spec_from_file_location(
    "checkov.version", os.path.join("checkov", "version.py")
)
# noinspection PyUnresolvedReferences
mod = util.module_from_spec(spec)
spec.loader.exec_module(mod)  # type: ignore
version = mod.version  # type: ignore

setup(
    extras_require={
        "dev": [
            "pytest==5.3.1",
            "coverage==5.5",
            "coverage-badge",
            "GitPython==3.1.7",
            "bandit",
            "jsonschema",
        ]
    },
    install_requires=[
        "bc-python-hcl2>=0.3.24",
        "cloudsplaining>=0.4.1",
        "deep_merge",
        "tabulate",
        "colorama",
        "termcolor",
        "junit-xml>=1.9",
        "dpath>=1.5.0,<2",
        "pyyaml>=5.4.1",
        "boto3==1.17.*",
        "GitPython",
        "jmespath",
        "tqdm",
        "update_checker",
        "semantic_version",
        "packaging",
        "networkx",
        "dockerfile-parse",
        "docker",
        "configargparse",
        "detect-secrets",
        "policyuniverse",
        "typing-extensions",
        "cachetools",
<<<<<<< HEAD
        "cyclonedx-python-lib>=0.6.1",
        "click==7.1.2"
=======
        "cyclonedx-python-lib==0.6.2"
>>>>>>> a7bf7a32
    ],
    license="Apache License 2.0",
    name="checkov",
    version=version,
    python_requires=">=3.7",
    description="Infrastructure as code static analysis",
    author="bridgecrew",
    author_email="meet@bridgecrew.io",
    url="https://github.com/bridgecrewio/checkov",
    packages=setuptools.find_packages(exclude=["tests*", "integration_tests*"]),
    include_package_data=True,
    package_dir={
        "checkov.terraform.checks.graph_checks": "checkov/terraform/checks/graph_checks"
    },
    package_data={
        "checkov.terraform.checks.graph_checks": [
            "aws/*.yaml",
            "gcp/*.yaml",
            "azure/*.yaml",
        ]
    },
    scripts=["bin/checkov", "bin/checkov.cmd"],
    long_description=long_description,
    long_description_content_type="text/markdown",
    classifiers=[
        "Environment :: Console",
        "Intended Audience :: Developers",
        "Intended Audience :: System Administrators",
        "Programming Language :: Python :: 3.7",
        "Programming Language :: Python :: 3.8",
        "Programming Language :: Python :: 3.9",
        "Topic :: Security",
        "Topic :: Software Development :: Build Tools",
    ],
)<|MERGE_RESOLUTION|>--- conflicted
+++ resolved
@@ -57,12 +57,8 @@
         "policyuniverse",
         "typing-extensions",
         "cachetools",
-<<<<<<< HEAD
-        "cyclonedx-python-lib>=0.6.1",
+        "cyclonedx-python-lib==0.6.2",
         "click==7.1.2"
-=======
-        "cyclonedx-python-lib==0.6.2"
->>>>>>> a7bf7a32
     ],
     license="Apache License 2.0",
     name="checkov",
