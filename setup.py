#!/usr/bin/env python
import logging
import os
from importlib import util
from os import path

import setuptools
from setuptools import setup

# read the contents of your README file
this_directory = path.abspath(path.dirname(__file__))
with open(path.join(this_directory, "README.md"), encoding="utf-8") as f:
    long_description = f.read()

logger = logging.getLogger(__name__)
spec = util.spec_from_file_location(
    "checkov.version", os.path.join("checkov", "version.py")
)
# noinspection PyUnresolvedReferences
mod = util.module_from_spec(spec)
spec.loader.exec_module(mod)  # type: ignore
version = mod.version  # type: ignore

setup(
    extras_require={
        "dev": [
            "pytest==5.3.1",
            "coverage==5.5",
            "coverage-badge",
            "GitPython==3.1.7",
            "bandit",
            "jsonschema",
        ]
    },
    install_requires=[
        "bc-python-hcl2==0.3.51",
<<<<<<< HEAD
        "bc-detect-secrets==1.4.12",
=======
        "bc-detect-secrets==1.4.13",
>>>>>>> da61cd7f
        "bc-jsonpath-ng==1.5.9",
        "deep-merge",
        "tabulate",
        "colorama",
        "termcolor",
        "junit-xml>=1.9",
        "dpath<2,>=1.5.0",
        "pyyaml>=5.4.1",
        "boto3>=1.17",
        "gitpython",
        "jmespath",
        "tqdm",
        "update-checker",
        "semantic-version",
        "packaging",
        "cloudsplaining>=0.4.3",
        "networkx<2.7",
        "igraph",
        "dockerfile-parse",
        "docker",
        "configargparse",
        "argcomplete",
        "policyuniverse",
        "typing-extensions>=4.1.0",
        "importlib-metadata>=0.12",
        "cachetools",
        "cyclonedx-python-lib>=2.4.0,<4.0.0",
        "packageurl-python",
        "click>=8.0.0",
        "aiohttp",
        "aiodns",
        "aiomultiprocess",
        "jsonschema<5.0.0,>=4.6.0",
        "prettytable>=3.0.0",
        "pycep-parser==0.3.9",
        "charset-normalizer",
        "pyston-autoload==2.3.5; python_version < '3.11' and (sys_platform == 'linux' or sys_platform == 'darwin') and platform_machine == 'x86_64' and implementation_name == 'cpython'",
        "pyston==2.3.5; python_version < '3.11' and (sys_platform == 'linux' or sys_platform == 'darwin') and platform_machine == 'x86_64' and implementation_name == 'cpython'",
        "schema",
        "requests>=2.27.0",
        "yarl",
    ],
    dependency_links=[],  # keep it empty, needed for pipenv-setup
    license="Apache License 2.0",
    name="checkov",
    version=version,
    python_requires=">=3.7",
    description="Infrastructure as code static analysis",
    author="bridgecrew",
    author_email="meet@bridgecrew.io",
    url="https://github.com/bridgecrewio/checkov",
    packages=setuptools.find_packages(exclude=["tests*", "integration_tests*"]),
    include_package_data=True,
    package_dir={
        "checkov.ansible.checks.graph_checks": "checkov/ansible/checks/graph_checks",
        "checkov.arm.checks.graph_checks": "checkov/arm/checks/graph_checks",
        "checkov.bicep.checks.graph_checks": "checkov/bicep/checks/graph_checks",
        "checkov.cloudformation.checks.graph_checks": "checkov/cloudformation/checks/graph_checks",
        "checkov.dockerfile.checks.graph_checks": "checkov/dockerfile/checks/graph_checks",
        "checkov.github_actions.checks.graph_checks": "checkov/github_actions/checks/graph_checks",
        "checkov.terraform.checks.graph_checks": "checkov/terraform/checks/graph_checks",
        "checkov.kubernetes.checks.graph_checks": "checkov/kubernetes/checks/graph_checks",
    },
    package_data={
        "checkov": ["py.typed"],
        "checkov.ansible.checks.graph_checks": ["*.yaml"],
        "checkov.arm.checks.graph_checks": ["*.yaml"],
        "checkov.bicep.checks.graph_checks": ["*.yaml"],
        "checkov.common.util.templates": ["*.jinja2"],
        "checkov.dockerfile.checks.graph_checks": ["*.yaml"],
        "checkov.github_actions.checks.graph_checks": ["*.yaml"],
        "checkov.terraform.checks.graph_checks": [
            "aws/*.yaml",
            "gcp/*.yaml",
            "azure/*.yaml",
        ],
        "checkov.kubernetes.checks.graph_checks": ["*.yaml"],
    },
    scripts=["bin/checkov", "bin/checkov.cmd"],
    long_description=long_description,
    long_description_content_type="text/markdown",
    classifiers=[
        "Environment :: Console",
        "Intended Audience :: Developers",
        "Intended Audience :: System Administrators",
        "License :: OSI Approved :: Apache Software License",
        "Programming Language :: Python :: 3 :: Only",
        "Programming Language :: Python :: 3.7",
        "Programming Language :: Python :: 3.8",
        "Programming Language :: Python :: 3.9",
        "Programming Language :: Python :: 3.10",
        "Programming Language :: Python :: 3.11",
        "Topic :: Security",
        "Topic :: Software Development :: Build Tools",
        "Typing :: Typed",
    ],
)<|MERGE_RESOLUTION|>--- conflicted
+++ resolved
@@ -34,11 +34,7 @@
     },
     install_requires=[
         "bc-python-hcl2==0.3.51",
-<<<<<<< HEAD
-        "bc-detect-secrets==1.4.12",
-=======
         "bc-detect-secrets==1.4.13",
->>>>>>> da61cd7f
         "bc-jsonpath-ng==1.5.9",
         "deep-merge",
         "tabulate",
