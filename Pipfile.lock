{
    "_meta": {
        "hash": {
            "sha256": "0f029015cb9286a3f2cfc4d913550babb0afbf511c80acd4fbd4f8d9d337c839"
        },
        "pipfile-spec": 6,
        "requires": {
            "python_version": "3.7"
        },
        "sources": [
            {
                "name": "pypi",
                "url": "https://pypi.org/simple",
                "verify_ssl": true
            }
        ]
    },
    "default": {
        "aiodns": {
            "hashes": [
                "sha256:2b19bc5f97e5c936638d28e665923c093d8af2bf3aa88d35c43417fa25d136a2",
                "sha256:946bdfabe743fceeeb093c8a010f5d1645f708a241be849e17edfb0e49e08cd6"
            ],
            "index": "pypi",
            "version": "==3.0.0"
        },
        "aiohttp": {
            "hashes": [
                "sha256:01d7bdb774a9acc838e6b8f1d114f45303841b89b95984cbb7d80ea41172a9e3",
                "sha256:03a6d5349c9ee8f79ab3ff3694d6ce1cfc3ced1c9d36200cb8f08ba06bd3b782",
                "sha256:04d48b8ce6ab3cf2097b1855e1505181bdd05586ca275f2505514a6e274e8e75",
                "sha256:0770e2806a30e744b4e21c9d73b7bee18a1cfa3c47991ee2e5a65b887c49d5cf",
                "sha256:07b05cd3305e8a73112103c834e91cd27ce5b4bd07850c4b4dbd1877d3f45be7",
                "sha256:086f92daf51a032d062ec5f58af5ca6a44d082c35299c96376a41cbb33034675",
                "sha256:099ebd2c37ac74cce10a3527d2b49af80243e2a4fa39e7bce41617fbc35fa3c1",
                "sha256:0c7ebbbde809ff4e970824b2b6cb7e4222be6b95a296e46c03cf050878fc1785",
                "sha256:102e487eeb82afac440581e5d7f8f44560b36cf0bdd11abc51a46c1cd88914d4",
                "sha256:11691cf4dc5b94236ccc609b70fec991234e7ef8d4c02dd0c9668d1e486f5abf",
                "sha256:11a67c0d562e07067c4e86bffc1553f2cf5b664d6111c894671b2b8712f3aba5",
                "sha256:12de6add4038df8f72fac606dff775791a60f113a725c960f2bab01d8b8e6b15",
                "sha256:13487abd2f761d4be7c8ff9080de2671e53fff69711d46de703c310c4c9317ca",
                "sha256:15b09b06dae900777833fe7fc4b4aa426556ce95847a3e8d7548e2d19e34edb8",
                "sha256:1c182cb873bc91b411e184dab7a2b664d4fea2743df0e4d57402f7f3fa644bac",
                "sha256:1ed0b6477896559f17b9eaeb6d38e07f7f9ffe40b9f0f9627ae8b9926ae260a8",
                "sha256:28d490af82bc6b7ce53ff31337a18a10498303fe66f701ab65ef27e143c3b0ef",
                "sha256:2e5d962cf7e1d426aa0e528a7e198658cdc8aa4fe87f781d039ad75dcd52c516",
                "sha256:2ed076098b171573161eb146afcb9129b5ff63308960aeca4b676d9d3c35e700",
                "sha256:2f2f69dca064926e79997f45b2f34e202b320fd3782f17a91941f7eb85502ee2",
                "sha256:31560d268ff62143e92423ef183680b9829b1b482c011713ae941997921eebc8",
                "sha256:31d1e1c0dbf19ebccbfd62eff461518dcb1e307b195e93bba60c965a4dcf1ba0",
                "sha256:37951ad2f4a6df6506750a23f7cbabad24c73c65f23f72e95897bb2cecbae676",
                "sha256:3af642b43ce56c24d063325dd2cf20ee012d2b9ba4c3c008755a301aaea720ad",
                "sha256:44db35a9e15d6fe5c40d74952e803b1d96e964f683b5a78c3cc64eb177878155",
                "sha256:473d93d4450880fe278696549f2e7aed8cd23708c3c1997981464475f32137db",
                "sha256:477c3ea0ba410b2b56b7efb072c36fa91b1e6fc331761798fa3f28bb224830dd",
                "sha256:4a4a4e30bf1edcad13fb0804300557aedd07a92cabc74382fdd0ba6ca2661091",
                "sha256:4aed991a28ea3ce320dc8ce655875e1e00a11bdd29fe9444dd4f88c30d558602",
                "sha256:51467000f3647d519272392f484126aa716f747859794ac9924a7aafa86cd411",
                "sha256:55c3d1072704d27401c92339144d199d9de7b52627f724a949fc7d5fc56d8b93",
                "sha256:589c72667a5febd36f1315aa6e5f56dd4aa4862df295cb51c769d16142ddd7cd",
                "sha256:5bfde62d1d2641a1f5173b8c8c2d96ceb4854f54a44c23102e2ccc7e02f003ec",
                "sha256:5c23b1ad869653bc818e972b7a3a79852d0e494e9ab7e1a701a3decc49c20d51",
                "sha256:61bfc23df345d8c9716d03717c2ed5e27374e0fe6f659ea64edcd27b4b044cf7",
                "sha256:6ae828d3a003f03ae31915c31fa684b9890ea44c9c989056fea96e3d12a9fa17",
                "sha256:6c7cefb4b0640703eb1069835c02486669312bf2f12b48a748e0a7756d0de33d",
                "sha256:6d69f36d445c45cda7b3b26afef2fc34ef5ac0cdc75584a87ef307ee3c8c6d00",
                "sha256:6f0d5f33feb5f69ddd57a4a4bd3d56c719a141080b445cbf18f238973c5c9923",
                "sha256:6f8b01295e26c68b3a1b90efb7a89029110d3a4139270b24fda961893216c440",
                "sha256:713ac174a629d39b7c6a3aa757b337599798da4c1157114a314e4e391cd28e32",
                "sha256:718626a174e7e467f0558954f94af117b7d4695d48eb980146016afa4b580b2e",
                "sha256:7187a76598bdb895af0adbd2fb7474d7f6025d170bc0a1130242da817ce9e7d1",
                "sha256:71927042ed6365a09a98a6377501af5c9f0a4d38083652bcd2281a06a5976724",
                "sha256:7d08744e9bae2ca9c382581f7dce1273fe3c9bae94ff572c3626e8da5b193c6a",
                "sha256:7dadf3c307b31e0e61689cbf9e06be7a867c563d5a63ce9dca578f956609abf8",
                "sha256:81e3d8c34c623ca4e36c46524a3530e99c0bc95ed068fd6e9b55cb721d408fb2",
                "sha256:844a9b460871ee0a0b0b68a64890dae9c415e513db0f4a7e3cab41a0f2fedf33",
                "sha256:8b7ef7cbd4fec9a1e811a5de813311ed4f7ac7d93e0fda233c9b3e1428f7dd7b",
                "sha256:97ef77eb6b044134c0b3a96e16abcb05ecce892965a2124c566af0fd60f717e2",
                "sha256:99b5eeae8e019e7aad8af8bb314fb908dd2e028b3cdaad87ec05095394cce632",
                "sha256:a25fa703a527158aaf10dafd956f7d42ac6d30ec80e9a70846253dd13e2f067b",
                "sha256:a2f635ce61a89c5732537a7896b6319a8fcfa23ba09bec36e1b1ac0ab31270d2",
                "sha256:a79004bb58748f31ae1cbe9fa891054baaa46fb106c2dc7af9f8e3304dc30316",
                "sha256:a996d01ca39b8dfe77440f3cd600825d05841088fd6bc0144cc6c2ec14cc5f74",
                "sha256:b0e20cddbd676ab8a64c774fefa0ad787cc506afd844de95da56060348021e96",
                "sha256:b6613280ccedf24354406caf785db748bebbddcf31408b20c0b48cb86af76866",
                "sha256:b9d00268fcb9f66fbcc7cd9fe423741d90c75ee029a1d15c09b22d23253c0a44",
                "sha256:bb01ba6b0d3f6c68b89fce7305080145d4877ad3acaed424bae4d4ee75faa950",
                "sha256:c2aef4703f1f2ddc6df17519885dbfa3514929149d3ff900b73f45998f2532fa",
                "sha256:c34dc4958b232ef6188c4318cb7b2c2d80521c9a56c52449f8f93ab7bc2a8a1c",
                "sha256:c3630c3ef435c0a7c549ba170a0633a56e92629aeed0e707fec832dee313fb7a",
                "sha256:c3d6a4d0619e09dcd61021debf7059955c2004fa29f48788a3dfaf9c9901a7cd",
                "sha256:d15367ce87c8e9e09b0f989bfd72dc641bcd04ba091c68cd305312d00962addd",
                "sha256:d2f9b69293c33aaa53d923032fe227feac867f81682f002ce33ffae978f0a9a9",
                "sha256:e999f2d0e12eea01caeecb17b653f3713d758f6dcc770417cf29ef08d3931421",
                "sha256:ea302f34477fda3f85560a06d9ebdc7fa41e82420e892fc50b577e35fc6a50b2",
                "sha256:eaba923151d9deea315be1f3e2b31cc39a6d1d2f682f942905951f4e40200922",
                "sha256:ef9612483cb35171d51d9173647eed5d0069eaa2ee812793a75373447d487aa4",
                "sha256:f5315a2eb0239185af1bddb1abf472d877fede3cc8d143c6cddad37678293237",
                "sha256:fa0ffcace9b3aa34d205d8130f7873fcfefcb6a4dd3dd705b0dab69af6712642",
                "sha256:fc5471e1a54de15ef71c1bc6ebe80d4dc681ea600e68bfd1cbce40427f0b7578"
            ],
            "index": "pypi",
            "version": "==3.8.1"
        },
        "aiomultiprocess": {
            "hashes": [
                "sha256:07e7d5657697678d9d2825d4732dfd7655139762dee665167380797c02c68848",
                "sha256:3036c4c881cfbc63674686e036097f22309017c6bf96b04722a542ac9cac7423"
            ],
            "index": "pypi",
            "version": "==0.9.0"
        },
        "aiosignal": {
            "hashes": [
                "sha256:26e62109036cd181df6e6ad646f91f0dcfd05fe16d0cb924138ff2ab75d64e3a",
                "sha256:78ed67db6c7b7ced4f98e495e572106d5c432a93e1ddd1bf475e1dc05f5b7df2"
            ],
            "markers": "python_version >= '3.6'",
            "version": "==1.2.0"
        },
        "async-timeout": {
            "hashes": [
                "sha256:a22c0b311af23337eb05fcf05a8b51c3ea53729d46fb5460af62bee033cec690",
                "sha256:b930cb161a39042f9222f6efb7301399c87eeab394727ec5437924a36d6eef51"
            ],
            "markers": "python_version >= '3.6'",
            "version": "==4.0.1"
        },
        "asynctest": {
            "hashes": [
                "sha256:5da6118a7e6d6b54d83a8f7197769d046922a44d2a99c21382f0a6e4fadae676",
                "sha256:c27862842d15d83e6a34eb0b2866c323880eb3a75e4485b079ea11748fd77fac"
            ],
            "markers": "python_version < '3.8'",
            "version": "==0.13.0"
        },
        "attrs": {
            "hashes": [
                "sha256:149e90d6d8ac20db7a955ad60cf0e6881a3f20d37096140088356da6c716b0b1",
                "sha256:ef6aaac3ca6cd92904cdd0d83f629a15f18053ec84e6432106f7a4d04ae4f5fb"
            ],
            "markers": "python_version >= '2.7' and python_version not in '3.0, 3.1, 3.2, 3.3, 3.4'",
            "version": "==21.2.0"
        },
        "bc-python-hcl2": {
            "hashes": [
                "sha256:62c88c9133d148a478e75d5cb093aff7f25fd5bdd355433b3769489de8dd36b4",
                "sha256:e1273781c75862fc7ca2f4cb87897efc23d1df5d2261f6bdd73d4a9f23df8a25"
            ],
            "index": "pypi",
            "version": "==0.3.24"
        },
        "beautifulsoup4": {
            "hashes": [
                "sha256:9a315ce70049920ea4572a4055bc4bd700c940521d36fc858205ad4fcde149bf",
                "sha256:c23ad23c521d818955a4151a67d81580319d4bf548d3d49f4223ae041ff98891"
            ],
            "markers": "python_version >= '3.1'",
            "version": "==4.10.0"
        },
        "boto3": {
            "hashes": [
<<<<<<< HEAD
                "sha256:265d949fb6f86b5e698ca17393864d073fe0ed9225ebad6b58281297e3e1196c",
                "sha256:9c0bb2315ef2d718d31322f27eff68c8175234105a5d3859a2683acf7681ffd0"
            ],
            "index": "pypi",
            "version": "==1.20.6"
        },
        "botocore": {
            "hashes": [
                "sha256:66e8ae9249b1a66f049baae05b2d0556193db9efae58fc5791186341e123001c",
                "sha256:9e8d870a0a4335ce4816c707137da54b1ab7bf98f0ed959a7ba59c98c7f6c057"
            ],
            "markers": "python_version >= '3.6'",
            "version": "==1.23.6"
=======
                "sha256:035191ad6c7e8aed972e1374f4e0ecb38767c497fd6c961e4ae33898b62f78fb",
                "sha256:cd58563dd3f36d5909815752b12c80a2c510c051474f8296e28dbd3ef5634d65"
            ],
            "index": "pypi",
            "version": "==1.20.11"
        },
        "botocore": {
            "hashes": [
                "sha256:133fa0837762587fb4e5da3fb61ac0b45495cd9fd2d2be7679ba64899da1f3ba",
                "sha256:497234f137810909289a600433cec5583ea8dc05a78b644653d76484138d78b9"
            ],
            "markers": "python_version >= '3.6'",
            "version": "==1.23.11"
>>>>>>> ffcbeac7
        },
        "cached-property": {
            "hashes": [
                "sha256:9fa5755838eecbb2d234c3aa390bd80fbd3ac6b6869109bfc1b499f7bd89a130",
                "sha256:df4f613cf7ad9a588cc381aaf4a512d26265ecebd5eb9e1ba12f1319eb85a6a0"
            ],
            "version": "==1.5.2"
        },
        "cachetools": {
            "hashes": [
                "sha256:89ea6f1b638d5a73a4f9226be57ac5e4f399d22770b92355f92dcb0f7f001693",
                "sha256:92971d3cb7d2a97efff7c7bb1657f21a8f5fb309a37530537c71b1774189f2d1"
            ],
            "index": "pypi",
            "version": "==4.2.4"
        },
        "certifi": {
            "hashes": [
                "sha256:78884e7c1d4b00ce3cea67b44566851c4343c120abd683433ce934a68ea58872",
                "sha256:d62a0163eb4c2344ac042ab2bdf75399a71a2d8c7d47eac2e2ee91b9d6339569"
            ],
            "version": "==2021.10.8"
        },
        "cffi": {
            "hashes": [
                "sha256:00c878c90cb53ccfaae6b8bc18ad05d2036553e6d9d1d9dbcf323bbe83854ca3",
                "sha256:0104fb5ae2391d46a4cb082abdd5c69ea4eab79d8d44eaaf79f1b1fd806ee4c2",
                "sha256:06c48159c1abed75c2e721b1715c379fa3200c7784271b3c46df01383b593636",
                "sha256:0808014eb713677ec1292301ea4c81ad277b6cdf2fdd90fd540af98c0b101d20",
                "sha256:10dffb601ccfb65262a27233ac273d552ddc4d8ae1bf93b21c94b8511bffe728",
                "sha256:14cd121ea63ecdae71efa69c15c5543a4b5fbcd0bbe2aad864baca0063cecf27",
                "sha256:17771976e82e9f94976180f76468546834d22a7cc404b17c22df2a2c81db0c66",
                "sha256:181dee03b1170ff1969489acf1c26533710231c58f95534e3edac87fff06c443",
                "sha256:23cfe892bd5dd8941608f93348c0737e369e51c100d03718f108bf1add7bd6d0",
                "sha256:263cc3d821c4ab2213cbe8cd8b355a7f72a8324577dc865ef98487c1aeee2bc7",
                "sha256:2756c88cbb94231c7a147402476be2c4df2f6078099a6f4a480d239a8817ae39",
                "sha256:27c219baf94952ae9d50ec19651a687b826792055353d07648a5695413e0c605",
                "sha256:2a23af14f408d53d5e6cd4e3d9a24ff9e05906ad574822a10563efcef137979a",
                "sha256:31fb708d9d7c3f49a60f04cf5b119aeefe5644daba1cd2a0fe389b674fd1de37",
                "sha256:3415c89f9204ee60cd09b235810be700e993e343a408693e80ce7f6a40108029",
                "sha256:3773c4d81e6e818df2efbc7dd77325ca0dcb688116050fb2b3011218eda36139",
                "sha256:3b96a311ac60a3f6be21d2572e46ce67f09abcf4d09344c49274eb9e0bf345fc",
                "sha256:3f7d084648d77af029acb79a0ff49a0ad7e9d09057a9bf46596dac9514dc07df",
                "sha256:41d45de54cd277a7878919867c0f08b0cf817605e4eb94093e7516505d3c8d14",
                "sha256:4238e6dab5d6a8ba812de994bbb0a79bddbdf80994e4ce802b6f6f3142fcc880",
                "sha256:45db3a33139e9c8f7c09234b5784a5e33d31fd6907800b316decad50af323ff2",
                "sha256:45e8636704eacc432a206ac7345a5d3d2c62d95a507ec70d62f23cd91770482a",
                "sha256:4958391dbd6249d7ad855b9ca88fae690783a6be9e86df65865058ed81fc860e",
                "sha256:4a306fa632e8f0928956a41fa8e1d6243c71e7eb59ffbd165fc0b41e316b2474",
                "sha256:57e9ac9ccc3101fac9d6014fba037473e4358ef4e89f8e181f8951a2c0162024",
                "sha256:59888172256cac5629e60e72e86598027aca6bf01fa2465bdb676d37636573e8",
                "sha256:5e069f72d497312b24fcc02073d70cb989045d1c91cbd53979366077959933e0",
                "sha256:64d4ec9f448dfe041705426000cc13e34e6e5bb13736e9fd62e34a0b0c41566e",
                "sha256:6dc2737a3674b3e344847c8686cf29e500584ccad76204efea14f451d4cc669a",
                "sha256:74fdfdbfdc48d3f47148976f49fab3251e550a8720bebc99bf1483f5bfb5db3e",
                "sha256:75e4024375654472cc27e91cbe9eaa08567f7fbdf822638be2814ce059f58032",
                "sha256:786902fb9ba7433aae840e0ed609f45c7bcd4e225ebb9c753aa39725bb3e6ad6",
                "sha256:8b6c2ea03845c9f501ed1313e78de148cd3f6cad741a75d43a29b43da27f2e1e",
                "sha256:91d77d2a782be4274da750752bb1650a97bfd8f291022b379bb8e01c66b4e96b",
                "sha256:91ec59c33514b7c7559a6acda53bbfe1b283949c34fe7440bcf917f96ac0723e",
                "sha256:920f0d66a896c2d99f0adbb391f990a84091179542c205fa53ce5787aff87954",
                "sha256:a5263e363c27b653a90078143adb3d076c1a748ec9ecc78ea2fb916f9b861962",
                "sha256:abb9a20a72ac4e0fdb50dae135ba5e77880518e742077ced47eb1499e29a443c",
                "sha256:c2051981a968d7de9dd2d7b87bcb9c939c74a34626a6e2f8181455dd49ed69e4",
                "sha256:c21c9e3896c23007803a875460fb786118f0cdd4434359577ea25eb556e34c55",
                "sha256:c2502a1a03b6312837279c8c1bd3ebedf6c12c4228ddbad40912d671ccc8a962",
                "sha256:d4d692a89c5cf08a8557fdeb329b82e7bf609aadfaed6c0d79f5a449a3c7c023",
                "sha256:da5db4e883f1ce37f55c667e5c0de439df76ac4cb55964655906306918e7363c",
                "sha256:e7022a66d9b55e93e1a845d8c9eba2a1bebd4966cd8bfc25d9cd07d515b33fa6",
                "sha256:ef1f279350da2c586a69d32fc8733092fd32cc8ac95139a00377841f59a3f8d8",
                "sha256:f54a64f8b0c8ff0b64d18aa76675262e1700f3995182267998c31ae974fbc382",
                "sha256:f5c7150ad32ba43a07c4479f40241756145a1f03b43480e058cfd862bf5041c7",
                "sha256:f6f824dc3bce0edab5f427efcfb1d63ee75b6fcb7282900ccaf925be84efb0fc",
                "sha256:fd8a250edc26254fe5b33be00402e6d287f562b6a5b2152dec302fa15bb3e997",
                "sha256:ffaa5c925128e29efbde7301d8ecaf35c8c60ffbcd6a1ffd3a552177c8e5e796"
            ],
            "version": "==1.15.0"
        },
        "charset-normalizer": {
            "hashes": [
                "sha256:e019de665e2bcf9c2b64e2e5aa025fa991da8720daa3c1138cadd2fd1856aed0",
                "sha256:f7af805c321bfa1ce6714c51f254e0d5bb5e5834039bc17db7ebe3a4cec9492b"
            ],
            "markers": "python_version >= '3'",
            "version": "==2.0.7"
        },
        "click": {
            "hashes": [
                "sha256:353f466495adaeb40b6b5f592f9f91cb22372351c84caeb068132442a4518ef3",
                "sha256:410e932b050f5eed773c4cda94de75971c89cdb3155a72a0831139a79e5ecb5b"
            ],
            "index": "pypi",
            "version": "==8.0.3"
        },
        "click-option-group": {
            "hashes": [
                "sha256:9653a2297357335d7325a1827e71ac1245d91c97d959346a7decabd4a52d5354",
                "sha256:a6e924f3c46b657feb5b72679f7e930f8e5b224b766ab35c91ae4019b4e0615e"
            ],
            "markers": "python_version >= '3.6' and python_version < '4'",
            "version": "==0.5.3"
        },
        "cloudsplaining": {
            "hashes": [
                "sha256:d91dc996033edf712c2695c009fe72ba0ce8f4f211613b42ff085e12612e32ac",
                "sha256:f23becc916ae32069d86405c12fa1e57149975162adcf6515a39222e8cd95819"
            ],
            "index": "pypi",
            "version": "==0.4.6"
        },
        "colorama": {
            "hashes": [
                "sha256:5941b2b48a20143d2267e95b1c2a7603ce057ee39fd88e7329b0c292aa16869b",
                "sha256:9f47eda37229f68eee03b24b9748937c7dc3868f906e8ba69fbcbdd3bc5dc3e2"
            ],
            "index": "pypi",
            "version": "==0.4.4"
        },
        "configargparse": {
            "hashes": [
                "sha256:18f6535a2db9f6e02bd5626cc7455eac3e96b9ab3d969d366f9aafd5c5c00fe7",
                "sha256:1b0b3cbf664ab59dada57123c81eff3d9737e0d11d8cf79e3d6eb10823f1739f"
            ],
            "index": "pypi",
            "version": "==1.5.3"
        },
        "contextlib2": {
            "hashes": [
                "sha256:3fbdb64466afd23abaf6c977627b75b6139a5a3e8ce38405c5b413aed7a0471f",
                "sha256:ab1e2bfe1d01d968e1b7e8d9023bc51ef3509bba217bb730cee3827e1ee82869"
            ],
            "markers": "python_version >= '3.6'",
            "version": "==21.6.0"
        },
        "cyclonedx-python-lib": {
            "hashes": [
                "sha256:cb0f1730ebe23c37820a9a2d4b42fc1d19fb3e8e6e92dfd3489673c76152e43c",
                "sha256:ed6cf44f29b1f31835f818ca3b18deaee28be32a3179eadf9ad6c853217c93f9"
            ],
            "index": "pypi",
            "version": "==0.11.1"
        },
        "deep-merge": {
            "hashes": [
                "sha256:8056b4b43c6dfddf5c7b1feb3a09f1ab1cbd74e8382e43736ea8c5619e8e5a4e",
                "sha256:b54415f90934c42e334114e2864cb4d4e7335b34ad396e35ad8610c96065a47e"
            ],
            "index": "pypi",
            "version": "==0.0.4"
        },
        "detect-secrets": {
            "hashes": [
                "sha256:68250b31bc108f665f05f0ecfb34f92423280e48e65adbb887fdf721ed909627",
                "sha256:be8cca3dc65f6fd637f5dec9f583f1cf4a680dc1a580b3d2e65a5ac7a277456a"
            ],
            "index": "pypi",
            "version": "==1.1.0"
        },
        "docker": {
            "hashes": [
                "sha256:7a79bb439e3df59d0a72621775d600bc8bc8b422d285824cb37103eab91d1ce0",
                "sha256:d916a26b62970e7c2f554110ed6af04c7ccff8e9f81ad17d0d40c75637e227fb"
            ],
            "index": "pypi",
            "version": "==5.0.3"
        },
        "dockerfile-parse": {
            "hashes": [
                "sha256:07e65eec313978e877da819855870b3ae47f3fac94a40a965b9ede10484dacc5",
                "sha256:c3fc8f491e1af8cb5f9e23ea6437a2913467b88a4be143095f150330b090be7e"
            ],
            "index": "pypi",
            "version": "==1.2.0"
        },
        "dpath": {
            "hashes": [
                "sha256:496615b4ea84236d18e0d286122de74869a60e0f87e2c7ec6787ff286c48361b"
            ],
            "index": "pypi",
            "version": "==1.5.0"
        },
        "frozenlist": {
            "hashes": [
                "sha256:01d79515ed5aa3d699b05f6bdcf1fe9087d61d6b53882aa599a10853f0479c6c",
                "sha256:0a7c7cce70e41bc13d7d50f0e5dd175f14a4f1837a8549b0936ed0cbe6170bf9",
                "sha256:11ff401951b5ac8c0701a804f503d72c048173208490c54ebb8d7bb7c07a6d00",
                "sha256:14a5cef795ae3e28fb504b73e797c1800e9249f950e1c964bb6bdc8d77871161",
                "sha256:16eef427c51cb1203a7c0ab59d1b8abccaba9a4f58c4bfca6ed278fc896dc193",
                "sha256:16ef7dd5b7d17495404a2e7a49bac1bc13d6d20c16d11f4133c757dd94c4144c",
                "sha256:181754275d5d32487431a0a29add4f897968b7157204bc1eaaf0a0ce80c5ba7d",
                "sha256:1cf63243bc5f5c19762943b0aa9e0d3fb3723d0c514d820a18a9b9a5ef864315",
                "sha256:1cfe6fef507f8bac40f009c85c7eddfed88c1c0d38c75e72fe10476cef94e10f",
                "sha256:1fef737fd1388f9b93bba8808c5f63058113c10f4e3c0763ced68431773f72f9",
                "sha256:25b358aaa7dba5891b05968dd539f5856d69f522b6de0bf34e61f133e077c1a4",
                "sha256:26f602e380a5132880fa245c92030abb0fc6ff34e0c5500600366cedc6adb06a",
                "sha256:28e164722ea0df0cf6d48c4d5bdf3d19e87aaa6dfb39b0ba91153f224b912020",
                "sha256:2de5b931701257d50771a032bba4e448ff958076380b049fd36ed8738fdb375b",
                "sha256:3457f8cf86deb6ce1ba67e120f1b0128fcba1332a180722756597253c465fc1d",
                "sha256:351686ca020d1bcd238596b1fa5c8efcbc21bffda9d0efe237aaa60348421e2a",
                "sha256:406aeb340613b4b559db78d86864485f68919b7141dec82aba24d1477fd2976f",
                "sha256:41de4db9b9501679cf7cddc16d07ac0f10ef7eb58c525a1c8cbff43022bddca4",
                "sha256:41f62468af1bd4e4b42b5508a3fe8cc46a693f0cdd0ca2f443f51f207893d837",
                "sha256:4766632cd8a68e4f10f156a12c9acd7b1609941525569dd3636d859d79279ed3",
                "sha256:47b2848e464883d0bbdcd9493c67443e5e695a84694efff0476f9059b4cb6257",
                "sha256:4a495c3d513573b0b3f935bfa887a85d9ae09f0627cf47cad17d0cc9b9ba5c38",
                "sha256:4ad065b2ebd09f32511ff2be35c5dfafee6192978b5a1e9d279a5c6e121e3b03",
                "sha256:4c457220468d734e3077580a3642b7f682f5fd9507f17ddf1029452450912cdc",
                "sha256:4f52d0732e56906f8ddea4bd856192984650282424049c956857fed43697ea43",
                "sha256:54a1e09ab7a69f843cd28fefd2bcaf23edb9e3a8d7680032c8968b8ac934587d",
                "sha256:5a72eecf37eface331636951249d878750db84034927c997d47f7f78a573b72b",
                "sha256:5df31bb2b974f379d230a25943d9bf0d3bc666b4b0807394b131a28fca2b0e5f",
                "sha256:66a518731a21a55b7d3e087b430f1956a36793acc15912e2878431c7aec54210",
                "sha256:6790b8d96bbb74b7a6f4594b6f131bd23056c25f2aa5d816bd177d95245a30e3",
                "sha256:68201be60ac56aff972dc18085800b6ee07973c49103a8aba669dee3d71079de",
                "sha256:6e105013fa84623c057a4381dc8ea0361f4d682c11f3816cc80f49a1f3bc17c6",
                "sha256:705c184b77565955a99dc360f359e8249580c6b7eaa4dc0227caa861ef46b27a",
                "sha256:72cfbeab7a920ea9e74b19aa0afe3b4ad9c89471e3badc985d08756efa9b813b",
                "sha256:735f386ec522e384f511614c01d2ef9cf799f051353876b4c6fb93ef67a6d1ee",
                "sha256:82d22f6e6f2916e837c91c860140ef9947e31194c82aaeda843d6551cec92f19",
                "sha256:83334e84a290a158c0c4cc4d22e8c7cfe0bba5b76d37f1c2509dabd22acafe15",
                "sha256:84e97f59211b5b9083a2e7a45abf91cfb441369e8bb6d1f5287382c1c526def3",
                "sha256:87521e32e18a2223311afc2492ef2d99946337da0779ddcda77b82ee7319df59",
                "sha256:878ebe074839d649a1cdb03a61077d05760624f36d196884a5cafb12290e187b",
                "sha256:89fdfc84c6bf0bff2ff3170bb34ecba8a6911b260d318d377171429c4be18c73",
                "sha256:8b4c7665a17c3a5430edb663e4ad4e1ad457614d1b2f2b7f87052e2ef4fa45ca",
                "sha256:8b54cdd2fda15467b9b0bfa78cee2ddf6dbb4585ef23a16e14926f4b076dfae4",
                "sha256:94728f97ddf603d23c8c3dd5cae2644fa12d33116e69f49b1644a71bb77b89ae",
                "sha256:954b154a4533ef28bd3e83ffdf4eadf39deeda9e38fb8feaf066d6069885e034",
                "sha256:977a1438d0e0d96573fd679d291a1542097ea9f4918a8b6494b06610dfeefbf9",
                "sha256:9ade70aea559ca98f4b1b1e5650c45678052e76a8ab2f76d90f2ac64180215a2",
                "sha256:9b6e21e5770df2dea06cb7b6323fbc008b13c4a4e3b52cb54685276479ee7676",
                "sha256:a0d3ffa8772464441b52489b985d46001e2853a3b082c655ec5fad9fb6a3d618",
                "sha256:a37594ad6356e50073fe4f60aa4187b97d15329f2138124d252a5a19c8553ea4",
                "sha256:a8d86547a5e98d9edd47c432f7a14b0c5592624b496ae9880fb6332f34af1edc",
                "sha256:aa44c4740b4e23fcfa259e9dd52315d2b1770064cde9507457e4c4a65a04c397",
                "sha256:acc4614e8d1feb9f46dd829a8e771b8f5c4b1051365d02efb27a3229048ade8a",
                "sha256:af2a51c8a381d76eabb76f228f565ed4c3701441ecec101dd18be70ebd483cfd",
                "sha256:b2ae2f5e9fa10805fb1c9adbfefaaecedd9e31849434be462c3960a0139ed729",
                "sha256:b46f997d5ed6d222a863b02cdc9c299101ee27974d9bbb2fd1b3c8441311c408",
                "sha256:bc93f5f62df3bdc1f677066327fc81f92b83644852a31c6aa9b32c2dde86ea7d",
                "sha256:bfbaa08cf1452acad9cb1c1d7b89394a41e712f88df522cea1a0f296b57782a0",
                "sha256:c1e8e9033d34c2c9e186e58279879d78c94dd365068a3607af33f2bc99357a53",
                "sha256:c5328ed53fdb0a73c8a50105306a3bc013e5ca36cca714ec4f7bd31d38d8a97f",
                "sha256:c6a9d84ee6427b65a81fc24e6ef589cb794009f5ca4150151251c062773e7ed2",
                "sha256:c98d3c04701773ad60d9545cd96df94d955329efc7743fdb96422c4b669c633b",
                "sha256:cb3957c39668d10e2b486acc85f94153520a23263b6401e8f59422ef65b9520d",
                "sha256:e63ad0beef6ece06475d29f47d1f2f29727805376e09850ebf64f90777962792",
                "sha256:e74f8b4d8677ebb4015ac01fcaf05f34e8a1f22775db1f304f497f2f88fdc697",
                "sha256:e7d0dd3e727c70c2680f5f09a0775525229809f1a35d8552b92ff10b2b14f2c2",
                "sha256:ec6cf345771cdb00791d271af9a0a6fbfc2b6dd44cb753f1eeaa256e21622adb",
                "sha256:ed58803563a8c87cf4c0771366cf0ad1aa265b6b0ae54cbbb53013480c7ad74d",
                "sha256:f0081a623c886197ff8de9e635528fd7e6a387dccef432149e25c13946cb0cd0",
                "sha256:f025f1d6825725b09c0038775acab9ae94264453a696cc797ce20c0769a7b367",
                "sha256:f5f3b2942c3b8b9bfe76b408bbaba3d3bb305ee3693e8b1d631fe0a0d4f93673",
                "sha256:fbd4844ff111449f3bbe20ba24fbb906b5b1c2384d0f3287c9f7da2354ce6d23"
            ],
            "markers": "python_version >= '3.6'",
            "version": "==1.2.0"
        },
        "gitdb": {
            "hashes": [
                "sha256:8033ad4e853066ba6ca92050b9df2f89301b8fc8bf7e9324d412a63f8bf1a8fd",
                "sha256:bac2fd45c0a1c9cf619e63a90d62bdc63892ef92387424b855792a6cabe789aa"
            ],
            "markers": "python_version >= '3.6'",
            "version": "==4.0.9"
        },
        "gitpython": {
            "hashes": [
                "sha256:dc0a7f2f697657acc8d7f89033e8b1ea94dd90356b2983bca89dc8d2ab3cc647",
                "sha256:df83fdf5e684fef7c6ee2c02fc68a5ceb7e7e759d08b694088d0cacb4eba59e5"
            ],
            "index": "pypi",
            "version": "==3.1.24"
        },
        "idna": {
            "hashes": [
                "sha256:84d9dd047ffa80596e0f246e2eab0b391788b0503584e8945f2368256d2735ff",
                "sha256:9d643ff0a55b762d5cdb124b8eaa99c66322e2157b69160bc32796e824360e6d"
            ],
            "markers": "python_version >= '3'",
            "version": "==3.3"
        },
        "importlib-metadata": {
            "hashes": [
                "sha256:53ccfd5c134223e497627b9815d5030edf77d2ed573922f7a0b8f8bb81a1c100",
                "sha256:75bdec14c397f528724c1bfd9709d660b33a4d2e77387a3358f20b848bb5e5fb"
            ],
            "index": "pypi",
            "version": "==4.8.2"
        },
        "jinja2": {
            "hashes": [
                "sha256:077ce6014f7b40d03b47d1f1ca4b0fc8328a692bd284016f806ed0eaca390ad8",
                "sha256:611bb273cd68f3b993fabdc4064fc858c5b47a973cb5aa7999ec1ba405c87cd7"
            ],
            "markers": "python_version >= '3.6'",
            "version": "==3.0.3"
        },
        "jmespath": {
            "hashes": [
                "sha256:b85d0567b8666149a93172712e68920734333c0ce7e89b78b3e987f71e5ed4f9",
                "sha256:cdf6525904cc597730141d61b36f2e4b8ecc257c420fa2f4549bac2c2d0cb72f"
            ],
            "index": "pypi",
            "version": "==0.10.0"
        },
        "junit-xml": {
            "hashes": [
                "sha256:ec5ca1a55aefdd76d28fcc0b135251d156c7106fa979686a4b48d62b761b4732"
            ],
            "index": "pypi",
            "version": "==1.9"
        },
        "lark-parser": {
            "hashes": [
                "sha256:42f367612a1bbc4cf9d8c8eb1b209d8a9b397d55af75620c9e6f53e502235996"
            ],
            "version": "==0.10.1"
        },
        "markdown": {
            "hashes": [
                "sha256:76df8ae32294ec39dcf89340382882dfa12975f87f45c3ed1ecdb1e8cefc7006",
                "sha256:9923332318f843411e9932237530df53162e29dc7a4e2b91e35764583c46c9a3"
            ],
            "markers": "python_version >= '3.6'",
            "version": "==3.3.6"
        },
        "markupsafe": {
            "hashes": [
                "sha256:01a9b8ea66f1658938f65b93a85ebe8bc016e6769611be228d797c9d998dd298",
                "sha256:023cb26ec21ece8dc3907c0e8320058b2e0cb3c55cf9564da612bc325bed5e64",
                "sha256:0446679737af14f45767963a1a9ef7620189912317d095f2d9ffa183a4d25d2b",
                "sha256:04635854b943835a6ea959e948d19dcd311762c5c0c6e1f0e16ee57022669194",
                "sha256:0717a7390a68be14b8c793ba258e075c6f4ca819f15edfc2a3a027c823718567",
                "sha256:0955295dd5eec6cb6cc2fe1698f4c6d84af2e92de33fbcac4111913cd100a6ff",
                "sha256:0d4b31cc67ab36e3392bbf3862cfbadac3db12bdd8b02a2731f509ed5b829724",
                "sha256:10f82115e21dc0dfec9ab5c0223652f7197feb168c940f3ef61563fc2d6beb74",
                "sha256:168cd0a3642de83558a5153c8bd34f175a9a6e7f6dc6384b9655d2697312a646",
                "sha256:1d609f577dc6e1aa17d746f8bd3c31aa4d258f4070d61b2aa5c4166c1539de35",
                "sha256:1f2ade76b9903f39aa442b4aadd2177decb66525062db244b35d71d0ee8599b6",
                "sha256:20dca64a3ef2d6e4d5d615a3fd418ad3bde77a47ec8a23d984a12b5b4c74491a",
                "sha256:2a7d351cbd8cfeb19ca00de495e224dea7e7d919659c2841bbb7f420ad03e2d6",
                "sha256:2d7d807855b419fc2ed3e631034685db6079889a1f01d5d9dac950f764da3dad",
                "sha256:2ef54abee730b502252bcdf31b10dacb0a416229b72c18b19e24a4509f273d26",
                "sha256:36bc903cbb393720fad60fc28c10de6acf10dc6cc883f3e24ee4012371399a38",
                "sha256:37205cac2a79194e3750b0af2a5720d95f786a55ce7df90c3af697bfa100eaac",
                "sha256:3c112550557578c26af18a1ccc9e090bfe03832ae994343cfdacd287db6a6ae7",
                "sha256:3dd007d54ee88b46be476e293f48c85048603f5f516008bee124ddd891398ed6",
                "sha256:4296f2b1ce8c86a6aea78613c34bb1a672ea0e3de9c6ba08a960efe0b0a09047",
                "sha256:47ab1e7b91c098ab893b828deafa1203de86d0bc6ab587b160f78fe6c4011f75",
                "sha256:49e3ceeabbfb9d66c3aef5af3a60cc43b85c33df25ce03d0031a608b0a8b2e3f",
                "sha256:4dc8f9fb58f7364b63fd9f85013b780ef83c11857ae79f2feda41e270468dd9b",
                "sha256:4efca8f86c54b22348a5467704e3fec767b2db12fc39c6d963168ab1d3fc9135",
                "sha256:53edb4da6925ad13c07b6d26c2a852bd81e364f95301c66e930ab2aef5b5ddd8",
                "sha256:5855f8438a7d1d458206a2466bf82b0f104a3724bf96a1c781ab731e4201731a",
                "sha256:594c67807fb16238b30c44bdf74f36c02cdf22d1c8cda91ef8a0ed8dabf5620a",
                "sha256:5b6d930f030f8ed98e3e6c98ffa0652bdb82601e7a016ec2ab5d7ff23baa78d1",
                "sha256:5bb28c636d87e840583ee3adeb78172efc47c8b26127267f54a9c0ec251d41a9",
                "sha256:60bf42e36abfaf9aff1f50f52644b336d4f0a3fd6d8a60ca0d054ac9f713a864",
                "sha256:611d1ad9a4288cf3e3c16014564df047fe08410e628f89805e475368bd304914",
                "sha256:6300b8454aa6930a24b9618fbb54b5a68135092bc666f7b06901f897fa5c2fee",
                "sha256:63f3268ba69ace99cab4e3e3b5840b03340efed0948ab8f78d2fd87ee5442a4f",
                "sha256:6557b31b5e2c9ddf0de32a691f2312a32f77cd7681d8af66c2692efdbef84c18",
                "sha256:693ce3f9e70a6cf7d2fb9e6c9d8b204b6b39897a2c4a1aa65728d5ac97dcc1d8",
                "sha256:6a7fae0dd14cf60ad5ff42baa2e95727c3d81ded453457771d02b7d2b3f9c0c2",
                "sha256:6c4ca60fa24e85fe25b912b01e62cb969d69a23a5d5867682dd3e80b5b02581d",
                "sha256:6fcf051089389abe060c9cd7caa212c707e58153afa2c649f00346ce6d260f1b",
                "sha256:7d91275b0245b1da4d4cfa07e0faedd5b0812efc15b702576d103293e252af1b",
                "sha256:89c687013cb1cd489a0f0ac24febe8c7a666e6e221b783e53ac50ebf68e45d86",
                "sha256:8d206346619592c6200148b01a2142798c989edcb9c896f9ac9722a99d4e77e6",
                "sha256:905fec760bd2fa1388bb5b489ee8ee5f7291d692638ea5f67982d968366bef9f",
                "sha256:97383d78eb34da7e1fa37dd273c20ad4320929af65d156e35a5e2d89566d9dfb",
                "sha256:984d76483eb32f1bcb536dc27e4ad56bba4baa70be32fa87152832cdd9db0833",
                "sha256:99df47edb6bda1249d3e80fdabb1dab8c08ef3975f69aed437cb69d0a5de1e28",
                "sha256:9f02365d4e99430a12647f09b6cc8bab61a6564363f313126f775eb4f6ef798e",
                "sha256:a30e67a65b53ea0a5e62fe23682cfe22712e01f453b95233b25502f7c61cb415",
                "sha256:ab3ef638ace319fa26553db0624c4699e31a28bb2a835c5faca8f8acf6a5a902",
                "sha256:aca6377c0cb8a8253e493c6b451565ac77e98c2951c45f913e0b52facdcff83f",
                "sha256:add36cb2dbb8b736611303cd3bfcee00afd96471b09cda130da3581cbdc56a6d",
                "sha256:b2f4bf27480f5e5e8ce285a8c8fd176c0b03e93dcc6646477d4630e83440c6a9",
                "sha256:b7f2d075102dc8c794cbde1947378051c4e5180d52d276987b8d28a3bd58c17d",
                "sha256:baa1a4e8f868845af802979fcdbf0bb11f94f1cb7ced4c4b8a351bb60d108145",
                "sha256:be98f628055368795d818ebf93da628541e10b75b41c559fdf36d104c5787066",
                "sha256:bf5d821ffabf0ef3533c39c518f3357b171a1651c1ff6827325e4489b0e46c3c",
                "sha256:c47adbc92fc1bb2b3274c4b3a43ae0e4573d9fbff4f54cd484555edbf030baf1",
                "sha256:cdfba22ea2f0029c9261a4bd07e830a8da012291fbe44dc794e488b6c9bb353a",
                "sha256:d6c7ebd4e944c85e2c3421e612a7057a2f48d478d79e61800d81468a8d842207",
                "sha256:d7f9850398e85aba693bb640262d3611788b1f29a79f0c93c565694658f4071f",
                "sha256:d8446c54dc28c01e5a2dbac5a25f071f6653e6e40f3a8818e8b45d790fe6ef53",
                "sha256:deb993cacb280823246a026e3b2d81c493c53de6acfd5e6bfe31ab3402bb37dd",
                "sha256:e0f138900af21926a02425cf736db95be9f4af72ba1bb21453432a07f6082134",
                "sha256:e9936f0b261d4df76ad22f8fee3ae83b60d7c3e871292cd42f40b81b70afae85",
                "sha256:f0567c4dc99f264f49fe27da5f735f414c4e7e7dd850cfd8e69f0862d7c74ea9",
                "sha256:f5653a225f31e113b152e56f154ccbe59eeb1c7487b39b9d9f9cdb58e6c79dc5",
                "sha256:f826e31d18b516f653fe296d967d700fddad5901ae07c622bb3705955e1faa94",
                "sha256:f8ba0e8349a38d3001fae7eadded3f6606f0da5d748ee53cc1dab1d6527b9509",
                "sha256:f9081981fe268bd86831e5c75f7de206ef275defcb82bc70740ae6dc507aee51",
                "sha256:fa130dd50c57d53368c9d59395cb5526eda596d3ffe36666cd81a44d56e48872"
            ],
            "markers": "python_version >= '3.6'",
            "version": "==2.0.1"
        },
        "multidict": {
            "hashes": [
                "sha256:06560fbdcf22c9387100979e65b26fba0816c162b888cb65b845d3def7a54c9b",
                "sha256:067150fad08e6f2dd91a650c7a49ba65085303fcc3decbd64a57dc13a2733031",
                "sha256:0a2cbcfbea6dc776782a444db819c8b78afe4db597211298dd8b2222f73e9cd0",
                "sha256:0dd1c93edb444b33ba2274b66f63def8a327d607c6c790772f448a53b6ea59ce",
                "sha256:0fed465af2e0eb6357ba95795d003ac0bdb546305cc2366b1fc8f0ad67cc3fda",
                "sha256:116347c63ba049c1ea56e157fa8aa6edaf5e92925c9b64f3da7769bdfa012858",
                "sha256:1b4ac3ba7a97b35a5ccf34f41b5a8642a01d1e55454b699e5e8e7a99b5a3acf5",
                "sha256:1c7976cd1c157fa7ba5456ae5d31ccdf1479680dc9b8d8aa28afabc370df42b8",
                "sha256:246145bff76cc4b19310f0ad28bd0769b940c2a49fc601b86bfd150cbd72bb22",
                "sha256:25cbd39a9029b409167aa0a20d8a17f502d43f2efebfe9e3ac019fe6796c59ac",
                "sha256:28e6d883acd8674887d7edc896b91751dc2d8e87fbdca8359591a13872799e4e",
                "sha256:2d1d55cdf706ddc62822d394d1df53573d32a7a07d4f099470d3cb9323b721b6",
                "sha256:2e77282fd1d677c313ffcaddfec236bf23f273c4fba7cdf198108f5940ae10f5",
                "sha256:32fdba7333eb2351fee2596b756d730d62b5827d5e1ab2f84e6cbb287cc67fe0",
                "sha256:35591729668a303a02b06e8dba0eb8140c4a1bfd4c4b3209a436a02a5ac1de11",
                "sha256:380b868f55f63d048a25931a1632818f90e4be71d2081c2338fcf656d299949a",
                "sha256:3822c5894c72e3b35aae9909bef66ec83e44522faf767c0ad39e0e2de11d3b55",
                "sha256:38ba256ee9b310da6a1a0f013ef4e422fca30a685bcbec86a969bd520504e341",
                "sha256:3bc3b1621b979621cee9f7b09f024ec76ec03cc365e638126a056317470bde1b",
                "sha256:3d2d7d1fff8e09d99354c04c3fd5b560fb04639fd45926b34e27cfdec678a704",
                "sha256:517d75522b7b18a3385726b54a081afd425d4f41144a5399e5abd97ccafdf36b",
                "sha256:5f79c19c6420962eb17c7e48878a03053b7ccd7b69f389d5831c0a4a7f1ac0a1",
                "sha256:5f841c4f14331fd1e36cbf3336ed7be2cb2a8f110ce40ea253e5573387db7621",
                "sha256:637c1896497ff19e1ee27c1c2c2ddaa9f2d134bbb5e0c52254361ea20486418d",
                "sha256:6ee908c070020d682e9b42c8f621e8bb10c767d04416e2ebe44e37d0f44d9ad5",
                "sha256:77f0fb7200cc7dedda7a60912f2059086e29ff67cefbc58d2506638c1a9132d7",
                "sha256:7878b61c867fb2df7a95e44b316f88d5a3742390c99dfba6c557a21b30180cac",
                "sha256:78c106b2b506b4d895ddc801ff509f941119394b89c9115580014127414e6c2d",
                "sha256:8b911d74acdc1fe2941e59b4f1a278a330e9c34c6c8ca1ee21264c51ec9b67ef",
                "sha256:93de39267c4c676c9ebb2057e98a8138bade0d806aad4d864322eee0803140a0",
                "sha256:9416cf11bcd73c861267e88aea71e9fcc35302b3943e45e1dbb4317f91a4b34f",
                "sha256:94b117e27efd8e08b4046c57461d5a114d26b40824995a2eb58372b94f9fca02",
                "sha256:9815765f9dcda04921ba467957be543423e5ec6a1136135d84f2ae092c50d87b",
                "sha256:98ec9aea6223adf46999f22e2c0ab6cf33f5914be604a404f658386a8f1fba37",
                "sha256:a37e9a68349f6abe24130846e2f1d2e38f7ddab30b81b754e5a1fde32f782b23",
                "sha256:a43616aec0f0d53c411582c451f5d3e1123a68cc7b3475d6f7d97a626f8ff90d",
                "sha256:a4771d0d0ac9d9fe9e24e33bed482a13dfc1256d008d101485fe460359476065",
                "sha256:a5635bcf1b75f0f6ef3c8a1ad07b500104a971e38d3683167b9454cb6465ac86",
                "sha256:a9acb76d5f3dd9421874923da2ed1e76041cb51b9337fd7f507edde1d86535d6",
                "sha256:ac42181292099d91217a82e3fa3ce0e0ddf3a74fd891b7c2b347a7f5aa0edded",
                "sha256:b227345e4186809d31f22087d0265655114af7cda442ecaf72246275865bebe4",
                "sha256:b61f85101ef08cbbc37846ac0e43f027f7844f3fade9b7f6dd087178caedeee7",
                "sha256:b70913cbf2e14275013be98a06ef4b412329fe7b4f83d64eb70dce8269ed1e1a",
                "sha256:b9aad49466b8d828b96b9e3630006234879c8d3e2b0a9d99219b3121bc5cdb17",
                "sha256:baf1856fab8212bf35230c019cde7c641887e3fc08cadd39d32a421a30151ea3",
                "sha256:bd6c9c50bf2ad3f0448edaa1a3b55b2e6866ef8feca5d8dbec10ec7c94371d21",
                "sha256:c1ff762e2ee126e6f1258650ac641e2b8e1f3d927a925aafcfde943b77a36d24",
                "sha256:c30ac9f562106cd9e8071c23949a067b10211917fdcb75b4718cf5775356a940",
                "sha256:c9631c642e08b9fff1c6255487e62971d8b8e821808ddd013d8ac058087591ac",
                "sha256:cdd68778f96216596218b4e8882944d24a634d984ee1a5a049b300377878fa7c",
                "sha256:ce8cacda0b679ebc25624d5de66c705bc53dcc7c6f02a7fb0f3ca5e227d80422",
                "sha256:cfde464ca4af42a629648c0b0d79b8f295cf5b695412451716531d6916461628",
                "sha256:d3def943bfd5f1c47d51fd324df1e806d8da1f8e105cc7f1c76a1daf0f7e17b0",
                "sha256:d9b668c065968c5979fe6b6fa6760bb6ab9aeb94b75b73c0a9c1acf6393ac3bf",
                "sha256:da7d57ea65744d249427793c042094c4016789eb2562576fb831870f9c878d9e",
                "sha256:dc3a866cf6c13d59a01878cd806f219340f3e82eed514485e094321f24900677",
                "sha256:df23c83398715b26ab09574217ca21e14694917a0c857e356fd39e1c64f8283f",
                "sha256:dfc924a7e946dd3c6360e50e8f750d51e3ef5395c95dc054bc9eab0f70df4f9c",
                "sha256:e4a67f1080123de76e4e97a18d10350df6a7182e243312426d508712e99988d4",
                "sha256:e5283c0a00f48e8cafcecadebfa0ed1dac8b39e295c7248c44c665c16dc1138b",
                "sha256:e58a9b5cc96e014ddf93c2227cbdeca94b56a7eb77300205d6e4001805391747",
                "sha256:e6453f3cbeb78440747096f239d282cc57a2997a16b5197c9bc839099e1633d0",
                "sha256:e6c4fa1ec16e01e292315ba76eb1d012c025b99d22896bd14a66628b245e3e01",
                "sha256:e7d81ce5744757d2f05fc41896e3b2ae0458464b14b5a2c1e87a6a9d69aefaa8",
                "sha256:ea21d4d5104b4f840b91d9dc8cbc832aba9612121eaba503e54eaab1ad140eb9",
                "sha256:ecc99bce8ee42dcad15848c7885197d26841cb24fa2ee6e89d23b8993c871c64",
                "sha256:f0bb0973f42ffcb5e3537548e0767079420aefd94ba990b61cf7bb8d47f4916d",
                "sha256:f19001e790013ed580abfde2a4465388950728861b52f0da73e8e8a9418533c0",
                "sha256:f76440e480c3b2ca7f843ff8a48dc82446b86ed4930552d736c0bac507498a52",
                "sha256:f9bef5cff994ca3026fcc90680e326d1a19df9841c5e3d224076407cc21471a1",
                "sha256:fc66d4016f6e50ed36fb39cd287a3878ffcebfa90008535c62e0e90a7ab713ae",
                "sha256:fd77c8f3cba815aa69cb97ee2b2ef385c7c12ada9c734b0f3b32e26bb88bbf1d"
            ],
            "markers": "python_version >= '3.6'",
            "version": "==5.2.0"
        },
        "networkx": {
            "hashes": [
                "sha256:80b6b89c77d1dfb64a4c7854981b60aeea6360ac02c6d4e4913319e0a313abef",
                "sha256:c0946ed31d71f1b732b5aaa6da5a0388a345019af232ce2f49c766e2d6795c51"
            ],
            "index": "pypi",
            "version": "==2.6.3"
        },
        "packageurl-python": {
            "hashes": [
                "sha256:676dcb8278721df952e2444bfcd8d7bf3518894498050f0c6a5faddbe0860cd0",
                "sha256:c01fbaf62ad2eb791e97158d1f30349e830bee2dd3e9503a87f6c3ffae8d1cf0"
            ],
            "markers": "python_version >= '3.6'",
            "version": "==0.9.6"
        },
        "packaging": {
            "hashes": [
                "sha256:dd47c42927d89ab911e606518907cc2d3a1f38bbd026385970643f9c5b8ecfeb",
                "sha256:ef103e05f519cdc783ae24ea4e2e0f508a9c99b2d4969652eed6a2e1ea5bd522"
            ],
            "index": "pypi",
            "version": "==21.3"
        },
        "policy-sentry": {
            "hashes": [
                "sha256:7ebac9711f4aa20609bfeda4bc626709dd4c167a84601b23c7d1d115aa05f8ca",
                "sha256:fdeb53644195ee0404b0983ebd0bc1d2ea8c6b29266f8036d880285f4562560e"
            ],
            "markers": "python_version >= '3.6'",
            "version": "==0.11.18"
        },
        "policyuniverse": {
            "hashes": [
                "sha256:184f854fc716754ff07cd9f601923d1ce30a6826617e7c2b252abebe76746b6d",
                "sha256:44145447d473c37ff2776667b5e1018a00c0a493c16a0a489399521b3786a8be"
            ],
            "index": "pypi",
            "version": "==1.4.0.20210819"
        },
        "pycares": {
            "hashes": [
                "sha256:03490be0e7b51a0c8073f877bec347eff31003f64f57d9518d419d9369452837",
                "sha256:056330275dea42b7199494047a745e1d9785d39fb8c4cd469dca043532240b80",
                "sha256:0aa897543a786daba74ec5e19638bd38b2b432d179a0e248eac1e62de5756207",
                "sha256:112e1385c451069112d6b5ea1f9c378544f3c6b89882ff964e9a64be3336d7e4",
                "sha256:27a6f09dbfb69bb79609724c0f90dfaa7c215876a7cd9f12d585574d1f922112",
                "sha256:2b837315ed08c7df009b67725fe1f50489e99de9089f58ec1b243dc612f172aa",
                "sha256:2f5f84fe9f83eab9cd68544b165b74ba6e3412d029cc9ab20098d9c332869fc5",
                "sha256:40079ed58efa91747c50aac4edf8ecc7e570132ab57dc0a4030eb0d016a6cab8",
                "sha256:439799be4b7576e907139a7f9b3c8a01b90d3e38af4af9cd1fc6c1ee9a42b9e6",
                "sha256:4d5da840aa0d9b15fa51107f09270c563a348cb77b14ae9653d0bbdbe326fcc2",
                "sha256:4e190471a015f8225fa38069617192e06122771cce2b169ac7a60bfdbd3d4ab2",
                "sha256:5632f21d92cc0225ba5ff906e4e5dec415ef0b3df322c461d138190681cd5d89",
                "sha256:569eef8597b5e02b1bc4644b9f272160304d8c9985357d7ecfcd054da97c0771",
                "sha256:58a41a2baabcd95266db776c510d349d417919407f03510fc87ac7488730d913",
                "sha256:6831e963a910b0a8cbdd2750ffcdf5f2bb0edb3f53ca69ff18484de2cc3807c4",
                "sha256:71b99b9e041ae3356b859822c511f286f84c8889ec9ed1fbf6ac30fb4da13e4c",
                "sha256:8319afe4838e09df267c421ca93da408f770b945ec6217dda72f1f6a493e37e4",
                "sha256:8fd1ff17a26bb004f0f6bb902ba7dddd810059096ae0cc3b45e4f5be46315d19",
                "sha256:a810d01c9a426ee8b0f36969c2aef5fb966712be9d7e466920beb328cd9cefa3",
                "sha256:ad7b28e1b6bc68edd3d678373fa3af84e39d287090434f25055d21b4716b2fc6",
                "sha256:b0e50ddc78252f2e2b6b5f2c73e5b2449dfb6bea7a5a0e21dfd1e2bcc9e17382",
                "sha256:b266cec81dcea2c3efbbd3dda00af8d7eb0693ae9e47e8706518334b21f27d4a",
                "sha256:c000942f5fc64e6e046aa61aa53b629b576ba11607d108909727c3c8f211a157",
                "sha256:c6680f7fdc0f1163e8f6c2a11d11b9a0b524a61000d2a71f9ccd410f154fb171",
                "sha256:c7eba3c8354b730a54d23237d0b6445a2f68570fa68d0848887da23a3f3b71f3",
                "sha256:cbceaa9b2c416aa931627466d3240aecfc905c292c842252e3d77b8630072505",
                "sha256:dc942692fca0e27081b7bb414bb971d34609c80df5e953f6d0c62ecc8019acd9",
                "sha256:e1489aa25d14dbf7176110ead937c01176ed5a0ebefd3b092bbd6b202241814c",
                "sha256:e5a060f5fa90ae245aa99a4a8ad13ec39c2340400de037c7e8d27b081e1a3c64",
                "sha256:ec00f3594ee775665167b1a1630edceefb1b1283af9ac57480dba2fb6fd6c360",
                "sha256:ed71dc4290d9c3353945965604ef1f6a4de631733e9819a7ebc747220b27e641"
            ],
            "version": "==4.1.2"
        },
        "pycparser": {
            "hashes": [
                "sha256:8ee45429555515e1f6b185e78100aea234072576aa43ab53aefcae078162fca9",
                "sha256:e644fdec12f7872f86c58ff790da456218b10f863970249516d60a5eaca77206"
            ],
            "version": "==2.21"
        },
        "pyparsing": {
            "hashes": [
                "sha256:04ff808a5b90911829c55c4e26f75fa5ca8a2f5f36aa3a51f68e27033341d3e4",
                "sha256:d9bdec0013ef1eb5a84ab39a3b3868911598afa494f5faa038647101504e2b81"
            ],
            "markers": "python_version >= '3.6'",
            "version": "==3.0.6"
        },
        "python-dateutil": {
            "hashes": [
                "sha256:0123cacc1627ae19ddf3c27a5de5bd67ee4586fbdd6440d9748f8abb483d3e86",
                "sha256:961d03dc3453ebbc59dbdea9e4e11c5651520a876d0f4db161e8674aae935da9"
            ],
            "markers": "python_version >= '2.7' and python_version not in '3.0, 3.1, 3.2, 3.3'",
            "version": "==2.8.2"
        },
        "pyyaml": {
            "hashes": [
                "sha256:0283c35a6a9fbf047493e3a0ce8d79ef5030852c51e9d911a27badfde0605293",
                "sha256:055d937d65826939cb044fc8c9b08889e8c743fdc6a32b33e2390f66013e449b",
                "sha256:07751360502caac1c067a8132d150cf3d61339af5691fe9e87803040dbc5db57",
                "sha256:0b4624f379dab24d3725ffde76559cff63d9ec94e1736b556dacdfebe5ab6d4b",
                "sha256:0ce82d761c532fe4ec3f87fc45688bdd3a4c1dc5e0b4a19814b9009a29baefd4",
                "sha256:1e4747bc279b4f613a09eb64bba2ba602d8a6664c6ce6396a4d0cd413a50ce07",
                "sha256:213c60cd50106436cc818accf5baa1aba61c0189ff610f64f4a3e8c6726218ba",
                "sha256:231710d57adfd809ef5d34183b8ed1eeae3f76459c18fb4a0b373ad56bedcdd9",
                "sha256:277a0ef2981ca40581a47093e9e2d13b3f1fbbeffae064c1d21bfceba2030287",
                "sha256:2cd5df3de48857ed0544b34e2d40e9fac445930039f3cfe4bcc592a1f836d513",
                "sha256:40527857252b61eacd1d9af500c3337ba8deb8fc298940291486c465c8b46ec0",
                "sha256:473f9edb243cb1935ab5a084eb238d842fb8f404ed2193a915d1784b5a6b5fc0",
                "sha256:48c346915c114f5fdb3ead70312bd042a953a8ce5c7106d5bfb1a5254e47da92",
                "sha256:50602afada6d6cbfad699b0c7bb50d5ccffa7e46a3d738092afddc1f9758427f",
                "sha256:68fb519c14306fec9720a2a5b45bc9f0c8d1b9c72adf45c37baedfcd949c35a2",
                "sha256:77f396e6ef4c73fdc33a9157446466f1cff553d979bd00ecb64385760c6babdc",
                "sha256:819b3830a1543db06c4d4b865e70ded25be52a2e0631ccd2f6a47a2822f2fd7c",
                "sha256:897b80890765f037df3403d22bab41627ca8811ae55e9a722fd0392850ec4d86",
                "sha256:98c4d36e99714e55cfbaaee6dd5badbc9a1ec339ebfc3b1f52e293aee6bb71a4",
                "sha256:9df7ed3b3d2e0ecfe09e14741b857df43adb5a3ddadc919a2d94fbdf78fea53c",
                "sha256:9fa600030013c4de8165339db93d182b9431076eb98eb40ee068700c9c813e34",
                "sha256:a80a78046a72361de73f8f395f1f1e49f956c6be882eed58505a15f3e430962b",
                "sha256:b3d267842bf12586ba6c734f89d1f5b871df0273157918b0ccefa29deb05c21c",
                "sha256:b5b9eccad747aabaaffbc6064800670f0c297e52c12754eb1d976c57e4f74dcb",
                "sha256:c5687b8d43cf58545ade1fe3e055f70eac7a5a1a0bf42824308d868289a95737",
                "sha256:cba8c411ef271aa037d7357a2bc8f9ee8b58b9965831d9e51baf703280dc73d3",
                "sha256:d15a181d1ecd0d4270dc32edb46f7cb7733c7c508857278d3d378d14d606db2d",
                "sha256:d4db7c7aef085872ef65a8fd7d6d09a14ae91f691dec3e87ee5ee0539d516f53",
                "sha256:d4eccecf9adf6fbcc6861a38015c2a64f38b9d94838ac1810a9023a0609e1b78",
                "sha256:d67d839ede4ed1b28a4e8909735fc992a923cdb84e618544973d7dfc71540803",
                "sha256:daf496c58a8c52083df09b80c860005194014c3698698d1a57cbcfa182142a3a",
                "sha256:e61ceaab6f49fb8bdfaa0f92c4b57bcfbea54c09277b1b4f7ac376bfb7a7c174",
                "sha256:f84fbc98b019fef2ee9a1cb3ce93e3187a6df0b2538a651bfb890254ba9f90b5"
            ],
            "index": "pypi",
            "version": "==6.0"
        },
        "requests": {
            "hashes": [
                "sha256:6c1246513ecd5ecd4528a0906f910e8f0f9c6b8ec72030dc9fd154dc1a6efd24",
                "sha256:b8aa58f8cf793ffd8782d3d8cb19e66ef36f7aba4353eec859e74678b01b07a7"
            ],
            "markers": "python_version >= '2.7' and python_version not in '3.0, 3.1, 3.2, 3.3, 3.4, 3.5'",
            "version": "==2.26.0"
        },
        "requirements-parser": {
            "hashes": [
                "sha256:5963ee895c2d05ae9f58d3fc641082fb38021618979d6a152b6b1398bd7d4ed4",
                "sha256:76650b4a9d98fc65edf008a7920c076bb2a76c08eaae230ce4cfc6f51ea6a773"
            ],
            "version": "==0.2.0"
        },
        "s3transfer": {
            "hashes": [
                "sha256:50ed823e1dc5868ad40c8dc92072f757aa0e653a192845c94a3b676f4a62da4c",
                "sha256:9c1dc369814391a6bda20ebbf4b70a0f34630592c9aa520856bf384916af2803"
            ],
            "markers": "python_version >= '3.6'",
            "version": "==0.5.0"
        },
        "schema": {
            "hashes": [
                "sha256:cf97e4cd27e203ab6bb35968532de1ed8991bce542a646f0ff1d643629a4945d",
                "sha256:fbb6a52eb2d9facf292f233adcc6008cffd94343c63ccac9a1cb1f3e6de1db17"
            ],
            "version": "==0.7.4"
        },
        "semantic-version": {
            "hashes": [
                "sha256:45e4b32ee9d6d70ba5f440ec8cc5221074c7f4b0e8918bdab748cc37912440a9",
                "sha256:d2cb2de0558762934679b9a104e82eca7af448c9f4974d1f3eeccff651df8a54"
            ],
            "index": "pypi",
            "version": "==2.8.5"
        },
        "six": {
            "hashes": [
                "sha256:1e61c37477a1626458e36f7b1d82aa5c9b094fa4802892072e49de9c60c4c926",
                "sha256:8abb2f1d86890a2dfb989f9a77cfcfd3e47c2a354b01111771326f8aa26e0254"
            ],
            "markers": "python_version >= '2.7' and python_version not in '3.0, 3.1, 3.2, 3.3'",
            "version": "==1.16.0"
        },
        "smmap": {
            "hashes": [
                "sha256:2aba19d6a040e78d8b09de5c57e96207b09ed71d8e55ce0959eeee6c8e190d94",
                "sha256:c840e62059cd3be204b0c9c9f74be2c09d5648eddd4580d9314c3ecde0b30936"
            ],
            "markers": "python_version >= '3.6'",
            "version": "==5.0.0"
        },
        "soupsieve": {
            "hashes": [
                "sha256:1a3cca2617c6b38c0343ed661b1fa5de5637f257d4fe22bd9f1338010a1efefb",
                "sha256:b8d49b1cd4f037c7082a9683dfa1801aa2597fb11c3a1155b7a5b94829b4f1f9"
            ],
            "markers": "python_version >= '3.6'",
            "version": "==2.3.1"
        },
        "tabulate": {
            "hashes": [
                "sha256:d7c013fe7abbc5e491394e10fa845f8f32fe54f8dc60c6622c6cf482d25d47e4",
                "sha256:eb1d13f25760052e8931f2ef80aaf6045a6cceb47514db8beab24cded16f13a7"
            ],
            "index": "pypi",
            "version": "==0.8.9"
        },
        "termcolor": {
            "hashes": [
                "sha256:1d6d69ce66211143803fbc56652b41d73b4a400a2891d7bf7a1cdf4c02de613b"
            ],
            "index": "pypi",
            "version": "==1.1.0"
        },
        "toml": {
            "hashes": [
                "sha256:806143ae5bfb6a3c6e736a764057db0e6a0e05e338b5630894a5f779cabb4f9b",
                "sha256:b3bda1d108d5dd99f4a20d24d9c348e91c4db7ab1b749200bded2f839ccbe68f"
            ],
            "markers": "python_version >= '2.6' and python_version not in '3.0, 3.1, 3.2, 3.3'",
            "version": "==0.10.2"
        },
        "tqdm": {
            "hashes": [
                "sha256:8dd278a422499cd6b727e6ae4061c40b48fce8b76d1ccbf5d34fca9b7f925b0c",
                "sha256:d359de7217506c9851b7869f3708d8ee53ed70a1b8edbba4dbcb47442592920d"
            ],
            "index": "pypi",
            "version": "==4.62.3"
        },
        "types-setuptools": {
            "hashes": [
                "sha256:5499a0f429281d1a3aa9494c79b6599ab356dfe6d393825426bc749e48ea1bf8",
                "sha256:9c96aab47fdcf066fef83160b2b9ddbfab3d2c8fdc89053579d0b306837bf22a"
            ],
            "version": "==57.4.2"
        },
        "types-toml": {
            "hashes": [
                "sha256:5c1f8f8d57692397c8f902bf6b4d913a0952235db7db17d2908cc110e70610cb",
                "sha256:8cdfd2b7c89bed703158b042dd5cf04255dae77096db66f4a12ca0a93ccb07a5"
            ],
            "version": "==0.10.1"
        },
        "typing-extensions": {
            "hashes": [
<<<<<<< HEAD
                "sha256:49f75d16ff11f1cd258e1b988ccff82a3ca5570217d7ad8c5f48205dd99a677e",
                "sha256:d8226d10bc02a29bcc81df19a26e56a9647f8b0a6d4a83924139f4a8b01f17b7",
                "sha256:f1d25edafde516b146ecd0613dabcc61409817af4766fbbcfb8d1ad4ec441a34"
=======
                "sha256:2cdf80e4e04866a9b3689a51869016d36db0814d84b8d8a568d22781d45d27ed",
                "sha256:829704698b22e13ec9eaf959122315eabb370b0884400e9818334d8b677023d9"
>>>>>>> ffcbeac7
            ],
            "index": "pypi",
            "version": "==3.10.0.2"
        },
        "update-checker": {
            "hashes": [
                "sha256:6a2d45bb4ac585884a6b03f9eade9161cedd9e8111545141e9aa9058932acb13",
                "sha256:cbba64760a36fe2640d80d85306e8fe82b6816659190993b7bdabadee4d4bbfd"
            ],
            "index": "pypi",
            "version": "==0.18.0"
        },
        "urllib3": {
            "hashes": [
                "sha256:4987c65554f7a2dbf30c18fd48778ef124af6fab771a377103da0585e2336ece",
                "sha256:c4fdf4019605b6e5423637e01bc9fe4daef873709a7973e195ceba0a62bbc844"
            ],
            "markers": "python_version >= '2.7' and python_version not in '3.0, 3.1, 3.2, 3.3, 3.4' and python_version < '4'",
            "version": "==1.26.7"
        },
        "websocket-client": {
            "hashes": [
                "sha256:0133d2f784858e59959ce82ddac316634229da55b498aac311f1620567a710ec",
                "sha256:8dfb715d8a992f5712fff8c843adae94e22b22a99b2c5e6b0ec4a1a981cc4e0d"
            ],
            "markers": "python_version >= '3.6'",
            "version": "==1.2.1"
        },
        "yarl": {
            "hashes": [
                "sha256:044daf3012e43d4b3538562da94a88fb12a6490652dbc29fb19adfa02cf72eac",
                "sha256:0cba38120db72123db7c58322fa69e3c0efa933040ffb586c3a87c063ec7cae8",
                "sha256:167ab7f64e409e9bdd99333fe8c67b5574a1f0495dcfd905bc7454e766729b9e",
                "sha256:1be4bbb3d27a4e9aa5f3df2ab61e3701ce8fcbd3e9846dbce7c033a7e8136746",
                "sha256:1ca56f002eaf7998b5fcf73b2421790da9d2586331805f38acd9997743114e98",
                "sha256:1d3d5ad8ea96bd6d643d80c7b8d5977b4e2fb1bab6c9da7322616fd26203d125",
                "sha256:1eb6480ef366d75b54c68164094a6a560c247370a68c02dddb11f20c4c6d3c9d",
                "sha256:1edc172dcca3f11b38a9d5c7505c83c1913c0addc99cd28e993efeaafdfaa18d",
                "sha256:211fcd65c58bf250fb994b53bc45a442ddc9f441f6fec53e65de8cba48ded986",
                "sha256:29e0656d5497733dcddc21797da5a2ab990c0cb9719f1f969e58a4abac66234d",
                "sha256:368bcf400247318382cc150aaa632582d0780b28ee6053cd80268c7e72796dec",
                "sha256:39d5493c5ecd75c8093fa7700a2fb5c94fe28c839c8e40144b7ab7ccba6938c8",
                "sha256:3abddf0b8e41445426d29f955b24aeecc83fa1072be1be4e0d194134a7d9baee",
                "sha256:3bf8cfe8856708ede6a73907bf0501f2dc4e104085e070a41f5d88e7faf237f3",
                "sha256:3ec1d9a0d7780416e657f1e405ba35ec1ba453a4f1511eb8b9fbab81cb8b3ce1",
                "sha256:45399b46d60c253327a460e99856752009fcee5f5d3c80b2f7c0cae1c38d56dd",
                "sha256:52690eb521d690ab041c3919666bea13ab9fbff80d615ec16fa81a297131276b",
                "sha256:534b047277a9a19d858cde163aba93f3e1677d5acd92f7d10ace419d478540de",
                "sha256:580c1f15500e137a8c37053e4cbf6058944d4c114701fa59944607505c2fe3a0",
                "sha256:59218fef177296451b23214c91ea3aba7858b4ae3306dde120224cfe0f7a6ee8",
                "sha256:5ba63585a89c9885f18331a55d25fe81dc2d82b71311ff8bd378fc8004202ff6",
                "sha256:5bb7d54b8f61ba6eee541fba4b83d22b8a046b4ef4d8eb7f15a7e35db2e1e245",
                "sha256:6152224d0a1eb254f97df3997d79dadd8bb2c1a02ef283dbb34b97d4f8492d23",
                "sha256:67e94028817defe5e705079b10a8438b8cb56e7115fa01640e9c0bb3edf67332",
                "sha256:695ba021a9e04418507fa930d5f0704edbce47076bdcfeeaba1c83683e5649d1",
                "sha256:6a1a9fe17621af43e9b9fcea8bd088ba682c8192d744b386ee3c47b56eaabb2c",
                "sha256:6ab0c3274d0a846840bf6c27d2c60ba771a12e4d7586bf550eefc2df0b56b3b4",
                "sha256:6feca8b6bfb9eef6ee057628e71e1734caf520a907b6ec0d62839e8293e945c0",
                "sha256:737e401cd0c493f7e3dd4db72aca11cfe069531c9761b8ea474926936b3c57c8",
                "sha256:788713c2896f426a4e166b11f4ec538b5736294ebf7d5f654ae445fd44270832",
                "sha256:797c2c412b04403d2da075fb93c123df35239cd7b4cc4e0cd9e5839b73f52c58",
                "sha256:8300401dc88cad23f5b4e4c1226f44a5aa696436a4026e456fe0e5d2f7f486e6",
                "sha256:87f6e082bce21464857ba58b569370e7b547d239ca22248be68ea5d6b51464a1",
                "sha256:89ccbf58e6a0ab89d487c92a490cb5660d06c3a47ca08872859672f9c511fc52",
                "sha256:8b0915ee85150963a9504c10de4e4729ae700af11df0dc5550e6587ed7891e92",
                "sha256:8cce6f9fa3df25f55521fbb5c7e4a736683148bcc0c75b21863789e5185f9185",
                "sha256:95a1873b6c0dd1c437fb3bb4a4aaa699a48c218ac7ca1e74b0bee0ab16c7d60d",
                "sha256:9b4c77d92d56a4c5027572752aa35082e40c561eec776048330d2907aead891d",
                "sha256:9bfcd43c65fbb339dc7086b5315750efa42a34eefad0256ba114cd8ad3896f4b",
                "sha256:9c1f083e7e71b2dd01f7cd7434a5f88c15213194df38bc29b388ccdf1492b739",
                "sha256:a1d0894f238763717bdcfea74558c94e3bc34aeacd3351d769460c1a586a8b05",
                "sha256:a467a431a0817a292121c13cbe637348b546e6ef47ca14a790aa2fa8cc93df63",
                "sha256:aa32aaa97d8b2ed4e54dc65d241a0da1c627454950f7d7b1f95b13985afd6c5d",
                "sha256:ac10bbac36cd89eac19f4e51c032ba6b412b3892b685076f4acd2de18ca990aa",
                "sha256:ac35ccde589ab6a1870a484ed136d49a26bcd06b6a1c6397b1967ca13ceb3913",
                "sha256:bab827163113177aee910adb1f48ff7af31ee0289f434f7e22d10baf624a6dfe",
                "sha256:baf81561f2972fb895e7844882898bda1eef4b07b5b385bcd308d2098f1a767b",
                "sha256:bf19725fec28452474d9887a128e98dd67eee7b7d52e932e6949c532d820dc3b",
                "sha256:c01a89a44bb672c38f42b49cdb0ad667b116d731b3f4c896f72302ff77d71656",
                "sha256:c0910c6b6c31359d2f6184828888c983d54d09d581a4a23547a35f1d0b9484b1",
                "sha256:c10ea1e80a697cf7d80d1ed414b5cb8f1eec07d618f54637067ae3c0334133c4",
                "sha256:c1164a2eac148d85bbdd23e07dfcc930f2e633220f3eb3c3e2a25f6148c2819e",
                "sha256:c145ab54702334c42237a6c6c4cc08703b6aa9b94e2f227ceb3d477d20c36c63",
                "sha256:c17965ff3706beedafd458c452bf15bac693ecd146a60a06a214614dc097a271",
                "sha256:c19324a1c5399b602f3b6e7db9478e5b1adf5cf58901996fc973fe4fccd73eed",
                "sha256:c2a1ac41a6aa980db03d098a5531f13985edcb451bcd9d00670b03129922cd0d",
                "sha256:c6ddcd80d79c96eb19c354d9dca95291589c5954099836b7c8d29278a7ec0bda",
                "sha256:c9c6d927e098c2d360695f2e9d38870b2e92e0919be07dbe339aefa32a090265",
                "sha256:cc8b7a7254c0fc3187d43d6cb54b5032d2365efd1df0cd1749c0c4df5f0ad45f",
                "sha256:cff3ba513db55cc6a35076f32c4cdc27032bd075c9faef31fec749e64b45d26c",
                "sha256:d260d4dc495c05d6600264a197d9d6f7fc9347f21d2594926202fd08cf89a8ba",
                "sha256:d6f3d62e16c10e88d2168ba2d065aa374e3c538998ed04996cd373ff2036d64c",
                "sha256:da6df107b9ccfe52d3a48165e48d72db0eca3e3029b5b8cb4fe6ee3cb870ba8b",
                "sha256:dfe4b95b7e00c6635a72e2d00b478e8a28bfb122dc76349a06e20792eb53a523",
                "sha256:e39378894ee6ae9f555ae2de332d513a5763276a9265f8e7cbaeb1b1ee74623a",
                "sha256:ede3b46cdb719c794427dcce9d8beb4abe8b9aa1e97526cc20de9bd6583ad1ef",
                "sha256:f2a8508f7350512434e41065684076f640ecce176d262a7d54f0da41d99c5a95",
                "sha256:f44477ae29025d8ea87ec308539f95963ffdc31a82f42ca9deecf2d505242e72",
                "sha256:f64394bd7ceef1237cc604b5a89bf748c95982a84bcd3c4bbeb40f685c810794",
                "sha256:fc4dd8b01a8112809e6b636b00f487846956402834a7fd59d46d4f4267181c41",
                "sha256:fce78593346c014d0d986b7ebc80d782b7f5e19843ca798ed62f8e3ba8728576",
                "sha256:fd547ec596d90c8676e369dd8a581a21227fe9b4ad37d0dc7feb4ccf544c2d59"
            ],
            "markers": "python_version >= '3.6'",
            "version": "==1.7.2"
        },
        "zipp": {
            "hashes": [
                "sha256:71c644c5369f4a6e07636f0aa966270449561fcea2e3d6747b8d23efaa9d7832",
                "sha256:9fe5ea21568a0a70e50f273397638d39b03353731e6cbbb3fd8502a33fec40bc"
            ],
            "markers": "python_version >= '3.6'",
            "version": "==3.6.0"
        }
    },
    "develop": {
        "aiohttp": {
            "hashes": [
                "sha256:01d7bdb774a9acc838e6b8f1d114f45303841b89b95984cbb7d80ea41172a9e3",
                "sha256:03a6d5349c9ee8f79ab3ff3694d6ce1cfc3ced1c9d36200cb8f08ba06bd3b782",
                "sha256:04d48b8ce6ab3cf2097b1855e1505181bdd05586ca275f2505514a6e274e8e75",
                "sha256:0770e2806a30e744b4e21c9d73b7bee18a1cfa3c47991ee2e5a65b887c49d5cf",
                "sha256:07b05cd3305e8a73112103c834e91cd27ce5b4bd07850c4b4dbd1877d3f45be7",
                "sha256:086f92daf51a032d062ec5f58af5ca6a44d082c35299c96376a41cbb33034675",
                "sha256:099ebd2c37ac74cce10a3527d2b49af80243e2a4fa39e7bce41617fbc35fa3c1",
                "sha256:0c7ebbbde809ff4e970824b2b6cb7e4222be6b95a296e46c03cf050878fc1785",
                "sha256:102e487eeb82afac440581e5d7f8f44560b36cf0bdd11abc51a46c1cd88914d4",
                "sha256:11691cf4dc5b94236ccc609b70fec991234e7ef8d4c02dd0c9668d1e486f5abf",
                "sha256:11a67c0d562e07067c4e86bffc1553f2cf5b664d6111c894671b2b8712f3aba5",
                "sha256:12de6add4038df8f72fac606dff775791a60f113a725c960f2bab01d8b8e6b15",
                "sha256:13487abd2f761d4be7c8ff9080de2671e53fff69711d46de703c310c4c9317ca",
                "sha256:15b09b06dae900777833fe7fc4b4aa426556ce95847a3e8d7548e2d19e34edb8",
                "sha256:1c182cb873bc91b411e184dab7a2b664d4fea2743df0e4d57402f7f3fa644bac",
                "sha256:1ed0b6477896559f17b9eaeb6d38e07f7f9ffe40b9f0f9627ae8b9926ae260a8",
                "sha256:28d490af82bc6b7ce53ff31337a18a10498303fe66f701ab65ef27e143c3b0ef",
                "sha256:2e5d962cf7e1d426aa0e528a7e198658cdc8aa4fe87f781d039ad75dcd52c516",
                "sha256:2ed076098b171573161eb146afcb9129b5ff63308960aeca4b676d9d3c35e700",
                "sha256:2f2f69dca064926e79997f45b2f34e202b320fd3782f17a91941f7eb85502ee2",
                "sha256:31560d268ff62143e92423ef183680b9829b1b482c011713ae941997921eebc8",
                "sha256:31d1e1c0dbf19ebccbfd62eff461518dcb1e307b195e93bba60c965a4dcf1ba0",
                "sha256:37951ad2f4a6df6506750a23f7cbabad24c73c65f23f72e95897bb2cecbae676",
                "sha256:3af642b43ce56c24d063325dd2cf20ee012d2b9ba4c3c008755a301aaea720ad",
                "sha256:44db35a9e15d6fe5c40d74952e803b1d96e964f683b5a78c3cc64eb177878155",
                "sha256:473d93d4450880fe278696549f2e7aed8cd23708c3c1997981464475f32137db",
                "sha256:477c3ea0ba410b2b56b7efb072c36fa91b1e6fc331761798fa3f28bb224830dd",
                "sha256:4a4a4e30bf1edcad13fb0804300557aedd07a92cabc74382fdd0ba6ca2661091",
                "sha256:4aed991a28ea3ce320dc8ce655875e1e00a11bdd29fe9444dd4f88c30d558602",
                "sha256:51467000f3647d519272392f484126aa716f747859794ac9924a7aafa86cd411",
                "sha256:55c3d1072704d27401c92339144d199d9de7b52627f724a949fc7d5fc56d8b93",
                "sha256:589c72667a5febd36f1315aa6e5f56dd4aa4862df295cb51c769d16142ddd7cd",
                "sha256:5bfde62d1d2641a1f5173b8c8c2d96ceb4854f54a44c23102e2ccc7e02f003ec",
                "sha256:5c23b1ad869653bc818e972b7a3a79852d0e494e9ab7e1a701a3decc49c20d51",
                "sha256:61bfc23df345d8c9716d03717c2ed5e27374e0fe6f659ea64edcd27b4b044cf7",
                "sha256:6ae828d3a003f03ae31915c31fa684b9890ea44c9c989056fea96e3d12a9fa17",
                "sha256:6c7cefb4b0640703eb1069835c02486669312bf2f12b48a748e0a7756d0de33d",
                "sha256:6d69f36d445c45cda7b3b26afef2fc34ef5ac0cdc75584a87ef307ee3c8c6d00",
                "sha256:6f0d5f33feb5f69ddd57a4a4bd3d56c719a141080b445cbf18f238973c5c9923",
                "sha256:6f8b01295e26c68b3a1b90efb7a89029110d3a4139270b24fda961893216c440",
                "sha256:713ac174a629d39b7c6a3aa757b337599798da4c1157114a314e4e391cd28e32",
                "sha256:718626a174e7e467f0558954f94af117b7d4695d48eb980146016afa4b580b2e",
                "sha256:7187a76598bdb895af0adbd2fb7474d7f6025d170bc0a1130242da817ce9e7d1",
                "sha256:71927042ed6365a09a98a6377501af5c9f0a4d38083652bcd2281a06a5976724",
                "sha256:7d08744e9bae2ca9c382581f7dce1273fe3c9bae94ff572c3626e8da5b193c6a",
                "sha256:7dadf3c307b31e0e61689cbf9e06be7a867c563d5a63ce9dca578f956609abf8",
                "sha256:81e3d8c34c623ca4e36c46524a3530e99c0bc95ed068fd6e9b55cb721d408fb2",
                "sha256:844a9b460871ee0a0b0b68a64890dae9c415e513db0f4a7e3cab41a0f2fedf33",
                "sha256:8b7ef7cbd4fec9a1e811a5de813311ed4f7ac7d93e0fda233c9b3e1428f7dd7b",
                "sha256:97ef77eb6b044134c0b3a96e16abcb05ecce892965a2124c566af0fd60f717e2",
                "sha256:99b5eeae8e019e7aad8af8bb314fb908dd2e028b3cdaad87ec05095394cce632",
                "sha256:a25fa703a527158aaf10dafd956f7d42ac6d30ec80e9a70846253dd13e2f067b",
                "sha256:a2f635ce61a89c5732537a7896b6319a8fcfa23ba09bec36e1b1ac0ab31270d2",
                "sha256:a79004bb58748f31ae1cbe9fa891054baaa46fb106c2dc7af9f8e3304dc30316",
                "sha256:a996d01ca39b8dfe77440f3cd600825d05841088fd6bc0144cc6c2ec14cc5f74",
                "sha256:b0e20cddbd676ab8a64c774fefa0ad787cc506afd844de95da56060348021e96",
                "sha256:b6613280ccedf24354406caf785db748bebbddcf31408b20c0b48cb86af76866",
                "sha256:b9d00268fcb9f66fbcc7cd9fe423741d90c75ee029a1d15c09b22d23253c0a44",
                "sha256:bb01ba6b0d3f6c68b89fce7305080145d4877ad3acaed424bae4d4ee75faa950",
                "sha256:c2aef4703f1f2ddc6df17519885dbfa3514929149d3ff900b73f45998f2532fa",
                "sha256:c34dc4958b232ef6188c4318cb7b2c2d80521c9a56c52449f8f93ab7bc2a8a1c",
                "sha256:c3630c3ef435c0a7c549ba170a0633a56e92629aeed0e707fec832dee313fb7a",
                "sha256:c3d6a4d0619e09dcd61021debf7059955c2004fa29f48788a3dfaf9c9901a7cd",
                "sha256:d15367ce87c8e9e09b0f989bfd72dc641bcd04ba091c68cd305312d00962addd",
                "sha256:d2f9b69293c33aaa53d923032fe227feac867f81682f002ce33ffae978f0a9a9",
                "sha256:e999f2d0e12eea01caeecb17b653f3713d758f6dcc770417cf29ef08d3931421",
                "sha256:ea302f34477fda3f85560a06d9ebdc7fa41e82420e892fc50b577e35fc6a50b2",
                "sha256:eaba923151d9deea315be1f3e2b31cc39a6d1d2f682f942905951f4e40200922",
                "sha256:ef9612483cb35171d51d9173647eed5d0069eaa2ee812793a75373447d487aa4",
                "sha256:f5315a2eb0239185af1bddb1abf472d877fede3cc8d143c6cddad37678293237",
                "sha256:fa0ffcace9b3aa34d205d8130f7873fcfefcb6a4dd3dd705b0dab69af6712642",
                "sha256:fc5471e1a54de15ef71c1bc6ebe80d4dc681ea600e68bfd1cbce40427f0b7578"
            ],
            "index": "pypi",
            "version": "==3.8.1"
        },
        "aioresponses": {
            "hashes": [
                "sha256:2f8ff624543066eb465b0238de68d29231e8488f41dc4b5a9dae190982cdae50",
                "sha256:82e495d118b74896aa5b4d47e17effb5e2cc783e510ae395ceade5e87cabe89a"
            ],
            "index": "pypi",
            "version": "==0.7.2"
        },
        "aiosignal": {
            "hashes": [
                "sha256:26e62109036cd181df6e6ad646f91f0dcfd05fe16d0cb924138ff2ab75d64e3a",
                "sha256:78ed67db6c7b7ced4f98e495e572106d5c432a93e1ddd1bf475e1dc05f5b7df2"
            ],
            "markers": "python_version >= '3.6'",
            "version": "==1.2.0"
        },
        "async-timeout": {
            "hashes": [
                "sha256:a22c0b311af23337eb05fcf05a8b51c3ea53729d46fb5460af62bee033cec690",
                "sha256:b930cb161a39042f9222f6efb7301399c87eeab394727ec5437924a36d6eef51"
            ],
            "markers": "python_version >= '3.6'",
            "version": "==4.0.1"
        },
        "asynctest": {
            "hashes": [
                "sha256:5da6118a7e6d6b54d83a8f7197769d046922a44d2a99c21382f0a6e4fadae676",
                "sha256:c27862842d15d83e6a34eb0b2866c323880eb3a75e4485b079ea11748fd77fac"
            ],
            "markers": "python_version < '3.8'",
            "version": "==0.13.0"
        },
        "atomicwrites": {
            "hashes": [
                "sha256:6d1784dea7c0c8d4a5172b6c620f40b6e4cbfdf96d783691f2e1302a7b88e197",
                "sha256:ae70396ad1a434f9c7046fd2dd196fc04b12f9e91ffb859164193be8b6168a7a"
            ],
            "index": "pypi",
            "version": "==1.4.0"
        },
        "attrs": {
            "hashes": [
                "sha256:149e90d6d8ac20db7a955ad60cf0e6881a3f20d37096140088356da6c716b0b1",
                "sha256:ef6aaac3ca6cd92904cdd0d83f629a15f18053ec84e6432106f7a4d04ae4f5fb"
            ],
            "markers": "python_version >= '2.7' and python_version not in '3.0, 3.1, 3.2, 3.3, 3.4'",
            "version": "==21.2.0"
        },
        "bandit": {
            "hashes": [
                "sha256:a81b00b5436e6880fa8ad6799bc830e02032047713cbb143a12939ac67eb756c",
                "sha256:f5acd838e59c038a159b5c621cf0f8270b279e884eadd7b782d7491c02add0d4"
            ],
            "index": "pypi",
            "version": "==1.7.1"
        },
        "certifi": {
            "hashes": [
                "sha256:78884e7c1d4b00ce3cea67b44566851c4343c120abd683433ce934a68ea58872",
                "sha256:d62a0163eb4c2344ac042ab2bdf75399a71a2d8c7d47eac2e2ee91b9d6339569"
            ],
            "version": "==2021.10.8"
        },
        "charset-normalizer": {
            "hashes": [
                "sha256:e019de665e2bcf9c2b64e2e5aa025fa991da8720daa3c1138cadd2fd1856aed0",
                "sha256:f7af805c321bfa1ce6714c51f254e0d5bb5e5834039bc17db7ebe3a4cec9492b"
            ],
            "markers": "python_version >= '3'",
            "version": "==2.0.7"
        },
        "coverage": {
            "extras": [
                "toml"
            ],
            "hashes": [
                "sha256:004d1880bed2d97151facef49f08e255a20ceb6f9432df75f4eef018fdd5a78c",
                "sha256:01d84219b5cdbfc8122223b39a954820929497a1cb1422824bb86b07b74594b6",
                "sha256:040af6c32813fa3eae5305d53f18875bedd079960822ef8ec067a66dd8afcd45",
                "sha256:06191eb60f8d8a5bc046f3799f8a07a2d7aefb9504b0209aff0b47298333302a",
                "sha256:13034c4409db851670bc9acd836243aeee299949bd5673e11844befcb0149f03",
                "sha256:13c4ee887eca0f4c5a247b75398d4114c37882658300e153113dafb1d76de529",
                "sha256:184a47bbe0aa6400ed2d41d8e9ed868b8205046518c52464fde713ea06e3a74a",
                "sha256:18ba8bbede96a2c3dde7b868de9dcbd55670690af0988713f0603f037848418a",
                "sha256:1aa846f56c3d49205c952d8318e76ccc2ae23303351d9270ab220004c580cfe2",
                "sha256:217658ec7187497e3f3ebd901afdca1af062b42cfe3e0dafea4cced3983739f6",
                "sha256:24d4a7de75446be83244eabbff746d66b9240ae020ced65d060815fac3423759",
                "sha256:2910f4d36a6a9b4214bb7038d537f015346f413a975d57ca6b43bf23d6563b53",
                "sha256:2949cad1c5208b8298d5686d5a85b66aae46d73eec2c3e08c817dd3513e5848a",
                "sha256:2a3859cb82dcbda1cfd3e6f71c27081d18aa251d20a17d87d26d4cd216fb0af4",
                "sha256:2cafbbb3af0733db200c9b5f798d18953b1a304d3f86a938367de1567f4b5bff",
                "sha256:2e0d881ad471768bf6e6c2bf905d183543f10098e3b3640fc029509530091502",
                "sha256:30c77c1dc9f253283e34c27935fded5015f7d1abe83bc7821680ac444eaf7793",
                "sha256:3487286bc29a5aa4b93a072e9592f22254291ce96a9fbc5251f566b6b7343cdb",
                "sha256:372da284cfd642d8e08ef606917846fa2ee350f64994bebfbd3afb0040436905",
                "sha256:41179b8a845742d1eb60449bdb2992196e211341818565abded11cfa90efb821",
                "sha256:44d654437b8ddd9eee7d1eaee28b7219bec228520ff809af170488fd2fed3e2b",
                "sha256:4a7697d8cb0f27399b0e393c0b90f0f1e40c82023ea4d45d22bce7032a5d7b81",
                "sha256:51cb9476a3987c8967ebab3f0fe144819781fca264f57f89760037a2ea191cb0",
                "sha256:52596d3d0e8bdf3af43db3e9ba8dcdaac724ba7b5ca3f6358529d56f7a166f8b",
                "sha256:53194af30d5bad77fcba80e23a1441c71abfb3e01192034f8246e0d8f99528f3",
                "sha256:5fec2d43a2cc6965edc0bb9e83e1e4b557f76f843a77a2496cbe719583ce8184",
                "sha256:6c90e11318f0d3c436a42409f2749ee1a115cd8b067d7f14c148f1ce5574d701",
                "sha256:74d881fc777ebb11c63736622b60cb9e4aee5cace591ce274fb69e582a12a61a",
                "sha256:7501140f755b725495941b43347ba8a2777407fc7f250d4f5a7d2a1050ba8e82",
                "sha256:796c9c3c79747146ebd278dbe1e5c5c05dd6b10cc3bcb8389dfdf844f3ead638",
                "sha256:869a64f53488f40fa5b5b9dcb9e9b2962a66a87dab37790f3fcfb5144b996ef5",
                "sha256:8963a499849a1fc54b35b1c9f162f4108017b2e6db2c46c1bed93a72262ed083",
                "sha256:8d0a0725ad7c1a0bcd8d1b437e191107d457e2ec1084b9f190630a4fb1af78e6",
                "sha256:900fbf7759501bc7807fd6638c947d7a831fc9fdf742dc10f02956ff7220fa90",
                "sha256:92b017ce34b68a7d67bd6d117e6d443a9bf63a2ecf8567bb3d8c6c7bc5014465",
                "sha256:970284a88b99673ccb2e4e334cfb38a10aab7cd44f7457564d11898a74b62d0a",
                "sha256:972c85d205b51e30e59525694670de6a8a89691186012535f9d7dbaa230e42c3",
                "sha256:9a1ef3b66e38ef8618ce5fdc7bea3d9f45f3624e2a66295eea5e57966c85909e",
                "sha256:af0e781009aaf59e25c5a678122391cb0f345ac0ec272c7961dc5455e1c40066",
                "sha256:b6d534e4b2ab35c9f93f46229363e17f63c53ad01330df9f2d6bd1187e5eaacf",
                "sha256:b7895207b4c843c76a25ab8c1e866261bcfe27bfaa20c192de5190121770672b",
                "sha256:c0891a6a97b09c1f3e073a890514d5012eb256845c451bd48f7968ef939bf4ae",
                "sha256:c2723d347ab06e7ddad1a58b2a821218239249a9e4365eaff6649d31180c1669",
                "sha256:d1f8bf7b90ba55699b3a5e44930e93ff0189aa27186e96071fac7dd0d06a1873",
                "sha256:d1f9ce122f83b2305592c11d64f181b87153fc2c2bbd3bb4a3dde8303cfb1a6b",
                "sha256:d314ed732c25d29775e84a960c3c60808b682c08d86602ec2c3008e1202e3bb6",
                "sha256:d636598c8305e1f90b439dbf4f66437de4a5e3c31fdf47ad29542478c8508bbb",
                "sha256:deee1077aae10d8fa88cb02c845cfba9b62c55e1183f52f6ae6a2df6a2187160",
                "sha256:ebe78fe9a0e874362175b02371bdfbee64d8edc42a044253ddf4ee7d3c15212c",
                "sha256:f030f8873312a16414c0d8e1a1ddff2d3235655a2174e3648b4fa66b3f2f1079",
                "sha256:f0b278ce10936db1a37e6954e15a3730bea96a0997c26d7fee88e6c396c2086d",
                "sha256:f11642dddbb0253cc8853254301b51390ba0081750a8ac03f20ea8103f0c56b6"
            ],
            "index": "pypi",
            "version": "==5.5"
        },
        "coverage-badge": {
            "hashes": [
                "sha256:c824a106503e981c02821e7d32f008fb3984b2338aa8c3800ec9357e33345b78",
                "sha256:e365d56e5202e923d1b237f82defd628a02d1d645a147f867ac85c58c81d7997"
            ],
            "index": "pypi",
            "version": "==1.1.0"
        },
        "execnet": {
            "hashes": [
                "sha256:8f694f3ba9cc92cab508b152dcfe322153975c29bda272e2fd7f3f00f36e47c5",
                "sha256:a295f7cc774947aac58dde7fdc85f4aa00c42adf5d8f5468fc630c1acf30a142"
            ],
            "markers": "python_version >= '2.7' and python_version not in '3.0, 3.1, 3.2, 3.3, 3.4'",
            "version": "==1.9.0"
        },
        "frozenlist": {
            "hashes": [
                "sha256:01d79515ed5aa3d699b05f6bdcf1fe9087d61d6b53882aa599a10853f0479c6c",
                "sha256:0a7c7cce70e41bc13d7d50f0e5dd175f14a4f1837a8549b0936ed0cbe6170bf9",
                "sha256:11ff401951b5ac8c0701a804f503d72c048173208490c54ebb8d7bb7c07a6d00",
                "sha256:14a5cef795ae3e28fb504b73e797c1800e9249f950e1c964bb6bdc8d77871161",
                "sha256:16eef427c51cb1203a7c0ab59d1b8abccaba9a4f58c4bfca6ed278fc896dc193",
                "sha256:16ef7dd5b7d17495404a2e7a49bac1bc13d6d20c16d11f4133c757dd94c4144c",
                "sha256:181754275d5d32487431a0a29add4f897968b7157204bc1eaaf0a0ce80c5ba7d",
                "sha256:1cf63243bc5f5c19762943b0aa9e0d3fb3723d0c514d820a18a9b9a5ef864315",
                "sha256:1cfe6fef507f8bac40f009c85c7eddfed88c1c0d38c75e72fe10476cef94e10f",
                "sha256:1fef737fd1388f9b93bba8808c5f63058113c10f4e3c0763ced68431773f72f9",
                "sha256:25b358aaa7dba5891b05968dd539f5856d69f522b6de0bf34e61f133e077c1a4",
                "sha256:26f602e380a5132880fa245c92030abb0fc6ff34e0c5500600366cedc6adb06a",
                "sha256:28e164722ea0df0cf6d48c4d5bdf3d19e87aaa6dfb39b0ba91153f224b912020",
                "sha256:2de5b931701257d50771a032bba4e448ff958076380b049fd36ed8738fdb375b",
                "sha256:3457f8cf86deb6ce1ba67e120f1b0128fcba1332a180722756597253c465fc1d",
                "sha256:351686ca020d1bcd238596b1fa5c8efcbc21bffda9d0efe237aaa60348421e2a",
                "sha256:406aeb340613b4b559db78d86864485f68919b7141dec82aba24d1477fd2976f",
                "sha256:41de4db9b9501679cf7cddc16d07ac0f10ef7eb58c525a1c8cbff43022bddca4",
                "sha256:41f62468af1bd4e4b42b5508a3fe8cc46a693f0cdd0ca2f443f51f207893d837",
                "sha256:4766632cd8a68e4f10f156a12c9acd7b1609941525569dd3636d859d79279ed3",
                "sha256:47b2848e464883d0bbdcd9493c67443e5e695a84694efff0476f9059b4cb6257",
                "sha256:4a495c3d513573b0b3f935bfa887a85d9ae09f0627cf47cad17d0cc9b9ba5c38",
                "sha256:4ad065b2ebd09f32511ff2be35c5dfafee6192978b5a1e9d279a5c6e121e3b03",
                "sha256:4c457220468d734e3077580a3642b7f682f5fd9507f17ddf1029452450912cdc",
                "sha256:4f52d0732e56906f8ddea4bd856192984650282424049c956857fed43697ea43",
                "sha256:54a1e09ab7a69f843cd28fefd2bcaf23edb9e3a8d7680032c8968b8ac934587d",
                "sha256:5a72eecf37eface331636951249d878750db84034927c997d47f7f78a573b72b",
                "sha256:5df31bb2b974f379d230a25943d9bf0d3bc666b4b0807394b131a28fca2b0e5f",
                "sha256:66a518731a21a55b7d3e087b430f1956a36793acc15912e2878431c7aec54210",
                "sha256:6790b8d96bbb74b7a6f4594b6f131bd23056c25f2aa5d816bd177d95245a30e3",
                "sha256:68201be60ac56aff972dc18085800b6ee07973c49103a8aba669dee3d71079de",
                "sha256:6e105013fa84623c057a4381dc8ea0361f4d682c11f3816cc80f49a1f3bc17c6",
                "sha256:705c184b77565955a99dc360f359e8249580c6b7eaa4dc0227caa861ef46b27a",
                "sha256:72cfbeab7a920ea9e74b19aa0afe3b4ad9c89471e3badc985d08756efa9b813b",
                "sha256:735f386ec522e384f511614c01d2ef9cf799f051353876b4c6fb93ef67a6d1ee",
                "sha256:82d22f6e6f2916e837c91c860140ef9947e31194c82aaeda843d6551cec92f19",
                "sha256:83334e84a290a158c0c4cc4d22e8c7cfe0bba5b76d37f1c2509dabd22acafe15",
                "sha256:84e97f59211b5b9083a2e7a45abf91cfb441369e8bb6d1f5287382c1c526def3",
                "sha256:87521e32e18a2223311afc2492ef2d99946337da0779ddcda77b82ee7319df59",
                "sha256:878ebe074839d649a1cdb03a61077d05760624f36d196884a5cafb12290e187b",
                "sha256:89fdfc84c6bf0bff2ff3170bb34ecba8a6911b260d318d377171429c4be18c73",
                "sha256:8b4c7665a17c3a5430edb663e4ad4e1ad457614d1b2f2b7f87052e2ef4fa45ca",
                "sha256:8b54cdd2fda15467b9b0bfa78cee2ddf6dbb4585ef23a16e14926f4b076dfae4",
                "sha256:94728f97ddf603d23c8c3dd5cae2644fa12d33116e69f49b1644a71bb77b89ae",
                "sha256:954b154a4533ef28bd3e83ffdf4eadf39deeda9e38fb8feaf066d6069885e034",
                "sha256:977a1438d0e0d96573fd679d291a1542097ea9f4918a8b6494b06610dfeefbf9",
                "sha256:9ade70aea559ca98f4b1b1e5650c45678052e76a8ab2f76d90f2ac64180215a2",
                "sha256:9b6e21e5770df2dea06cb7b6323fbc008b13c4a4e3b52cb54685276479ee7676",
                "sha256:a0d3ffa8772464441b52489b985d46001e2853a3b082c655ec5fad9fb6a3d618",
                "sha256:a37594ad6356e50073fe4f60aa4187b97d15329f2138124d252a5a19c8553ea4",
                "sha256:a8d86547a5e98d9edd47c432f7a14b0c5592624b496ae9880fb6332f34af1edc",
                "sha256:aa44c4740b4e23fcfa259e9dd52315d2b1770064cde9507457e4c4a65a04c397",
                "sha256:acc4614e8d1feb9f46dd829a8e771b8f5c4b1051365d02efb27a3229048ade8a",
                "sha256:af2a51c8a381d76eabb76f228f565ed4c3701441ecec101dd18be70ebd483cfd",
                "sha256:b2ae2f5e9fa10805fb1c9adbfefaaecedd9e31849434be462c3960a0139ed729",
                "sha256:b46f997d5ed6d222a863b02cdc9c299101ee27974d9bbb2fd1b3c8441311c408",
                "sha256:bc93f5f62df3bdc1f677066327fc81f92b83644852a31c6aa9b32c2dde86ea7d",
                "sha256:bfbaa08cf1452acad9cb1c1d7b89394a41e712f88df522cea1a0f296b57782a0",
                "sha256:c1e8e9033d34c2c9e186e58279879d78c94dd365068a3607af33f2bc99357a53",
                "sha256:c5328ed53fdb0a73c8a50105306a3bc013e5ca36cca714ec4f7bd31d38d8a97f",
                "sha256:c6a9d84ee6427b65a81fc24e6ef589cb794009f5ca4150151251c062773e7ed2",
                "sha256:c98d3c04701773ad60d9545cd96df94d955329efc7743fdb96422c4b669c633b",
                "sha256:cb3957c39668d10e2b486acc85f94153520a23263b6401e8f59422ef65b9520d",
                "sha256:e63ad0beef6ece06475d29f47d1f2f29727805376e09850ebf64f90777962792",
                "sha256:e74f8b4d8677ebb4015ac01fcaf05f34e8a1f22775db1f304f497f2f88fdc697",
                "sha256:e7d0dd3e727c70c2680f5f09a0775525229809f1a35d8552b92ff10b2b14f2c2",
                "sha256:ec6cf345771cdb00791d271af9a0a6fbfc2b6dd44cb753f1eeaa256e21622adb",
                "sha256:ed58803563a8c87cf4c0771366cf0ad1aa265b6b0ae54cbbb53013480c7ad74d",
                "sha256:f0081a623c886197ff8de9e635528fd7e6a387dccef432149e25c13946cb0cd0",
                "sha256:f025f1d6825725b09c0038775acab9ae94264453a696cc797ce20c0769a7b367",
                "sha256:f5f3b2942c3b8b9bfe76b408bbaba3d3bb305ee3693e8b1d631fe0a0d4f93673",
                "sha256:fbd4844ff111449f3bbe20ba24fbb906b5b1c2384d0f3287c9f7da2354ce6d23"
            ],
            "markers": "python_version >= '3.6'",
            "version": "==1.2.0"
        },
        "gitdb": {
            "hashes": [
                "sha256:8033ad4e853066ba6ca92050b9df2f89301b8fc8bf7e9324d412a63f8bf1a8fd",
                "sha256:bac2fd45c0a1c9cf619e63a90d62bdc63892ef92387424b855792a6cabe789aa"
            ],
            "markers": "python_version >= '3.6'",
            "version": "==4.0.9"
        },
        "gitpython": {
            "hashes": [
                "sha256:dc0a7f2f697657acc8d7f89033e8b1ea94dd90356b2983bca89dc8d2ab3cc647",
                "sha256:df83fdf5e684fef7c6ee2c02fc68a5ceb7e7e759d08b694088d0cacb4eba59e5"
            ],
            "index": "pypi",
            "version": "==3.1.24"
        },
        "idna": {
            "hashes": [
                "sha256:84d9dd047ffa80596e0f246e2eab0b391788b0503584e8945f2368256d2735ff",
                "sha256:9d643ff0a55b762d5cdb124b8eaa99c66322e2157b69160bc32796e824360e6d"
            ],
            "markers": "python_version >= '3'",
            "version": "==3.3"
        },
        "importlib-metadata": {
            "hashes": [
                "sha256:53ccfd5c134223e497627b9815d5030edf77d2ed573922f7a0b8f8bb81a1c100",
                "sha256:75bdec14c397f528724c1bfd9709d660b33a4d2e77387a3358f20b848bb5e5fb"
            ],
            "index": "pypi",
            "version": "==4.8.2"
        },
        "importlib-resources": {
            "hashes": [
                "sha256:33a95faed5fc19b4bc16b29a6eeae248a3fe69dd55d4d229d2b480e23eeaad45",
                "sha256:d756e2f85dd4de2ba89be0b21dba2a3bbec2e871a42a3a16719258a11f87506b"
            ],
            "index": "pypi",
            "version": "==5.4.0"
        },
        "iniconfig": {
            "hashes": [
                "sha256:011e24c64b7f47f6ebd835bb12a743f2fbe9a26d4cecaa7f53bc4f35ee9da8b3",
                "sha256:bc3af051d7d14b2ee5ef9969666def0cd1a000e121eaea580d4a313df4b37f32"
            ],
            "version": "==1.1.1"
        },
        "jsonschema": {
            "hashes": [
                "sha256:2a0f162822a64d95287990481b45d82f096e99721c86534f48201b64ebca6e8c",
                "sha256:390713469ae64b8a58698bb3cbc3859abe6925b565a973f87323ef21b09a27a8"
            ],
            "index": "pypi",
            "version": "==4.2.1"
        },
        "mock": {
            "hashes": [
                "sha256:122fcb64ee37cfad5b3f48d7a7d51875d7031aaf3d8be7c42e2bee25044eee62",
                "sha256:7d3fbbde18228f4ff2f1f119a45cdffa458b4c0dee32eb4d2bb2f82554bac7bc"
            ],
            "index": "pypi",
            "version": "==4.0.3"
        },
        "multidict": {
            "hashes": [
                "sha256:06560fbdcf22c9387100979e65b26fba0816c162b888cb65b845d3def7a54c9b",
                "sha256:067150fad08e6f2dd91a650c7a49ba65085303fcc3decbd64a57dc13a2733031",
                "sha256:0a2cbcfbea6dc776782a444db819c8b78afe4db597211298dd8b2222f73e9cd0",
                "sha256:0dd1c93edb444b33ba2274b66f63def8a327d607c6c790772f448a53b6ea59ce",
                "sha256:0fed465af2e0eb6357ba95795d003ac0bdb546305cc2366b1fc8f0ad67cc3fda",
                "sha256:116347c63ba049c1ea56e157fa8aa6edaf5e92925c9b64f3da7769bdfa012858",
                "sha256:1b4ac3ba7a97b35a5ccf34f41b5a8642a01d1e55454b699e5e8e7a99b5a3acf5",
                "sha256:1c7976cd1c157fa7ba5456ae5d31ccdf1479680dc9b8d8aa28afabc370df42b8",
                "sha256:246145bff76cc4b19310f0ad28bd0769b940c2a49fc601b86bfd150cbd72bb22",
                "sha256:25cbd39a9029b409167aa0a20d8a17f502d43f2efebfe9e3ac019fe6796c59ac",
                "sha256:28e6d883acd8674887d7edc896b91751dc2d8e87fbdca8359591a13872799e4e",
                "sha256:2d1d55cdf706ddc62822d394d1df53573d32a7a07d4f099470d3cb9323b721b6",
                "sha256:2e77282fd1d677c313ffcaddfec236bf23f273c4fba7cdf198108f5940ae10f5",
                "sha256:32fdba7333eb2351fee2596b756d730d62b5827d5e1ab2f84e6cbb287cc67fe0",
                "sha256:35591729668a303a02b06e8dba0eb8140c4a1bfd4c4b3209a436a02a5ac1de11",
                "sha256:380b868f55f63d048a25931a1632818f90e4be71d2081c2338fcf656d299949a",
                "sha256:3822c5894c72e3b35aae9909bef66ec83e44522faf767c0ad39e0e2de11d3b55",
                "sha256:38ba256ee9b310da6a1a0f013ef4e422fca30a685bcbec86a969bd520504e341",
                "sha256:3bc3b1621b979621cee9f7b09f024ec76ec03cc365e638126a056317470bde1b",
                "sha256:3d2d7d1fff8e09d99354c04c3fd5b560fb04639fd45926b34e27cfdec678a704",
                "sha256:517d75522b7b18a3385726b54a081afd425d4f41144a5399e5abd97ccafdf36b",
                "sha256:5f79c19c6420962eb17c7e48878a03053b7ccd7b69f389d5831c0a4a7f1ac0a1",
                "sha256:5f841c4f14331fd1e36cbf3336ed7be2cb2a8f110ce40ea253e5573387db7621",
                "sha256:637c1896497ff19e1ee27c1c2c2ddaa9f2d134bbb5e0c52254361ea20486418d",
                "sha256:6ee908c070020d682e9b42c8f621e8bb10c767d04416e2ebe44e37d0f44d9ad5",
                "sha256:77f0fb7200cc7dedda7a60912f2059086e29ff67cefbc58d2506638c1a9132d7",
                "sha256:7878b61c867fb2df7a95e44b316f88d5a3742390c99dfba6c557a21b30180cac",
                "sha256:78c106b2b506b4d895ddc801ff509f941119394b89c9115580014127414e6c2d",
                "sha256:8b911d74acdc1fe2941e59b4f1a278a330e9c34c6c8ca1ee21264c51ec9b67ef",
                "sha256:93de39267c4c676c9ebb2057e98a8138bade0d806aad4d864322eee0803140a0",
                "sha256:9416cf11bcd73c861267e88aea71e9fcc35302b3943e45e1dbb4317f91a4b34f",
                "sha256:94b117e27efd8e08b4046c57461d5a114d26b40824995a2eb58372b94f9fca02",
                "sha256:9815765f9dcda04921ba467957be543423e5ec6a1136135d84f2ae092c50d87b",
                "sha256:98ec9aea6223adf46999f22e2c0ab6cf33f5914be604a404f658386a8f1fba37",
                "sha256:a37e9a68349f6abe24130846e2f1d2e38f7ddab30b81b754e5a1fde32f782b23",
                "sha256:a43616aec0f0d53c411582c451f5d3e1123a68cc7b3475d6f7d97a626f8ff90d",
                "sha256:a4771d0d0ac9d9fe9e24e33bed482a13dfc1256d008d101485fe460359476065",
                "sha256:a5635bcf1b75f0f6ef3c8a1ad07b500104a971e38d3683167b9454cb6465ac86",
                "sha256:a9acb76d5f3dd9421874923da2ed1e76041cb51b9337fd7f507edde1d86535d6",
                "sha256:ac42181292099d91217a82e3fa3ce0e0ddf3a74fd891b7c2b347a7f5aa0edded",
                "sha256:b227345e4186809d31f22087d0265655114af7cda442ecaf72246275865bebe4",
                "sha256:b61f85101ef08cbbc37846ac0e43f027f7844f3fade9b7f6dd087178caedeee7",
                "sha256:b70913cbf2e14275013be98a06ef4b412329fe7b4f83d64eb70dce8269ed1e1a",
                "sha256:b9aad49466b8d828b96b9e3630006234879c8d3e2b0a9d99219b3121bc5cdb17",
                "sha256:baf1856fab8212bf35230c019cde7c641887e3fc08cadd39d32a421a30151ea3",
                "sha256:bd6c9c50bf2ad3f0448edaa1a3b55b2e6866ef8feca5d8dbec10ec7c94371d21",
                "sha256:c1ff762e2ee126e6f1258650ac641e2b8e1f3d927a925aafcfde943b77a36d24",
                "sha256:c30ac9f562106cd9e8071c23949a067b10211917fdcb75b4718cf5775356a940",
                "sha256:c9631c642e08b9fff1c6255487e62971d8b8e821808ddd013d8ac058087591ac",
                "sha256:cdd68778f96216596218b4e8882944d24a634d984ee1a5a049b300377878fa7c",
                "sha256:ce8cacda0b679ebc25624d5de66c705bc53dcc7c6f02a7fb0f3ca5e227d80422",
                "sha256:cfde464ca4af42a629648c0b0d79b8f295cf5b695412451716531d6916461628",
                "sha256:d3def943bfd5f1c47d51fd324df1e806d8da1f8e105cc7f1c76a1daf0f7e17b0",
                "sha256:d9b668c065968c5979fe6b6fa6760bb6ab9aeb94b75b73c0a9c1acf6393ac3bf",
                "sha256:da7d57ea65744d249427793c042094c4016789eb2562576fb831870f9c878d9e",
                "sha256:dc3a866cf6c13d59a01878cd806f219340f3e82eed514485e094321f24900677",
                "sha256:df23c83398715b26ab09574217ca21e14694917a0c857e356fd39e1c64f8283f",
                "sha256:dfc924a7e946dd3c6360e50e8f750d51e3ef5395c95dc054bc9eab0f70df4f9c",
                "sha256:e4a67f1080123de76e4e97a18d10350df6a7182e243312426d508712e99988d4",
                "sha256:e5283c0a00f48e8cafcecadebfa0ed1dac8b39e295c7248c44c665c16dc1138b",
                "sha256:e58a9b5cc96e014ddf93c2227cbdeca94b56a7eb77300205d6e4001805391747",
                "sha256:e6453f3cbeb78440747096f239d282cc57a2997a16b5197c9bc839099e1633d0",
                "sha256:e6c4fa1ec16e01e292315ba76eb1d012c025b99d22896bd14a66628b245e3e01",
                "sha256:e7d81ce5744757d2f05fc41896e3b2ae0458464b14b5a2c1e87a6a9d69aefaa8",
                "sha256:ea21d4d5104b4f840b91d9dc8cbc832aba9612121eaba503e54eaab1ad140eb9",
                "sha256:ecc99bce8ee42dcad15848c7885197d26841cb24fa2ee6e89d23b8993c871c64",
                "sha256:f0bb0973f42ffcb5e3537548e0767079420aefd94ba990b61cf7bb8d47f4916d",
                "sha256:f19001e790013ed580abfde2a4465388950728861b52f0da73e8e8a9418533c0",
                "sha256:f76440e480c3b2ca7f843ff8a48dc82446b86ed4930552d736c0bac507498a52",
                "sha256:f9bef5cff994ca3026fcc90680e326d1a19df9841c5e3d224076407cc21471a1",
                "sha256:fc66d4016f6e50ed36fb39cd287a3878ffcebfa90008535c62e0e90a7ab713ae",
                "sha256:fd77c8f3cba815aa69cb97ee2b2ef385c7c12ada9c734b0f3b32e26bb88bbf1d"
            ],
            "markers": "python_version >= '3.6'",
            "version": "==5.2.0"
        },
        "packaging": {
            "hashes": [
                "sha256:dd47c42927d89ab911e606518907cc2d3a1f38bbd026385970643f9c5b8ecfeb",
                "sha256:ef103e05f519cdc783ae24ea4e2e0f508a9c99b2d4969652eed6a2e1ea5bd522"
            ],
            "index": "pypi",
            "version": "==21.3"
        },
        "pbr": {
            "hashes": [
                "sha256:176e8560eaf61e127817ef93d8a844803abb27a4d4637f0ff3bb783129be2e0a",
                "sha256:672d8ebee84921862110f23fcec2acea191ef58543d34dfe9ef3d9f13c31cddf"
            ],
            "markers": "python_version >= '2.6'",
            "version": "==5.8.0"
        },
        "pluggy": {
            "hashes": [
                "sha256:4224373bacce55f955a878bf9cfa763c1e360858e330072059e10bad68531159",
                "sha256:74134bbf457f031a36d68416e1509f34bd5ccc019f0bcc952c7b909d06b37bd3"
            ],
            "markers": "python_version >= '3.6'",
            "version": "==1.0.0"
        },
        "py": {
            "hashes": [
                "sha256:51c75c4126074b472f746a24399ad32f6053d1b34b68d2fa41e558e6f4a98719",
                "sha256:607c53218732647dff4acdfcd50cb62615cedf612e72d1724fb1a0cc6405b378"
            ],
            "markers": "python_version >= '2.7' and python_version not in '3.0, 3.1, 3.2, 3.3, 3.4'",
            "version": "==1.11.0"
        },
        "pyparsing": {
            "hashes": [
                "sha256:04ff808a5b90911829c55c4e26f75fa5ca8a2f5f36aa3a51f68e27033341d3e4",
                "sha256:d9bdec0013ef1eb5a84ab39a3b3868911598afa494f5faa038647101504e2b81"
            ],
            "markers": "python_version >= '3.6'",
            "version": "==3.0.6"
        },
        "pyrsistent": {
            "hashes": [
                "sha256:097b96f129dd36a8c9e33594e7ebb151b1515eb52cceb08474c10a5479e799f2",
                "sha256:2aaf19dc8ce517a8653746d98e962ef480ff34b6bc563fc067be6401ffb457c7",
                "sha256:404e1f1d254d314d55adb8d87f4f465c8693d6f902f67eb6ef5b4526dc58e6ea",
                "sha256:48578680353f41dca1ca3dc48629fb77dfc745128b56fc01096b2530c13fd426",
                "sha256:4916c10896721e472ee12c95cdc2891ce5890898d2f9907b1b4ae0f53588b710",
                "sha256:527be2bfa8dc80f6f8ddd65242ba476a6c4fb4e3aedbf281dfbac1b1ed4165b1",
                "sha256:58a70d93fb79dc585b21f9d72487b929a6fe58da0754fa4cb9f279bb92369396",
                "sha256:5e4395bbf841693eaebaa5bb5c8f5cdbb1d139e07c975c682ec4e4f8126e03d2",
                "sha256:6b5eed00e597b5b5773b4ca30bd48a5774ef1e96f2a45d105db5b4ebb4bca680",
                "sha256:73ff61b1411e3fb0ba144b8f08d6749749775fe89688093e1efef9839d2dcc35",
                "sha256:772e94c2c6864f2cd2ffbe58bb3bdefbe2a32afa0acb1a77e472aac831f83427",
                "sha256:773c781216f8c2900b42a7b638d5b517bb134ae1acbebe4d1e8f1f41ea60eb4b",
                "sha256:a0c772d791c38bbc77be659af29bb14c38ced151433592e326361610250c605b",
                "sha256:b29b869cf58412ca5738d23691e96d8aff535e17390128a1a52717c9a109da4f",
                "sha256:c1a9ff320fa699337e05edcaae79ef8c2880b52720bc031b219e5b5008ebbdef",
                "sha256:cd3caef37a415fd0dae6148a1b6957a8c5f275a62cca02e18474608cb263640c",
                "sha256:d5ec194c9c573aafaceebf05fc400656722793dac57f254cd4741f3c27ae57b4",
                "sha256:da6e5e818d18459fa46fac0a4a4e543507fe1110e808101277c5a2b5bab0cd2d",
                "sha256:e79d94ca58fcafef6395f6352383fa1a76922268fa02caa2272fff501c2fdc78",
                "sha256:f3ef98d7b76da5eb19c37fda834d50262ff9167c65658d1d8f974d2e4d90676b",
                "sha256:f4c8cabb46ff8e5d61f56a037974228e978f26bfefce4f61a4b1ac0ba7a2ab72"
            ],
            "markers": "python_version >= '3.6'",
            "version": "==0.18.0"
        },
        "pytest": {
            "hashes": [
                "sha256:131b36680866a76e6781d13f101efb86cf674ebb9762eb70d3082b6f29889e89",
                "sha256:7310f8d27bc79ced999e760ca304d69f6ba6c6649c0b60fb0e04a4a77cacc134"
            ],
            "index": "pypi",
            "version": "==6.2.5"
        },
        "pytest-asyncio": {
            "hashes": [
                "sha256:5f2a21273c47b331ae6aa5b36087047b4899e40f03f18397c0e65fa5cca54e9b",
                "sha256:7496c5977ce88c34379df64a66459fe395cd05543f0a2f837016e7144391fcfb"
            ],
            "index": "pypi",
            "version": "==0.16.0"
        },
        "pytest-cov": {
            "hashes": [
                "sha256:578d5d15ac4a25e5f961c938b85a05b09fdaae9deef3bb6de9a6e766622ca7a6",
                "sha256:e7f0f5b1617d2210a2cabc266dfe2f4c75a8d32fb89eafb7ad9d06f6d076d470"
            ],
            "index": "pypi",
            "version": "==3.0.0"
        },
        "pytest-forked": {
            "hashes": [
                "sha256:6aa9ac7e00ad1a539c41bec6d21011332de671e938c7637378ec9710204e37ca",
                "sha256:dc4147784048e70ef5d437951728825a131b81714b398d5d52f17c7c144d8815"
            ],
            "markers": "python_version >= '2.7' and python_version not in '3.0, 3.1, 3.2, 3.3, 3.4'",
            "version": "==1.3.0"
        },
        "pytest-mock": {
            "hashes": [
                "sha256:30c2f2cc9759e76eee674b81ea28c9f0b94f8f0445a1b87762cadf774f0df7e3",
                "sha256:40217a058c52a63f1042f0784f62009e976ba824c418cced42e88d5f40ab0e62"
            ],
            "index": "pypi",
            "version": "==3.6.1"
        },
        "pytest-xdist": {
            "hashes": [
                "sha256:7b61ebb46997a0820a263553179d6d1e25a8c50d8a8620cd1aa1e20e3be99168",
                "sha256:89b330316f7fc475f999c81b577c2b926c9569f3d397ae432c0c2e2496d61ff9"
            ],
            "index": "pypi",
            "version": "==2.4.0"
        },
        "pyyaml": {
            "hashes": [
                "sha256:0283c35a6a9fbf047493e3a0ce8d79ef5030852c51e9d911a27badfde0605293",
                "sha256:055d937d65826939cb044fc8c9b08889e8c743fdc6a32b33e2390f66013e449b",
                "sha256:07751360502caac1c067a8132d150cf3d61339af5691fe9e87803040dbc5db57",
                "sha256:0b4624f379dab24d3725ffde76559cff63d9ec94e1736b556dacdfebe5ab6d4b",
                "sha256:0ce82d761c532fe4ec3f87fc45688bdd3a4c1dc5e0b4a19814b9009a29baefd4",
                "sha256:1e4747bc279b4f613a09eb64bba2ba602d8a6664c6ce6396a4d0cd413a50ce07",
                "sha256:213c60cd50106436cc818accf5baa1aba61c0189ff610f64f4a3e8c6726218ba",
                "sha256:231710d57adfd809ef5d34183b8ed1eeae3f76459c18fb4a0b373ad56bedcdd9",
                "sha256:277a0ef2981ca40581a47093e9e2d13b3f1fbbeffae064c1d21bfceba2030287",
                "sha256:2cd5df3de48857ed0544b34e2d40e9fac445930039f3cfe4bcc592a1f836d513",
                "sha256:40527857252b61eacd1d9af500c3337ba8deb8fc298940291486c465c8b46ec0",
                "sha256:473f9edb243cb1935ab5a084eb238d842fb8f404ed2193a915d1784b5a6b5fc0",
                "sha256:48c346915c114f5fdb3ead70312bd042a953a8ce5c7106d5bfb1a5254e47da92",
                "sha256:50602afada6d6cbfad699b0c7bb50d5ccffa7e46a3d738092afddc1f9758427f",
                "sha256:68fb519c14306fec9720a2a5b45bc9f0c8d1b9c72adf45c37baedfcd949c35a2",
                "sha256:77f396e6ef4c73fdc33a9157446466f1cff553d979bd00ecb64385760c6babdc",
                "sha256:819b3830a1543db06c4d4b865e70ded25be52a2e0631ccd2f6a47a2822f2fd7c",
                "sha256:897b80890765f037df3403d22bab41627ca8811ae55e9a722fd0392850ec4d86",
                "sha256:98c4d36e99714e55cfbaaee6dd5badbc9a1ec339ebfc3b1f52e293aee6bb71a4",
                "sha256:9df7ed3b3d2e0ecfe09e14741b857df43adb5a3ddadc919a2d94fbdf78fea53c",
                "sha256:9fa600030013c4de8165339db93d182b9431076eb98eb40ee068700c9c813e34",
                "sha256:a80a78046a72361de73f8f395f1f1e49f956c6be882eed58505a15f3e430962b",
                "sha256:b3d267842bf12586ba6c734f89d1f5b871df0273157918b0ccefa29deb05c21c",
                "sha256:b5b9eccad747aabaaffbc6064800670f0c297e52c12754eb1d976c57e4f74dcb",
                "sha256:c5687b8d43cf58545ade1fe3e055f70eac7a5a1a0bf42824308d868289a95737",
                "sha256:cba8c411ef271aa037d7357a2bc8f9ee8b58b9965831d9e51baf703280dc73d3",
                "sha256:d15a181d1ecd0d4270dc32edb46f7cb7733c7c508857278d3d378d14d606db2d",
                "sha256:d4db7c7aef085872ef65a8fd7d6d09a14ae91f691dec3e87ee5ee0539d516f53",
                "sha256:d4eccecf9adf6fbcc6861a38015c2a64f38b9d94838ac1810a9023a0609e1b78",
                "sha256:d67d839ede4ed1b28a4e8909735fc992a923cdb84e618544973d7dfc71540803",
                "sha256:daf496c58a8c52083df09b80c860005194014c3698698d1a57cbcfa182142a3a",
                "sha256:e61ceaab6f49fb8bdfaa0f92c4b57bcfbea54c09277b1b4f7ac376bfb7a7c174",
                "sha256:f84fbc98b019fef2ee9a1cb3ce93e3187a6df0b2538a651bfb890254ba9f90b5"
            ],
            "index": "pypi",
            "version": "==6.0"
        },
        "requests": {
            "hashes": [
                "sha256:6c1246513ecd5ecd4528a0906f910e8f0f9c6b8ec72030dc9fd154dc1a6efd24",
                "sha256:b8aa58f8cf793ffd8782d3d8cb19e66ef36f7aba4353eec859e74678b01b07a7"
            ],
            "markers": "python_version >= '2.7' and python_version not in '3.0, 3.1, 3.2, 3.3, 3.4, 3.5'",
            "version": "==2.26.0"
        },
        "responses": {
            "hashes": [
                "sha256:a2e3aca2a8277e61257cd3b1c154b1dd0d782b1ae3d38b7fa37cbe3feb531791",
                "sha256:f358ef75e8bf431b0aa203cc62625c3a1c80a600dbe9de91b944bf4e9c600b92"
            ],
            "index": "pypi",
            "version": "==0.16.0"
        },
        "six": {
            "hashes": [
                "sha256:1e61c37477a1626458e36f7b1d82aa5c9b094fa4802892072e49de9c60c4c926",
                "sha256:8abb2f1d86890a2dfb989f9a77cfcfd3e47c2a354b01111771326f8aa26e0254"
            ],
            "markers": "python_version >= '2.7' and python_version not in '3.0, 3.1, 3.2, 3.3'",
            "version": "==1.16.0"
        },
        "smmap": {
            "hashes": [
                "sha256:2aba19d6a040e78d8b09de5c57e96207b09ed71d8e55ce0959eeee6c8e190d94",
                "sha256:c840e62059cd3be204b0c9c9f74be2c09d5648eddd4580d9314c3ecde0b30936"
            ],
            "markers": "python_version >= '3.6'",
            "version": "==5.0.0"
        },
        "stevedore": {
            "hashes": [
                "sha256:a547de73308fd7e90075bb4d301405bebf705292fa90a90fc3bcf9133f58616c",
                "sha256:f40253887d8712eaa2bb0ea3830374416736dc8ec0e22f5a65092c1174c44335"
            ],
            "markers": "python_version >= '3.6'",
            "version": "==3.5.0"
        },
        "toml": {
            "hashes": [
                "sha256:806143ae5bfb6a3c6e736a764057db0e6a0e05e338b5630894a5f779cabb4f9b",
                "sha256:b3bda1d108d5dd99f4a20d24d9c348e91c4db7ab1b749200bded2f839ccbe68f"
            ],
            "markers": "python_version >= '2.6' and python_version not in '3.0, 3.1, 3.2, 3.3'",
            "version": "==0.10.2"
        },
        "types-requests": {
            "hashes": [
                "sha256:809b5dcd3c408ac39d11d593835b6aff32420b3e7ddb79c7f3e823330f040466",
                "sha256:df5ec8c34b413a42ebb38e4f96bdeb68090b875bdfcc5138dc82989c95445883"
            ],
            "index": "pypi",
            "version": "==2.26.0"
        },
        "typing-extensions": {
            "hashes": [
<<<<<<< HEAD
                "sha256:49f75d16ff11f1cd258e1b988ccff82a3ca5570217d7ad8c5f48205dd99a677e",
                "sha256:d8226d10bc02a29bcc81df19a26e56a9647f8b0a6d4a83924139f4a8b01f17b7",
                "sha256:f1d25edafde516b146ecd0613dabcc61409817af4766fbbcfb8d1ad4ec441a34"
=======
                "sha256:2cdf80e4e04866a9b3689a51869016d36db0814d84b8d8a568d22781d45d27ed",
                "sha256:829704698b22e13ec9eaf959122315eabb370b0884400e9818334d8b677023d9"
>>>>>>> ffcbeac7
            ],
            "index": "pypi",
            "version": "==3.10.0.2"
        },
        "urllib3": {
            "hashes": [
                "sha256:4987c65554f7a2dbf30c18fd48778ef124af6fab771a377103da0585e2336ece",
                "sha256:c4fdf4019605b6e5423637e01bc9fe4daef873709a7973e195ceba0a62bbc844"
            ],
            "markers": "python_version >= '2.7' and python_version not in '3.0, 3.1, 3.2, 3.3, 3.4' and python_version < '4'",
            "version": "==1.26.7"
        },
        "urllib3-mock": {
            "hashes": [
                "sha256:702c90042920d771c9902b7b5b542551cc57f259078f4eada47ab4e8cdd11f1a",
                "sha256:b210037029ac96beac4f3e7b54f466c394b060525ea5a824803d5f5ed14558f1"
            ],
            "index": "pypi",
            "version": "==0.3.3"
        },
        "yarl": {
            "hashes": [
                "sha256:044daf3012e43d4b3538562da94a88fb12a6490652dbc29fb19adfa02cf72eac",
                "sha256:0cba38120db72123db7c58322fa69e3c0efa933040ffb586c3a87c063ec7cae8",
                "sha256:167ab7f64e409e9bdd99333fe8c67b5574a1f0495dcfd905bc7454e766729b9e",
                "sha256:1be4bbb3d27a4e9aa5f3df2ab61e3701ce8fcbd3e9846dbce7c033a7e8136746",
                "sha256:1ca56f002eaf7998b5fcf73b2421790da9d2586331805f38acd9997743114e98",
                "sha256:1d3d5ad8ea96bd6d643d80c7b8d5977b4e2fb1bab6c9da7322616fd26203d125",
                "sha256:1eb6480ef366d75b54c68164094a6a560c247370a68c02dddb11f20c4c6d3c9d",
                "sha256:1edc172dcca3f11b38a9d5c7505c83c1913c0addc99cd28e993efeaafdfaa18d",
                "sha256:211fcd65c58bf250fb994b53bc45a442ddc9f441f6fec53e65de8cba48ded986",
                "sha256:29e0656d5497733dcddc21797da5a2ab990c0cb9719f1f969e58a4abac66234d",
                "sha256:368bcf400247318382cc150aaa632582d0780b28ee6053cd80268c7e72796dec",
                "sha256:39d5493c5ecd75c8093fa7700a2fb5c94fe28c839c8e40144b7ab7ccba6938c8",
                "sha256:3abddf0b8e41445426d29f955b24aeecc83fa1072be1be4e0d194134a7d9baee",
                "sha256:3bf8cfe8856708ede6a73907bf0501f2dc4e104085e070a41f5d88e7faf237f3",
                "sha256:3ec1d9a0d7780416e657f1e405ba35ec1ba453a4f1511eb8b9fbab81cb8b3ce1",
                "sha256:45399b46d60c253327a460e99856752009fcee5f5d3c80b2f7c0cae1c38d56dd",
                "sha256:52690eb521d690ab041c3919666bea13ab9fbff80d615ec16fa81a297131276b",
                "sha256:534b047277a9a19d858cde163aba93f3e1677d5acd92f7d10ace419d478540de",
                "sha256:580c1f15500e137a8c37053e4cbf6058944d4c114701fa59944607505c2fe3a0",
                "sha256:59218fef177296451b23214c91ea3aba7858b4ae3306dde120224cfe0f7a6ee8",
                "sha256:5ba63585a89c9885f18331a55d25fe81dc2d82b71311ff8bd378fc8004202ff6",
                "sha256:5bb7d54b8f61ba6eee541fba4b83d22b8a046b4ef4d8eb7f15a7e35db2e1e245",
                "sha256:6152224d0a1eb254f97df3997d79dadd8bb2c1a02ef283dbb34b97d4f8492d23",
                "sha256:67e94028817defe5e705079b10a8438b8cb56e7115fa01640e9c0bb3edf67332",
                "sha256:695ba021a9e04418507fa930d5f0704edbce47076bdcfeeaba1c83683e5649d1",
                "sha256:6a1a9fe17621af43e9b9fcea8bd088ba682c8192d744b386ee3c47b56eaabb2c",
                "sha256:6ab0c3274d0a846840bf6c27d2c60ba771a12e4d7586bf550eefc2df0b56b3b4",
                "sha256:6feca8b6bfb9eef6ee057628e71e1734caf520a907b6ec0d62839e8293e945c0",
                "sha256:737e401cd0c493f7e3dd4db72aca11cfe069531c9761b8ea474926936b3c57c8",
                "sha256:788713c2896f426a4e166b11f4ec538b5736294ebf7d5f654ae445fd44270832",
                "sha256:797c2c412b04403d2da075fb93c123df35239cd7b4cc4e0cd9e5839b73f52c58",
                "sha256:8300401dc88cad23f5b4e4c1226f44a5aa696436a4026e456fe0e5d2f7f486e6",
                "sha256:87f6e082bce21464857ba58b569370e7b547d239ca22248be68ea5d6b51464a1",
                "sha256:89ccbf58e6a0ab89d487c92a490cb5660d06c3a47ca08872859672f9c511fc52",
                "sha256:8b0915ee85150963a9504c10de4e4729ae700af11df0dc5550e6587ed7891e92",
                "sha256:8cce6f9fa3df25f55521fbb5c7e4a736683148bcc0c75b21863789e5185f9185",
                "sha256:95a1873b6c0dd1c437fb3bb4a4aaa699a48c218ac7ca1e74b0bee0ab16c7d60d",
                "sha256:9b4c77d92d56a4c5027572752aa35082e40c561eec776048330d2907aead891d",
                "sha256:9bfcd43c65fbb339dc7086b5315750efa42a34eefad0256ba114cd8ad3896f4b",
                "sha256:9c1f083e7e71b2dd01f7cd7434a5f88c15213194df38bc29b388ccdf1492b739",
                "sha256:a1d0894f238763717bdcfea74558c94e3bc34aeacd3351d769460c1a586a8b05",
                "sha256:a467a431a0817a292121c13cbe637348b546e6ef47ca14a790aa2fa8cc93df63",
                "sha256:aa32aaa97d8b2ed4e54dc65d241a0da1c627454950f7d7b1f95b13985afd6c5d",
                "sha256:ac10bbac36cd89eac19f4e51c032ba6b412b3892b685076f4acd2de18ca990aa",
                "sha256:ac35ccde589ab6a1870a484ed136d49a26bcd06b6a1c6397b1967ca13ceb3913",
                "sha256:bab827163113177aee910adb1f48ff7af31ee0289f434f7e22d10baf624a6dfe",
                "sha256:baf81561f2972fb895e7844882898bda1eef4b07b5b385bcd308d2098f1a767b",
                "sha256:bf19725fec28452474d9887a128e98dd67eee7b7d52e932e6949c532d820dc3b",
                "sha256:c01a89a44bb672c38f42b49cdb0ad667b116d731b3f4c896f72302ff77d71656",
                "sha256:c0910c6b6c31359d2f6184828888c983d54d09d581a4a23547a35f1d0b9484b1",
                "sha256:c10ea1e80a697cf7d80d1ed414b5cb8f1eec07d618f54637067ae3c0334133c4",
                "sha256:c1164a2eac148d85bbdd23e07dfcc930f2e633220f3eb3c3e2a25f6148c2819e",
                "sha256:c145ab54702334c42237a6c6c4cc08703b6aa9b94e2f227ceb3d477d20c36c63",
                "sha256:c17965ff3706beedafd458c452bf15bac693ecd146a60a06a214614dc097a271",
                "sha256:c19324a1c5399b602f3b6e7db9478e5b1adf5cf58901996fc973fe4fccd73eed",
                "sha256:c2a1ac41a6aa980db03d098a5531f13985edcb451bcd9d00670b03129922cd0d",
                "sha256:c6ddcd80d79c96eb19c354d9dca95291589c5954099836b7c8d29278a7ec0bda",
                "sha256:c9c6d927e098c2d360695f2e9d38870b2e92e0919be07dbe339aefa32a090265",
                "sha256:cc8b7a7254c0fc3187d43d6cb54b5032d2365efd1df0cd1749c0c4df5f0ad45f",
                "sha256:cff3ba513db55cc6a35076f32c4cdc27032bd075c9faef31fec749e64b45d26c",
                "sha256:d260d4dc495c05d6600264a197d9d6f7fc9347f21d2594926202fd08cf89a8ba",
                "sha256:d6f3d62e16c10e88d2168ba2d065aa374e3c538998ed04996cd373ff2036d64c",
                "sha256:da6df107b9ccfe52d3a48165e48d72db0eca3e3029b5b8cb4fe6ee3cb870ba8b",
                "sha256:dfe4b95b7e00c6635a72e2d00b478e8a28bfb122dc76349a06e20792eb53a523",
                "sha256:e39378894ee6ae9f555ae2de332d513a5763276a9265f8e7cbaeb1b1ee74623a",
                "sha256:ede3b46cdb719c794427dcce9d8beb4abe8b9aa1e97526cc20de9bd6583ad1ef",
                "sha256:f2a8508f7350512434e41065684076f640ecce176d262a7d54f0da41d99c5a95",
                "sha256:f44477ae29025d8ea87ec308539f95963ffdc31a82f42ca9deecf2d505242e72",
                "sha256:f64394bd7ceef1237cc604b5a89bf748c95982a84bcd3c4bbeb40f685c810794",
                "sha256:fc4dd8b01a8112809e6b636b00f487846956402834a7fd59d46d4f4267181c41",
                "sha256:fce78593346c014d0d986b7ebc80d782b7f5e19843ca798ed62f8e3ba8728576",
                "sha256:fd547ec596d90c8676e369dd8a581a21227fe9b4ad37d0dc7feb4ccf544c2d59"
            ],
            "markers": "python_version >= '3.6'",
            "version": "==1.7.2"
        },
        "zipp": {
            "hashes": [
                "sha256:71c644c5369f4a6e07636f0aa966270449561fcea2e3d6747b8d23efaa9d7832",
                "sha256:9fe5ea21568a0a70e50f273397638d39b03353731e6cbbb3fd8502a33fec40bc"
            ],
            "markers": "python_version >= '3.6'",
            "version": "==3.6.0"
        }
    }
}<|MERGE_RESOLUTION|>--- conflicted
+++ resolved
@@ -160,35 +160,19 @@
         },
         "boto3": {
             "hashes": [
-<<<<<<< HEAD
-                "sha256:265d949fb6f86b5e698ca17393864d073fe0ed9225ebad6b58281297e3e1196c",
-                "sha256:9c0bb2315ef2d718d31322f27eff68c8175234105a5d3859a2683acf7681ffd0"
-            ],
-            "index": "pypi",
-            "version": "==1.20.6"
+                "sha256:879ee87037ad51317483ba175dcb982fffbc32de207e033287875b042765d750",
+                "sha256:bbf53a077d6a0575ddec8026f0475ca6ee6f41b227914bf315bf3e049a3d653a"
+            ],
+            "index": "pypi",
+            "version": "==1.20.13"
         },
         "botocore": {
             "hashes": [
-                "sha256:66e8ae9249b1a66f049baae05b2d0556193db9efae58fc5791186341e123001c",
-                "sha256:9e8d870a0a4335ce4816c707137da54b1ab7bf98f0ed959a7ba59c98c7f6c057"
-            ],
-            "markers": "python_version >= '3.6'",
-            "version": "==1.23.6"
-=======
-                "sha256:035191ad6c7e8aed972e1374f4e0ecb38767c497fd6c961e4ae33898b62f78fb",
-                "sha256:cd58563dd3f36d5909815752b12c80a2c510c051474f8296e28dbd3ef5634d65"
-            ],
-            "index": "pypi",
-            "version": "==1.20.11"
-        },
-        "botocore": {
-            "hashes": [
-                "sha256:133fa0837762587fb4e5da3fb61ac0b45495cd9fd2d2be7679ba64899da1f3ba",
-                "sha256:497234f137810909289a600433cec5583ea8dc05a78b644653d76484138d78b9"
-            ],
-            "markers": "python_version >= '3.6'",
-            "version": "==1.23.11"
->>>>>>> ffcbeac7
+                "sha256:35792b2196049ef900f538cae51fb8359c940156eef187962aa9e3bd2c0b8e8c",
+                "sha256:9b9385e61058eb0e7fc43013e4b43a710c9abafa2b28c340c45978d5a65c7113"
+            ],
+            "markers": "python_version >= '3.6'",
+            "version": "==1.23.13"
         },
         "cached-property": {
             "hashes": [
@@ -269,11 +253,11 @@
         },
         "charset-normalizer": {
             "hashes": [
-                "sha256:e019de665e2bcf9c2b64e2e5aa025fa991da8720daa3c1138cadd2fd1856aed0",
-                "sha256:f7af805c321bfa1ce6714c51f254e0d5bb5e5834039bc17db7ebe3a4cec9492b"
+                "sha256:735e240d9a8506778cd7a453d97e817e536bb1fc29f4f6961ce297b9c7a917b0",
+                "sha256:83fcdeb225499d6344c8f7f34684c2981270beacc32ede2e669e94f7fa544405"
             ],
             "markers": "python_version >= '3'",
-            "version": "==2.0.7"
+            "version": "==2.0.8"
         },
         "click": {
             "hashes": [
@@ -766,7 +750,7 @@
                 "sha256:0123cacc1627ae19ddf3c27a5de5bd67ee4586fbdd6440d9748f8abb483d3e86",
                 "sha256:961d03dc3453ebbc59dbdea9e4e11c5651520a876d0f4db161e8674aae935da9"
             ],
-            "markers": "python_version >= '2.7' and python_version not in '3.0, 3.1, 3.2, 3.3'",
+            "markers": "python_version >= '2.7' and python_version not in '3.0, 3.1, 3.2'",
             "version": "==2.8.2"
         },
         "pyyaml": {
@@ -851,7 +835,7 @@
                 "sha256:1e61c37477a1626458e36f7b1d82aa5c9b094fa4802892072e49de9c60c4c926",
                 "sha256:8abb2f1d86890a2dfb989f9a77cfcfd3e47c2a354b01111771326f8aa26e0254"
             ],
-            "markers": "python_version >= '2.7' and python_version not in '3.0, 3.1, 3.2, 3.3'",
+            "markers": "python_version >= '2.7' and python_version not in '3.0, 3.1, 3.2'",
             "version": "==1.16.0"
         },
         "smmap": {
@@ -890,7 +874,7 @@
                 "sha256:806143ae5bfb6a3c6e736a764057db0e6a0e05e338b5630894a5f779cabb4f9b",
                 "sha256:b3bda1d108d5dd99f4a20d24d9c348e91c4db7ab1b749200bded2f839ccbe68f"
             ],
-            "markers": "python_version >= '2.6' and python_version not in '3.0, 3.1, 3.2, 3.3'",
+            "markers": "python_version >= '2.6' and python_version not in '3.0, 3.1, 3.2'",
             "version": "==0.10.2"
         },
         "tqdm": {
@@ -903,10 +887,10 @@
         },
         "types-setuptools": {
             "hashes": [
-                "sha256:5499a0f429281d1a3aa9494c79b6599ab356dfe6d393825426bc749e48ea1bf8",
-                "sha256:9c96aab47fdcf066fef83160b2b9ddbfab3d2c8fdc89053579d0b306837bf22a"
-            ],
-            "version": "==57.4.2"
+                "sha256:9fe4180548e5cbb44cc0d343a47e4dc1d6769c31e16447994788c28df169011f",
+                "sha256:a3cbcbf3f02142bb5d3b5c5f5918f453b8752362b96d58aba2a5cfa43ba6d209"
+            ],
+            "version": "==57.4.4"
         },
         "types-toml": {
             "hashes": [
@@ -917,14 +901,9 @@
         },
         "typing-extensions": {
             "hashes": [
-<<<<<<< HEAD
                 "sha256:49f75d16ff11f1cd258e1b988ccff82a3ca5570217d7ad8c5f48205dd99a677e",
                 "sha256:d8226d10bc02a29bcc81df19a26e56a9647f8b0a6d4a83924139f4a8b01f17b7",
                 "sha256:f1d25edafde516b146ecd0613dabcc61409817af4766fbbcfb8d1ad4ec441a34"
-=======
-                "sha256:2cdf80e4e04866a9b3689a51869016d36db0814d84b8d8a568d22781d45d27ed",
-                "sha256:829704698b22e13ec9eaf959122315eabb370b0884400e9818334d8b677023d9"
->>>>>>> ffcbeac7
             ],
             "index": "pypi",
             "version": "==3.10.0.2"
@@ -1184,11 +1163,11 @@
         },
         "charset-normalizer": {
             "hashes": [
-                "sha256:e019de665e2bcf9c2b64e2e5aa025fa991da8720daa3c1138cadd2fd1856aed0",
-                "sha256:f7af805c321bfa1ce6714c51f254e0d5bb5e5834039bc17db7ebe3a4cec9492b"
+                "sha256:735e240d9a8506778cd7a453d97e817e536bb1fc29f4f6961ce297b9c7a917b0",
+                "sha256:83fcdeb225499d6344c8f7f34684c2981270beacc32ede2e669e94f7fa544405"
             ],
             "markers": "python_version >= '3'",
-            "version": "==2.0.7"
+            "version": "==2.0.8"
         },
         "coverage": {
             "extras": [
@@ -1661,7 +1640,7 @@
                 "sha256:1e61c37477a1626458e36f7b1d82aa5c9b094fa4802892072e49de9c60c4c926",
                 "sha256:8abb2f1d86890a2dfb989f9a77cfcfd3e47c2a354b01111771326f8aa26e0254"
             ],
-            "markers": "python_version >= '2.7' and python_version not in '3.0, 3.1, 3.2, 3.3'",
+            "markers": "python_version >= '2.7' and python_version not in '3.0, 3.1, 3.2'",
             "version": "==1.16.0"
         },
         "smmap": {
@@ -1685,27 +1664,22 @@
                 "sha256:806143ae5bfb6a3c6e736a764057db0e6a0e05e338b5630894a5f779cabb4f9b",
                 "sha256:b3bda1d108d5dd99f4a20d24d9c348e91c4db7ab1b749200bded2f839ccbe68f"
             ],
-            "markers": "python_version >= '2.6' and python_version not in '3.0, 3.1, 3.2, 3.3'",
+            "markers": "python_version >= '2.6' and python_version not in '3.0, 3.1, 3.2'",
             "version": "==0.10.2"
         },
         "types-requests": {
             "hashes": [
-                "sha256:809b5dcd3c408ac39d11d593835b6aff32420b3e7ddb79c7f3e823330f040466",
-                "sha256:df5ec8c34b413a42ebb38e4f96bdeb68090b875bdfcc5138dc82989c95445883"
-            ],
-            "index": "pypi",
-            "version": "==2.26.0"
+                "sha256:0893e112e1510bbb67f537941c92192de7472e51bf7f236e0e583866f0ed933e",
+                "sha256:853571b3accc188976c0f4feffcaebf6cdfc170082b5e43f3358aa78de61f531"
+            ],
+            "index": "pypi",
+            "version": "==2.26.1"
         },
         "typing-extensions": {
             "hashes": [
-<<<<<<< HEAD
                 "sha256:49f75d16ff11f1cd258e1b988ccff82a3ca5570217d7ad8c5f48205dd99a677e",
                 "sha256:d8226d10bc02a29bcc81df19a26e56a9647f8b0a6d4a83924139f4a8b01f17b7",
                 "sha256:f1d25edafde516b146ecd0613dabcc61409817af4766fbbcfb8d1ad4ec441a34"
-=======
-                "sha256:2cdf80e4e04866a9b3689a51869016d36db0814d84b8d8a568d22781d45d27ed",
-                "sha256:829704698b22e13ec9eaf959122315eabb370b0884400e9818334d8b677023d9"
->>>>>>> ffcbeac7
             ],
             "index": "pypi",
             "version": "==3.10.0.2"
