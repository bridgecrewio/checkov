--- conflicted
+++ resolved
@@ -1,11 +1,7 @@
 {
     "_meta": {
         "hash": {
-<<<<<<< HEAD
-            "sha256": "096a0f1de1618826c12564de0447a915292185aff59b6d45bc73582d5af58cd9"
-=======
             "sha256": "73572f5180cde1e101a27ab5ce546754106f9eecd275c7a6d369a5474e7272b4"
->>>>>>> f961e33d
         },
         "pipfile-spec": 6,
         "requires": {
@@ -46,13 +42,6 @@
             "index": "pypi",
             "version": "==0.4.3"
         },
-        "decorator": {
-            "hashes": [
-                "sha256:54c38050039232e1db4ad7375cfce6748d7b41c29e95a081c8a6d2c30364a2ce",
-                "sha256:5d19b92a3c8f7f101c8dd86afd86b0f061a8ce4540ab8cd401fa2542756bce6d"
-            ],
-            "version": "==4.4.1"
-        },
         "detect-secrets": {
             "hashes": [
                 "sha256:2f1dfe05d1f1bcd46205a46a4117c82a49b2c837771efc625e967c0a710b25a9",
@@ -86,36 +75,6 @@
                 "sha256:26215ebb157e6fb2ee74319aa4445b9f3b7e456e26be215ce19fdaaa901c20a4"
             ],
             "version": "==0.7.8"
-        },
-        "networkx": {
-            "hashes": [
-                "sha256:cdfbf698749a5014bf2ed9db4a07a5295df1d3a53bf80bf3cbd61edf9df05fa1",
-                "sha256:f8f4ff0b6f96e4f9b16af6b84622597b5334bf9cae8cf9b2e42e7985d5c95c64"
-            ],
-            "index": "pypi",
-            "version": "==2.4"
-        },
-        "pydot": {
-            "hashes": [
-                "sha256:67be714300c78fda5fd52f79ec994039e3f76f074948c67b5ff539b433ad354f",
-                "sha256:d49c9d4dd1913beec2a997f831543c8cbd53e535b1a739e921642fe416235f01"
-            ],
-            "index": "pypi",
-            "version": "==1.4.1"
-        },
-        "pygraphviz": {
-            "hashes": [
-                "sha256:50a829a305dc5a0fd1f9590748b19fece756093b581ac91e00c2c27c651d319d"
-            ],
-            "index": "pypi",
-            "version": "==1.5"
-        },
-        "pyparsing": {
-            "hashes": [
-                "sha256:20f995ecd72f2a1f4bf6b072b63b22e2eb457836601e76d6e5dfcd75436acc1f",
-                "sha256:4ca62001be367f01bd3e92ecbb79070272a9d4964dce6a48a82ff0b8bc7e683a"
-            ],
-            "version": "==2.4.5"
         },
         "python-hcl2": {
             "hashes": [
