{
    "_meta": {
        "hash": {
<<<<<<< HEAD
            "sha256": "8a81c34fb235dfa5f4b8b1c6073418ef3709337385c55e69668052030be85d58"
=======
            "sha256": "a0c8170968925bd035d8f5aa085dadda7500510070e78b9466b80c5ab68e866e"
>>>>>>> 6393d7e2
        },
        "pipfile-spec": 6,
        "requires": {
            "python_version": "3.7"
        },
        "sources": [
            {
                "name": "pypi",
                "url": "https://pypi.org/simple",
                "verify_ssl": true
            }
        ]
    },
    "default": {
        "bc-python-hcl2": {
            "hashes": [
                "sha256:46f525676842d5c232752f9655f138665a1fa317b04e26efee3f82101dae204b",
                "sha256:768c1a3c00db3cb9be7bd1e08c20813cf1e86d4a3cc47a76f7f97172d7b7d432"
            ],
            "index": "pypi",
            "version": "==0.3.18"
        },
        "beautifulsoup4": {
            "hashes": [
                "sha256:4c98143716ef1cb40bf7f39a8e3eec8f8b009509e74904ba3a7b315431577e35",
                "sha256:84729e322ad1d5b4d25f805bfa05b902dd96450f43842c4e99067d5e1369eb25",
                "sha256:fff47e031e34ec82bf17e00da8f592fe7de69aeea38be00523c04623c04fb666"
            ],
            "version": "==4.9.3"
        },
        "boto3": {
            "hashes": [
                "sha256:0a21893db156c0938d0a06b622c3dd3d2da2dcd9d06d343c8f9536ac9de4ec7f",
                "sha256:c83a33fff7d20027386552967355508ce71fb7406ab0cc8e627e257c94754d43"
            ],
            "index": "pypi",
            "version": "==1.17.74"
        },
        "botocore": {
            "hashes": [
<<<<<<< HEAD
                "sha256:37105b9434d73f9c4d4960ee54c8eb129120f4c6681eb16edf483f03c5e2326d",
                "sha256:e74775f9e64e975787d76390fc5ac5aba875d726bb9ece3b7bd900205b430389"
            ],
            "markers": "python_version >= '2.7' and python_version not in '3.0, 3.1, 3.2, 3.3, 3.4, 3.5'",
            "version": "==1.20.78"
=======
                "sha256:2061cf3d17615aa4114c91dbed8917adc5287a88354a7693c96aa8e9f9dedd6e",
                "sha256:6937954ce6dabc00eb157e9fbd21edd45b4dfe3de738e68dbca4c042bfda0954"
            ],
            "markers": "python_version >= '2.7' and python_version not in '3.0, 3.1, 3.2, 3.3, 3.4, 3.5'",
            "version": "==1.20.74"
>>>>>>> 6393d7e2
        },
        "cached-property": {
            "hashes": [
                "sha256:9fa5755838eecbb2d234c3aa390bd80fbd3ac6b6869109bfc1b499f7bd89a130",
                "sha256:df4f613cf7ad9a588cc381aaf4a512d26265ecebd5eb9e1ba12f1319eb85a6a0"
            ],
            "version": "==1.5.2"
        },
        "certifi": {
            "hashes": [
                "sha256:1a4995114262bffbc2413b159f2a1a480c969de6e6eb13ee966d470af86af59c",
                "sha256:719a74fb9e33b9bd44cc7f3a8d94bc35e4049deebe19ba7d8e108280cfd59830"
            ],
            "version": "==2020.12.5"
        },
        "chardet": {
            "hashes": [
                "sha256:0d6f53a15db4120f2b08c94f11e7d93d2c911ee118b6b30a04ec3ee8310179fa",
                "sha256:f864054d66fd9118f2e67044ac8981a54775ec5b67aed0441892edb553d21da5"
            ],
            "markers": "python_version >= '2.7' and python_version not in '3.0, 3.1, 3.2, 3.3, 3.4'",
            "version": "==4.0.0"
        },
        "click": {
            "hashes": [
<<<<<<< HEAD
                "sha256:8c04c11192119b1ef78ea049e0a6f0463e4c48ef00a30160c704337586f3ad7a",
                "sha256:fba402a4a47334742d782209a7c79bc448911afe1149d07bdabdf480b3e2f4b6"
            ],
            "markers": "python_version >= '3.6'",
            "version": "==8.0.1"
=======
                "sha256:7d8c289ee437bcb0316820ccee14aefcb056e58d31830ecab8e47eda6540e136",
                "sha256:e90e62ced43dc8105fb9a26d62f0d9340b5c8db053a814e25d95c19873ae87db"
            ],
            "markers": "python_full_version >= '3.6.0'",
            "version": "==8.0.0"
>>>>>>> 6393d7e2
        },
        "click-option-group": {
            "hashes": [
                "sha256:9653a2297357335d7325a1827e71ac1245d91c97d959346a7decabd4a52d5354",
                "sha256:a6e924f3c46b657feb5b72679f7e930f8e5b224b766ab35c91ae4019b4e0615e"
            ],
<<<<<<< HEAD
            "markers": "python_version >= '3.6' and python_version < '4'",
=======
            "markers": "python_version < '4' and python_full_version >= '3.6.0'",
>>>>>>> 6393d7e2
            "version": "==0.5.3"
        },
        "cloudsplaining": {
            "hashes": [
                "sha256:6e80b3280aae08ec8d5ff3adb301daad3a59299286360db82ace9ed80a6cc3e2",
                "sha256:a30ff0f8ffdcae5465c43adce0657d888e60e0160f3d05e085d4e8682fd87a8c"
            ],
            "index": "pypi",
            "version": "==0.4.2"
        },
        "colorama": {
            "hashes": [
                "sha256:5941b2b48a20143d2267e95b1c2a7603ce057ee39fd88e7329b0c292aa16869b",
                "sha256:9f47eda37229f68eee03b24b9748937c7dc3868f906e8ba69fbcbdd3bc5dc3e2"
            ],
            "index": "pypi",
            "version": "==0.4.4"
        },
        "configargparse": {
            "hashes": [
                "sha256:6df537158f28c5ef2e8a8146781833abbc6cb7fca81b1b55d18808ce3439235e",
                "sha256:eaff53ff3627c3e412392bd4a703d4c39e3425a953557f4ef69a20f03358c26f"
            ],
            "index": "pypi",
            "version": "==1.4.1"
        },
        "contextlib2": {
            "hashes": [
                "sha256:01f490098c18b19d2bd5bb5dc445b2054d2fa97f09a4280ba2c5f3c394c8162e",
                "sha256:3355078a159fbb44ee60ea80abd0d87b80b78c248643b49aa6d94673b413609b"
            ],
            "markers": "python_version >= '2.7' and python_version not in '3.0, 3.1, 3.2, 3.3'",
            "version": "==0.6.0.post1"
        },
        "decorator": {
            "hashes": [
                "sha256:41fa54c2a0cc4ba648be4fd43cff00aedf5b9465c9bf18d64325bc225f08f760",
                "sha256:e3a62f0520172440ca0dcc823749319382e377f37f140a0b99ef45fecb84bfe7"
            ],
            "version": "==4.4.2"
        },
        "deep-merge": {
            "hashes": [
                "sha256:8056b4b43c6dfddf5c7b1feb3a09f1ab1cbd74e8382e43736ea8c5619e8e5a4e",
                "sha256:b54415f90934c42e334114e2864cb4d4e7335b34ad396e35ad8610c96065a47e"
            ],
            "index": "pypi",
            "version": "==0.0.4"
        },
        "docker": {
            "hashes": [
                "sha256:3e8bc47534e0ca9331d72c32f2881bb13b93ded0bcdeab3c833fb7cf61c0a9a5",
                "sha256:fc961d622160e8021c10d1bcabc388c57d55fb1f917175afbe24af442e6879bd"
            ],
            "index": "pypi",
            "version": "==5.0.0"
        },
        "dockerfile-parse": {
            "hashes": [
                "sha256:80ea4b88694ab014001e39e62335aa2f4feb695b80de751377e994a344fa5952",
                "sha256:f37bfa327fada7fad6833aebfaac4a3aaf705e4cf813b737175feded306109e8"
            ],
            "index": "pypi",
            "version": "==1.1.0"
        },
        "dpath": {
            "hashes": [
                "sha256:496615b4ea84236d18e0d286122de74869a60e0f87e2c7ec6787ff286c48361b"
            ],
            "index": "pypi",
            "version": "==1.5.0"
        },
        "gitdb": {
            "hashes": [
                "sha256:6c4cc71933456991da20917998acbe6cf4fb41eeaab7d6d67fbc05ecd4c865b0",
                "sha256:96bf5c08b157a666fec41129e6d327235284cca4c81e92109260f353ba138005"
            ],
            "markers": "python_version >= '3.4'",
            "version": "==4.0.7"
        },
        "gitpython": {
            "hashes": [
                "sha256:29fe82050709760081f588dd50ce83504feddbebdc4da6956d02351552b1c135",
                "sha256:ee24bdc93dce357630764db659edaf6b8d664d4ff5447ccfeedd2dc5c253f41e"
            ],
            "index": "pypi",
            "version": "==3.1.17"
        },
        "idna": {
            "hashes": [
                "sha256:b307872f855b18632ce0c21c5e45be78c0ea7ae4c15c828c20788b26921eb3f6",
                "sha256:b97d804b1e9b523befed77c48dacec60e6dcb0b5391d57af6a65a312a90648c0"
            ],
            "markers": "python_version >= '2.7' and python_version not in '3.0, 3.1, 3.2, 3.3'",
            "version": "==2.10"
        },
        "importlib-metadata": {
            "hashes": [
                "sha256:8c501196e49fb9df5df43833bdb1e4328f64847763ec8a50703148b73784d581",
                "sha256:d7eb1dea6d6a6086f8be21784cc9e3bcfa55872b52309bc5fad53a8ea444465d"
            ],
            "markers": "python_version < '3.8'",
            "version": "==4.0.1"
        },
        "jinja2": {
            "hashes": [
<<<<<<< HEAD
                "sha256:1f06f2da51e7b56b8f238affdd6b4e2c61e39598a378cc49345bc1bd42a978a4",
                "sha256:703f484b47a6af502e743c9122595cc812b0271f661722403114f71a79d0f5a4"
            ],
            "markers": "python_version >= '3.6'",
            "version": "==3.0.1"
=======
                "sha256:2f2de5285cf37f33d33ecd4a9080b75c87cd0c1994d5a9c6df17131ea1f049c6",
                "sha256:ea8d7dd814ce9df6de6a761ec7f1cac98afe305b8cdc4aaae4e114b8d8ce24c5"
            ],
            "markers": "python_full_version >= '3.6.0'",
            "version": "==3.0.0"
>>>>>>> 6393d7e2
        },
        "jmespath": {
            "hashes": [
                "sha256:b85d0567b8666149a93172712e68920734333c0ce7e89b78b3e987f71e5ed4f9",
                "sha256:cdf6525904cc597730141d61b36f2e4b8ecc257c420fa2f4549bac2c2d0cb72f"
            ],
            "index": "pypi",
            "version": "==0.10.0"
        },
        "junit-xml": {
            "hashes": [
                "sha256:ec5ca1a55aefdd76d28fcc0b135251d156c7106fa979686a4b48d62b761b4732"
            ],
            "index": "pypi",
            "version": "==1.9"
        },
        "lark-parser": {
            "hashes": [
                "sha256:42f367612a1bbc4cf9d8c8eb1b209d8a9b397d55af75620c9e6f53e502235996"
            ],
            "version": "==0.10.1"
        },
        "markdown": {
            "hashes": [
                "sha256:31b5b491868dcc87d6c24b7e3d19a0d730d59d3e46f4eea6430a321bed387a49",
                "sha256:96c3ba1261de2f7547b46a00ea8463832c921d3f9d6aba3f255a6f71386db20c"
            ],
            "markers": "python_full_version >= '3.6.0'",
            "version": "==3.3.4"
        },
        "markupsafe": {
            "hashes": [
<<<<<<< HEAD
                "sha256:01a9b8ea66f1658938f65b93a85ebe8bc016e6769611be228d797c9d998dd298",
                "sha256:023cb26ec21ece8dc3907c0e8320058b2e0cb3c55cf9564da612bc325bed5e64",
                "sha256:0446679737af14f45767963a1a9ef7620189912317d095f2d9ffa183a4d25d2b",
                "sha256:0717a7390a68be14b8c793ba258e075c6f4ca819f15edfc2a3a027c823718567",
                "sha256:0955295dd5eec6cb6cc2fe1698f4c6d84af2e92de33fbcac4111913cd100a6ff",
                "sha256:10f82115e21dc0dfec9ab5c0223652f7197feb168c940f3ef61563fc2d6beb74",
                "sha256:1d609f577dc6e1aa17d746f8bd3c31aa4d258f4070d61b2aa5c4166c1539de35",
                "sha256:2ef54abee730b502252bcdf31b10dacb0a416229b72c18b19e24a4509f273d26",
                "sha256:3c112550557578c26af18a1ccc9e090bfe03832ae994343cfdacd287db6a6ae7",
                "sha256:47ab1e7b91c098ab893b828deafa1203de86d0bc6ab587b160f78fe6c4011f75",
                "sha256:49e3ceeabbfb9d66c3aef5af3a60cc43b85c33df25ce03d0031a608b0a8b2e3f",
                "sha256:4efca8f86c54b22348a5467704e3fec767b2db12fc39c6d963168ab1d3fc9135",
                "sha256:53edb4da6925ad13c07b6d26c2a852bd81e364f95301c66e930ab2aef5b5ddd8",
                "sha256:594c67807fb16238b30c44bdf74f36c02cdf22d1c8cda91ef8a0ed8dabf5620a",
                "sha256:611d1ad9a4288cf3e3c16014564df047fe08410e628f89805e475368bd304914",
                "sha256:6557b31b5e2c9ddf0de32a691f2312a32f77cd7681d8af66c2692efdbef84c18",
                "sha256:693ce3f9e70a6cf7d2fb9e6c9d8b204b6b39897a2c4a1aa65728d5ac97dcc1d8",
                "sha256:6a7fae0dd14cf60ad5ff42baa2e95727c3d81ded453457771d02b7d2b3f9c0c2",
                "sha256:6c4ca60fa24e85fe25b912b01e62cb969d69a23a5d5867682dd3e80b5b02581d",
                "sha256:7d91275b0245b1da4d4cfa07e0faedd5b0812efc15b702576d103293e252af1b",
                "sha256:905fec760bd2fa1388bb5b489ee8ee5f7291d692638ea5f67982d968366bef9f",
                "sha256:97383d78eb34da7e1fa37dd273c20ad4320929af65d156e35a5e2d89566d9dfb",
                "sha256:984d76483eb32f1bcb536dc27e4ad56bba4baa70be32fa87152832cdd9db0833",
                "sha256:a30e67a65b53ea0a5e62fe23682cfe22712e01f453b95233b25502f7c61cb415",
                "sha256:ab3ef638ace319fa26553db0624c4699e31a28bb2a835c5faca8f8acf6a5a902",
                "sha256:b2f4bf27480f5e5e8ce285a8c8fd176c0b03e93dcc6646477d4630e83440c6a9",
                "sha256:b7f2d075102dc8c794cbde1947378051c4e5180d52d276987b8d28a3bd58c17d",
                "sha256:be98f628055368795d818ebf93da628541e10b75b41c559fdf36d104c5787066",
                "sha256:d7f9850398e85aba693bb640262d3611788b1f29a79f0c93c565694658f4071f",
                "sha256:f5653a225f31e113b152e56f154ccbe59eeb1c7487b39b9d9f9cdb58e6c79dc5",
                "sha256:f826e31d18b516f653fe296d967d700fddad5901ae07c622bb3705955e1faa94",
                "sha256:f8ba0e8349a38d3001fae7eadded3f6606f0da5d748ee53cc1dab1d6527b9509",
                "sha256:f9081981fe268bd86831e5c75f7de206ef275defcb82bc70740ae6dc507aee51",
                "sha256:fa130dd50c57d53368c9d59395cb5526eda596d3ffe36666cd81a44d56e48872"
            ],
            "markers": "python_version >= '3.6'",
            "version": "==2.0.1"
=======
                "sha256:007dc055dbce5b1104876acee177dbfd18757e19d562cd440182e1f492e96b95",
                "sha256:031bf79a27d1c42f69c276d6221172417b47cb4b31cdc73d362a9bf5a1889b9f",
                "sha256:161d575fa49395860b75da5135162481768b11208490d5a2143ae6785123e77d",
                "sha256:24bbc3507fb6dfff663af7900a631f2aca90d5a445f272db5fc84999fa5718bc",
                "sha256:2efaeb1baff547063bad2b2893a8f5e9c459c4624e1a96644bbba08910ae34e0",
                "sha256:32200f562daaab472921a11cbb63780f1654552ae49518196fc361ed8e12e901",
                "sha256:3261fae28155e5c8634dd7710635fe540a05b58f160cef7713c7700cb9980e66",
                "sha256:3b54a9c68995ef4164567e2cd1a5e16db5dac30b2a50c39c82db8d4afaf14f63",
                "sha256:3c352ff634e289061711608f5e474ec38dbaa21e3e168820d53d5f4015e5b91b",
                "sha256:3fb47f97f1d338b943126e90b79cad50d4fcfa0b80637b5a9f468941dbbd9ce5",
                "sha256:441ce2a8c17683d97e06447fcbccbdb057cbf587c78eb75ae43ea7858042fe2c",
                "sha256:45535241baa0fc0ba2a43961a1ac7562ca3257f46c4c3e9c0de38b722be41bd1",
                "sha256:4aca81a687975b35e3e80bcf9aa93fe10cd57fac37bf18b2314c186095f57e05",
                "sha256:4cc563836f13c57f1473bc02d1e01fc37bab70ad4ee6be297d58c1d66bc819bf",
                "sha256:4fae0677f712ee090721d8b17f412f1cbceefbf0dc180fe91bab3232f38b4527",
                "sha256:58bc9fce3e1557d463ef5cee05391a05745fd95ed660f23c1742c711712c0abb",
                "sha256:664832fb88b8162268928df233f4b12a144a0c78b01d38b81bdcf0fc96668ecb",
                "sha256:70820a1c96311e02449591cbdf5cd1c6a34d5194d5b55094ab725364375c9eb2",
                "sha256:79b2ae94fa991be023832e6bcc00f41dbc8e5fe9d997a02db965831402551730",
                "sha256:83cf0228b2f694dcdba1374d5312f2277269d798e65f40344964f642935feac1",
                "sha256:87de598edfa2230ff274c4de7fcf24c73ffd96208c8e1912d5d0fee459767d75",
                "sha256:8f806bfd0f218477d7c46a11d3e52dc7f5fdfaa981b18202b7dc84bbc287463b",
                "sha256:90053234a6479738fd40d155268af631c7fca33365f964f2208867da1349294b",
                "sha256:a00dce2d96587651ef4fa192c17e039e8cfab63087c67e7d263a5533c7dad715",
                "sha256:a08cd07d3c3c17cd33d9e66ea9dee8f8fc1c48e2d11bd88fd2dc515a602c709b",
                "sha256:a19d39b02a24d3082856a5b06490b714a9d4179321225bbf22809ff1e1887cc8",
                "sha256:d00a669e4a5bec3ee6dbeeeedd82a405ced19f8aeefb109a012ea88a45afff96",
                "sha256:dab0c685f21f4a6c95bfc2afd1e7eae0033b403dd3d8c1b6d13a652ada75b348",
                "sha256:df561f65049ed3556e5b52541669310e88713fdae2934845ec3606f283337958",
                "sha256:e4570d16f88c7f3032ed909dc9e905a17da14a1c4cfd92608e3fda4cb1208bbd",
                "sha256:e77e4b983e2441aff0c0d07ee711110c106b625f440292dfe02a2f60c8218bd6",
                "sha256:e79212d09fc0e224d20b43ad44bb0a0a3416d1e04cf6b45fed265114a5d43d20",
                "sha256:f58b5ba13a5689ca8317b98439fccfbcc673acaaf8241c1869ceea40f5d585bf",
                "sha256:fef86115fdad7ae774720d7103aa776144cf9b66673b4afa9bcaa7af990ed07b"
            ],
            "markers": "python_full_version >= '3.6.0'",
            "version": "==2.0.0"
>>>>>>> 6393d7e2
        },
        "networkx": {
            "hashes": [
                "sha256:0635858ed7e989f4c574c2328380b452df892ae85084144c73d8cd819f0c4e06",
                "sha256:109cd585cac41297f71103c3c42ac6ef7379f29788eb54cb751be5a663bb235a"
            ],
            "index": "pypi",
            "version": "==2.5.1"
        },
        "packaging": {
            "hashes": [
                "sha256:5b327ac1320dc863dca72f4514ecc086f31186744b84a230374cc1fd776feae5",
                "sha256:67714da7f7bc052e064859c05c595155bd1ee9f69f76557e21f051443c20947a"
            ],
            "index": "pypi",
            "version": "==20.9"
        },
        "policy-sentry": {
            "hashes": [
                "sha256:15c1aa5e4d887d07df495518445126182d4a551e177c192a46169593ce971fbc",
                "sha256:2c3e4405a72f8284f7a3c987fbd666b3ae63fd095101e004e9ee6a1fb1ab76ff"
            ],
            "markers": "python_full_version >= '3.6.0'",
            "version": "==0.11.10"
        },
        "pyparsing": {
            "hashes": [
                "sha256:c203ec8783bf771a155b207279b9bccb8dea02d8f0c9e5f8ead507bc3246ecc1",
                "sha256:ef9d7589ef3c200abe66653d3f1ab1033c3c419ae9b9bdb1240a85b024efc88b"
            ],
            "markers": "python_version >= '2.6' and python_version not in '3.0, 3.1, 3.2, 3.3'",
            "version": "==2.4.7"
        },
        "python-dateutil": {
            "hashes": [
                "sha256:73ebfe9dbf22e832286dafa60473e4cd239f8592f699aa5adaf10050e6e1823c",
                "sha256:75bb3f31ea686f1197762692a9ee6a7550b59fc6ca3a1f4b5d7e32fb98e2da2a"
            ],
            "markers": "python_version >= '2.7' and python_version not in '3.0, 3.1, 3.2, 3.3'",
            "version": "==2.8.1"
        },
        "pyyaml": {
            "hashes": [
                "sha256:08682f6b72c722394747bddaf0aa62277e02557c0fd1c42cb853016a38f8dedf",
                "sha256:0f5f5786c0e09baddcd8b4b45f20a7b5d61a7e7e99846e3c799b05c7c53fa696",
                "sha256:129def1b7c1bf22faffd67b8f3724645203b79d8f4cc81f674654d9902cb4393",
                "sha256:294db365efa064d00b8d1ef65d8ea2c3426ac366c0c4368d930bf1c5fb497f77",
                "sha256:3b2b1824fe7112845700f815ff6a489360226a5609b96ec2190a45e62a9fc922",
                "sha256:3bd0e463264cf257d1ffd2e40223b197271046d09dadf73a0fe82b9c1fc385a5",
                "sha256:4465124ef1b18d9ace298060f4eccc64b0850899ac4ac53294547536533800c8",
                "sha256:49d4cdd9065b9b6e206d0595fee27a96b5dd22618e7520c33204a4a3239d5b10",
                "sha256:4e0583d24c881e14342eaf4ec5fbc97f934b999a6828693a99157fde912540cc",
                "sha256:5accb17103e43963b80e6f837831f38d314a0495500067cb25afab2e8d7a4018",
                "sha256:607774cbba28732bfa802b54baa7484215f530991055bb562efbed5b2f20a45e",
                "sha256:6c78645d400265a062508ae399b60b8c167bf003db364ecb26dcab2bda048253",
                "sha256:72a01f726a9c7851ca9bfad6fd09ca4e090a023c00945ea05ba1638c09dc3347",
                "sha256:74c1485f7707cf707a7aef42ef6322b8f97921bd89be2ab6317fd782c2d53183",
                "sha256:895f61ef02e8fed38159bb70f7e100e00f471eae2bc838cd0f4ebb21e28f8541",
                "sha256:8c1be557ee92a20f184922c7b6424e8ab6691788e6d86137c5d93c1a6ec1b8fb",
                "sha256:bb4191dfc9306777bc594117aee052446b3fa88737cd13b7188d0e7aa8162185",
                "sha256:bfb51918d4ff3d77c1c856a9699f8492c612cde32fd3bcd344af9be34999bfdc",
                "sha256:c20cfa2d49991c8b4147af39859b167664f2ad4561704ee74c1de03318e898db",
                "sha256:cb333c16912324fd5f769fff6bc5de372e9e7a202247b48870bc251ed40239aa",
                "sha256:d2d9808ea7b4af864f35ea216be506ecec180628aced0704e34aca0b040ffe46",
                "sha256:d483ad4e639292c90170eb6f7783ad19490e7a8defb3e46f97dfe4bacae89122",
                "sha256:dd5de0646207f053eb0d6c74ae45ba98c3395a571a2891858e87df7c9b9bd51b",
                "sha256:e1d4970ea66be07ae37a3c2e48b5ec63f7ba6804bdddfdbd3cfd954d25a82e63",
                "sha256:e4fac90784481d221a8e4b1162afa7c47ed953be40d31ab4629ae917510051df",
                "sha256:fa5ae20527d8e831e8230cbffd9f8fe952815b2b7dae6ffec25318803a7528fc",
                "sha256:fd7f6999a8070df521b6384004ef42833b9bd62cfee11a09bda1079b4b704247",
                "sha256:fdc842473cd33f45ff6bce46aea678a54e3d21f1b61a7750ce3c498eedfe25d6",
                "sha256:fe69978f3f768926cfa37b867e3843918e012cf83f680806599ddce33c2c68b0"
            ],
            "index": "pypi",
            "version": "==5.4.1"
        },
        "requests": {
            "hashes": [
                "sha256:27973dd4a904a4f13b263a19c866c13b92a39ed1c964655f025f3f8d3d75b804",
                "sha256:c210084e36a42ae6b9219e00e48287def368a26d03a048ddad7bfee44f75871e"
            ],
            "markers": "python_version >= '2.7' and python_version not in '3.0, 3.1, 3.2, 3.3, 3.4'",
            "version": "==2.25.1"
        },
        "s3transfer": {
            "hashes": [
                "sha256:9b3752887a2880690ce628bc263d6d13a3864083aeacff4890c1c9839a5eb0bc",
                "sha256:cb022f4b16551edebbb31a377d3f09600dbada7363d8c5db7976e7f47732e1b2"
            ],
            "version": "==0.4.2"
        },
        "schema": {
            "hashes": [
                "sha256:cf97e4cd27e203ab6bb35968532de1ed8991bce542a646f0ff1d643629a4945d",
                "sha256:fbb6a52eb2d9facf292f233adcc6008cffd94343c63ccac9a1cb1f3e6de1db17"
            ],
            "version": "==0.7.4"
        },
        "semantic-version": {
            "hashes": [
                "sha256:45e4b32ee9d6d70ba5f440ec8cc5221074c7f4b0e8918bdab748cc37912440a9",
                "sha256:d2cb2de0558762934679b9a104e82eca7af448c9f4974d1f3eeccff651df8a54"
            ],
            "index": "pypi",
            "version": "==2.8.5"
        },
        "six": {
            "hashes": [
                "sha256:30639c035cdb23534cd4aa2dd52c3bf48f06e5f4a941509c8bafd8ce11080259",
                "sha256:8b74bedcbbbaca38ff6d7491d76f2b06b3592611af620f8426e82dddb04a5ced"
            ],
            "index": "pypi",
            "version": "==1.15.0"
        },
        "smmap": {
            "hashes": [
                "sha256:7e65386bd122d45405ddf795637b7f7d2b532e7e401d46bbe3fb49b9986d5182",
                "sha256:a9a7479e4c572e2e775c404dcd3080c8dc49f39918c2cf74913d30c4c478e3c2"
            ],
            "markers": "python_version >= '3.5'",
            "version": "==4.0.0"
        },
        "soupsieve": {
            "hashes": [
                "sha256:052774848f448cf19c7e959adf5566904d525f33a3f8b6ba6f6f8f26ec7de0cc",
                "sha256:c2c1c2d44f158cdbddab7824a9af8c4f83c76b1e23e049479aa432feb6c4c23b"
            ],
            "markers": "python_version >= '3.0'",
            "version": "==2.2.1"
        },
        "tabulate": {
            "hashes": [
                "sha256:d7c013fe7abbc5e491394e10fa845f8f32fe54f8dc60c6622c6cf482d25d47e4",
                "sha256:eb1d13f25760052e8931f2ef80aaf6045a6cceb47514db8beab24cded16f13a7"
            ],
            "index": "pypi",
            "version": "==0.8.9"
        },
        "termcolor": {
            "hashes": [
                "sha256:1d6d69ce66211143803fbc56652b41d73b4a400a2891d7bf7a1cdf4c02de613b"
            ],
            "index": "pypi",
            "version": "==1.1.0"
        },
        "tqdm": {
            "hashes": [
                "sha256:daec693491c52e9498632dfbe9ccfc4882a557f5fa08982db1b4d3adbe0887c3",
                "sha256:ebdebdb95e3477ceea267decfc0784859aa3df3e27e22d23b83e9b272bf157ae"
            ],
            "index": "pypi",
            "version": "==4.60.0"
        },
        "typing-extensions": {
            "hashes": [
                "sha256:0ac0f89795dd19de6b97debb0c6af1c70987fd80a2d62d1958f7e56fcc31b497",
                "sha256:50b6f157849174217d0656f99dc82fe932884fb250826c18350e159ec6cdf342",
                "sha256:779383f6086d90c99ae41cf0ff39aac8a7937a9283ce0a414e5dd782f4c94a84"
            ],
            "markers": "python_version < '3.8'",
            "version": "==3.10.0.0"
        },
        "update-checker": {
            "hashes": [
                "sha256:6a2d45bb4ac585884a6b03f9eade9161cedd9e8111545141e9aa9058932acb13",
                "sha256:cbba64760a36fe2640d80d85306e8fe82b6816659190993b7bdabadee4d4bbfd"
            ],
            "index": "pypi",
            "version": "==0.18.0"
        },
        "urllib3": {
            "hashes": [
                "sha256:2f4da4594db7e1e110a944bb1b551fdf4e6c136ad42e4234131391e21eb5b0df",
                "sha256:e7b021f7241115872f92f43c6508082facffbd1c048e3c6e2bb9c2a157e28937"
            ],
            "markers": "python_version >= '2.7' and python_version not in '3.0, 3.1, 3.2, 3.3, 3.4' and python_version < '4'",
            "version": "==1.26.4"
        },
        "websocket-client": {
            "hashes": [
<<<<<<< HEAD
                "sha256:3e2bf58191d4619b161389a95bdce84ce9e0b24eb8107e7e590db682c2d0ca81",
                "sha256:abf306dc6351dcef07f4d40453037e51cc5d9da2ef60d0fc5d0fe3bcda255372"
            ],
            "markers": "python_version >= '3.6'",
            "version": "==1.0.1"
=======
                "sha256:5051b38a2f4c27fbd7ca077ebb23ec6965a626ded5a95637f36be1b35b6c4f81",
                "sha256:57f876f1af4731cacb806cf54d02f5fbf75dee796053b9a5b94fd7c1d9621db9"
            ],
            "markers": "python_full_version >= '3.6.0'",
            "version": "==1.0.0"
>>>>>>> 6393d7e2
        },
        "zipp": {
            "hashes": [
                "sha256:3607921face881ba3e026887d8150cca609d517579abe052ac81fc5aeffdbd76",
                "sha256:51cb66cc54621609dd593d1787f286ee42a5c0adbb4b29abea5a63edc3e03098"
            ],
            "markers": "python_full_version >= '3.6.0'",
            "version": "==3.4.1"
        }
    },
    "develop": {
        "attrs": {
            "hashes": [
                "sha256:149e90d6d8ac20db7a955ad60cf0e6881a3f20d37096140088356da6c716b0b1",
                "sha256:ef6aaac3ca6cd92904cdd0d83f629a15f18053ec84e6432106f7a4d04ae4f5fb"
            ],
            "markers": "python_version >= '2.7' and python_version not in '3.0, 3.1, 3.2, 3.3, 3.4'",
            "version": "==21.2.0"
        },
        "bandit": {
            "hashes": [
                "sha256:216be4d044209fa06cf2a3e51b319769a51be8318140659719aa7a115c35ed07",
                "sha256:8a4c7415254d75df8ff3c3b15cfe9042ecee628a1e40b44c15a98890fbfc2608"
            ],
            "index": "pypi",
            "version": "==1.7.0"
        },
        "coverage": {
            "hashes": [
                "sha256:004d1880bed2d97151facef49f08e255a20ceb6f9432df75f4eef018fdd5a78c",
                "sha256:01d84219b5cdbfc8122223b39a954820929497a1cb1422824bb86b07b74594b6",
                "sha256:040af6c32813fa3eae5305d53f18875bedd079960822ef8ec067a66dd8afcd45",
                "sha256:06191eb60f8d8a5bc046f3799f8a07a2d7aefb9504b0209aff0b47298333302a",
                "sha256:13034c4409db851670bc9acd836243aeee299949bd5673e11844befcb0149f03",
                "sha256:13c4ee887eca0f4c5a247b75398d4114c37882658300e153113dafb1d76de529",
                "sha256:184a47bbe0aa6400ed2d41d8e9ed868b8205046518c52464fde713ea06e3a74a",
                "sha256:18ba8bbede96a2c3dde7b868de9dcbd55670690af0988713f0603f037848418a",
                "sha256:1aa846f56c3d49205c952d8318e76ccc2ae23303351d9270ab220004c580cfe2",
                "sha256:217658ec7187497e3f3ebd901afdca1af062b42cfe3e0dafea4cced3983739f6",
                "sha256:24d4a7de75446be83244eabbff746d66b9240ae020ced65d060815fac3423759",
                "sha256:2910f4d36a6a9b4214bb7038d537f015346f413a975d57ca6b43bf23d6563b53",
                "sha256:2949cad1c5208b8298d5686d5a85b66aae46d73eec2c3e08c817dd3513e5848a",
                "sha256:2a3859cb82dcbda1cfd3e6f71c27081d18aa251d20a17d87d26d4cd216fb0af4",
                "sha256:2cafbbb3af0733db200c9b5f798d18953b1a304d3f86a938367de1567f4b5bff",
                "sha256:2e0d881ad471768bf6e6c2bf905d183543f10098e3b3640fc029509530091502",
                "sha256:30c77c1dc9f253283e34c27935fded5015f7d1abe83bc7821680ac444eaf7793",
                "sha256:3487286bc29a5aa4b93a072e9592f22254291ce96a9fbc5251f566b6b7343cdb",
                "sha256:372da284cfd642d8e08ef606917846fa2ee350f64994bebfbd3afb0040436905",
                "sha256:41179b8a845742d1eb60449bdb2992196e211341818565abded11cfa90efb821",
                "sha256:44d654437b8ddd9eee7d1eaee28b7219bec228520ff809af170488fd2fed3e2b",
                "sha256:4a7697d8cb0f27399b0e393c0b90f0f1e40c82023ea4d45d22bce7032a5d7b81",
                "sha256:51cb9476a3987c8967ebab3f0fe144819781fca264f57f89760037a2ea191cb0",
                "sha256:52596d3d0e8bdf3af43db3e9ba8dcdaac724ba7b5ca3f6358529d56f7a166f8b",
                "sha256:53194af30d5bad77fcba80e23a1441c71abfb3e01192034f8246e0d8f99528f3",
                "sha256:5fec2d43a2cc6965edc0bb9e83e1e4b557f76f843a77a2496cbe719583ce8184",
                "sha256:6c90e11318f0d3c436a42409f2749ee1a115cd8b067d7f14c148f1ce5574d701",
                "sha256:74d881fc777ebb11c63736622b60cb9e4aee5cace591ce274fb69e582a12a61a",
                "sha256:7501140f755b725495941b43347ba8a2777407fc7f250d4f5a7d2a1050ba8e82",
                "sha256:796c9c3c79747146ebd278dbe1e5c5c05dd6b10cc3bcb8389dfdf844f3ead638",
                "sha256:869a64f53488f40fa5b5b9dcb9e9b2962a66a87dab37790f3fcfb5144b996ef5",
                "sha256:8963a499849a1fc54b35b1c9f162f4108017b2e6db2c46c1bed93a72262ed083",
                "sha256:8d0a0725ad7c1a0bcd8d1b437e191107d457e2ec1084b9f190630a4fb1af78e6",
                "sha256:900fbf7759501bc7807fd6638c947d7a831fc9fdf742dc10f02956ff7220fa90",
                "sha256:92b017ce34b68a7d67bd6d117e6d443a9bf63a2ecf8567bb3d8c6c7bc5014465",
                "sha256:970284a88b99673ccb2e4e334cfb38a10aab7cd44f7457564d11898a74b62d0a",
                "sha256:972c85d205b51e30e59525694670de6a8a89691186012535f9d7dbaa230e42c3",
                "sha256:9a1ef3b66e38ef8618ce5fdc7bea3d9f45f3624e2a66295eea5e57966c85909e",
                "sha256:af0e781009aaf59e25c5a678122391cb0f345ac0ec272c7961dc5455e1c40066",
                "sha256:b6d534e4b2ab35c9f93f46229363e17f63c53ad01330df9f2d6bd1187e5eaacf",
                "sha256:b7895207b4c843c76a25ab8c1e866261bcfe27bfaa20c192de5190121770672b",
                "sha256:c0891a6a97b09c1f3e073a890514d5012eb256845c451bd48f7968ef939bf4ae",
                "sha256:c2723d347ab06e7ddad1a58b2a821218239249a9e4365eaff6649d31180c1669",
                "sha256:d1f8bf7b90ba55699b3a5e44930e93ff0189aa27186e96071fac7dd0d06a1873",
                "sha256:d1f9ce122f83b2305592c11d64f181b87153fc2c2bbd3bb4a3dde8303cfb1a6b",
                "sha256:d314ed732c25d29775e84a960c3c60808b682c08d86602ec2c3008e1202e3bb6",
                "sha256:d636598c8305e1f90b439dbf4f66437de4a5e3c31fdf47ad29542478c8508bbb",
                "sha256:deee1077aae10d8fa88cb02c845cfba9b62c55e1183f52f6ae6a2df6a2187160",
                "sha256:ebe78fe9a0e874362175b02371bdfbee64d8edc42a044253ddf4ee7d3c15212c",
                "sha256:f030f8873312a16414c0d8e1a1ddff2d3235655a2174e3648b4fa66b3f2f1079",
                "sha256:f0b278ce10936db1a37e6954e15a3730bea96a0997c26d7fee88e6c396c2086d",
                "sha256:f11642dddbb0253cc8853254301b51390ba0081750a8ac03f20ea8103f0c56b6"
            ],
            "index": "pypi",
            "version": "==5.5"
        },
        "coverage-badge": {
            "hashes": [
                "sha256:142fd121f3bd14956aff3c45bff6f8bc37bd74c6350626a950ebb6accb24276e",
                "sha256:3796de21b4e190d38beb8806956946fbdb02fe3a2a7452b460a9cff958009833"
            ],
            "index": "pypi",
            "version": "==1.0.1"
        },
        "gitdb": {
            "hashes": [
                "sha256:6c4cc71933456991da20917998acbe6cf4fb41eeaab7d6d67fbc05ecd4c865b0",
                "sha256:96bf5c08b157a666fec41129e6d327235284cca4c81e92109260f353ba138005"
            ],
            "markers": "python_version >= '3.4'",
            "version": "==4.0.7"
        },
        "gitpython": {
            "hashes": [
                "sha256:29fe82050709760081f588dd50ce83504feddbebdc4da6956d02351552b1c135",
                "sha256:ee24bdc93dce357630764db659edaf6b8d664d4ff5447ccfeedd2dc5c253f41e"
            ],
            "index": "pypi",
            "version": "==3.1.17"
        },
        "importlib-metadata": {
            "hashes": [
                "sha256:8c501196e49fb9df5df43833bdb1e4328f64847763ec8a50703148b73784d581",
                "sha256:d7eb1dea6d6a6086f8be21784cc9e3bcfa55872b52309bc5fad53a8ea444465d"
            ],
            "markers": "python_version < '3.8'",
            "version": "==4.0.1"
        },
        "iniconfig": {
            "hashes": [
                "sha256:011e24c64b7f47f6ebd835bb12a743f2fbe9a26d4cecaa7f53bc4f35ee9da8b3",
                "sha256:bc3af051d7d14b2ee5ef9969666def0cd1a000e121eaea580d4a313df4b37f32"
            ],
            "version": "==1.1.1"
        },
        "packaging": {
            "hashes": [
                "sha256:5b327ac1320dc863dca72f4514ecc086f31186744b84a230374cc1fd776feae5",
                "sha256:67714da7f7bc052e064859c05c595155bd1ee9f69f76557e21f051443c20947a"
            ],
            "index": "pypi",
            "version": "==20.9"
        },
        "pbr": {
            "hashes": [
                "sha256:42df03e7797b796625b1029c0400279c7c34fd7df24a7d7818a1abb5b38710dd",
                "sha256:c68c661ac5cc81058ac94247278eeda6d2e6aecb3e227b0387c30d277e7ef8d4"
            ],
            "markers": "python_version >= '2.6'",
            "version": "==5.6.0"
        },
        "pluggy": {
            "hashes": [
                "sha256:15b2acde666561e1298d71b523007ed7364de07029219b604cf808bfa1c765b0",
                "sha256:966c145cd83c96502c3c3868f50408687b38434af77734af1e9ca461a4081d2d"
            ],
            "markers": "python_version >= '2.7' and python_version not in '3.0, 3.1, 3.2, 3.3'",
            "version": "==0.13.1"
        },
        "py": {
            "hashes": [
                "sha256:21b81bda15b66ef5e1a777a21c4dcd9c20ad3efd0b3f817e7a809035269e1bd3",
                "sha256:3b80836aa6d1feeaa108e046da6423ab8f6ceda6468545ae8d02d9d58d18818a"
            ],
            "markers": "python_version >= '2.7' and python_version not in '3.0, 3.1, 3.2, 3.3'",
            "version": "==1.10.0"
        },
        "pyparsing": {
            "hashes": [
                "sha256:c203ec8783bf771a155b207279b9bccb8dea02d8f0c9e5f8ead507bc3246ecc1",
                "sha256:ef9d7589ef3c200abe66653d3f1ab1033c3c419ae9b9bdb1240a85b024efc88b"
            ],
            "markers": "python_version >= '2.6' and python_version not in '3.0, 3.1, 3.2, 3.3'",
            "version": "==2.4.7"
        },
        "pytest": {
            "hashes": [
                "sha256:50bcad0a0b9c5a72c8e4e7c9855a3ad496ca6a881a3641b4260605450772c54b",
                "sha256:91ef2131a9bd6be8f76f1f08eac5c5317221d6ad1e143ae03894b862e8976890"
            ],
            "index": "pypi",
            "version": "==6.2.4"
        },
        "pyyaml": {
            "hashes": [
                "sha256:08682f6b72c722394747bddaf0aa62277e02557c0fd1c42cb853016a38f8dedf",
                "sha256:0f5f5786c0e09baddcd8b4b45f20a7b5d61a7e7e99846e3c799b05c7c53fa696",
                "sha256:129def1b7c1bf22faffd67b8f3724645203b79d8f4cc81f674654d9902cb4393",
                "sha256:294db365efa064d00b8d1ef65d8ea2c3426ac366c0c4368d930bf1c5fb497f77",
                "sha256:3b2b1824fe7112845700f815ff6a489360226a5609b96ec2190a45e62a9fc922",
                "sha256:3bd0e463264cf257d1ffd2e40223b197271046d09dadf73a0fe82b9c1fc385a5",
                "sha256:4465124ef1b18d9ace298060f4eccc64b0850899ac4ac53294547536533800c8",
                "sha256:49d4cdd9065b9b6e206d0595fee27a96b5dd22618e7520c33204a4a3239d5b10",
                "sha256:4e0583d24c881e14342eaf4ec5fbc97f934b999a6828693a99157fde912540cc",
                "sha256:5accb17103e43963b80e6f837831f38d314a0495500067cb25afab2e8d7a4018",
                "sha256:607774cbba28732bfa802b54baa7484215f530991055bb562efbed5b2f20a45e",
                "sha256:6c78645d400265a062508ae399b60b8c167bf003db364ecb26dcab2bda048253",
                "sha256:72a01f726a9c7851ca9bfad6fd09ca4e090a023c00945ea05ba1638c09dc3347",
                "sha256:74c1485f7707cf707a7aef42ef6322b8f97921bd89be2ab6317fd782c2d53183",
                "sha256:895f61ef02e8fed38159bb70f7e100e00f471eae2bc838cd0f4ebb21e28f8541",
                "sha256:8c1be557ee92a20f184922c7b6424e8ab6691788e6d86137c5d93c1a6ec1b8fb",
                "sha256:bb4191dfc9306777bc594117aee052446b3fa88737cd13b7188d0e7aa8162185",
                "sha256:bfb51918d4ff3d77c1c856a9699f8492c612cde32fd3bcd344af9be34999bfdc",
                "sha256:c20cfa2d49991c8b4147af39859b167664f2ad4561704ee74c1de03318e898db",
                "sha256:cb333c16912324fd5f769fff6bc5de372e9e7a202247b48870bc251ed40239aa",
                "sha256:d2d9808ea7b4af864f35ea216be506ecec180628aced0704e34aca0b040ffe46",
                "sha256:d483ad4e639292c90170eb6f7783ad19490e7a8defb3e46f97dfe4bacae89122",
                "sha256:dd5de0646207f053eb0d6c74ae45ba98c3395a571a2891858e87df7c9b9bd51b",
                "sha256:e1d4970ea66be07ae37a3c2e48b5ec63f7ba6804bdddfdbd3cfd954d25a82e63",
                "sha256:e4fac90784481d221a8e4b1162afa7c47ed953be40d31ab4629ae917510051df",
                "sha256:fa5ae20527d8e831e8230cbffd9f8fe952815b2b7dae6ffec25318803a7528fc",
                "sha256:fd7f6999a8070df521b6384004ef42833b9bd62cfee11a09bda1079b4b704247",
                "sha256:fdc842473cd33f45ff6bce46aea678a54e3d21f1b61a7750ce3c498eedfe25d6",
                "sha256:fe69978f3f768926cfa37b867e3843918e012cf83f680806599ddce33c2c68b0"
            ],
            "index": "pypi",
            "version": "==5.4.1"
        },
        "six": {
            "hashes": [
                "sha256:30639c035cdb23534cd4aa2dd52c3bf48f06e5f4a941509c8bafd8ce11080259",
                "sha256:8b74bedcbbbaca38ff6d7491d76f2b06b3592611af620f8426e82dddb04a5ced"
            ],
            "index": "pypi",
            "version": "==1.15.0"
        },
        "smmap": {
            "hashes": [
                "sha256:7e65386bd122d45405ddf795637b7f7d2b532e7e401d46bbe3fb49b9986d5182",
                "sha256:a9a7479e4c572e2e775c404dcd3080c8dc49f39918c2cf74913d30c4c478e3c2"
            ],
            "markers": "python_version >= '3.5'",
            "version": "==4.0.0"
        },
        "stevedore": {
            "hashes": [
                "sha256:3a5bbd0652bf552748871eaa73a4a8dc2899786bc497a2aa1fcb4dcdb0debeee",
                "sha256:50d7b78fbaf0d04cd62411188fa7eedcb03eb7f4c4b37005615ceebe582aa82a"
            ],
            "markers": "python_version >= '3.6'",
            "version": "==3.3.0"
        },
        "toml": {
            "hashes": [
                "sha256:806143ae5bfb6a3c6e736a764057db0e6a0e05e338b5630894a5f779cabb4f9b",
                "sha256:b3bda1d108d5dd99f4a20d24d9c348e91c4db7ab1b749200bded2f839ccbe68f"
            ],
            "markers": "python_version >= '2.6' and python_version not in '3.0, 3.1, 3.2, 3.3'",
            "version": "==0.10.2"
        },
        "typing-extensions": {
            "hashes": [
                "sha256:0ac0f89795dd19de6b97debb0c6af1c70987fd80a2d62d1958f7e56fcc31b497",
                "sha256:50b6f157849174217d0656f99dc82fe932884fb250826c18350e159ec6cdf342",
                "sha256:779383f6086d90c99ae41cf0ff39aac8a7937a9283ce0a414e5dd782f4c94a84"
            ],
            "markers": "python_version < '3.8'",
            "version": "==3.10.0.0"
        },
        "urllib3-mock": {
            "hashes": [
                "sha256:702c90042920d771c9902b7b5b542551cc57f259078f4eada47ab4e8cdd11f1a",
                "sha256:b210037029ac96beac4f3e7b54f466c394b060525ea5a824803d5f5ed14558f1"
            ],
            "index": "pypi",
            "version": "==0.3.3"
        },
        "zipp": {
            "hashes": [
                "sha256:3607921face881ba3e026887d8150cca609d517579abe052ac81fc5aeffdbd76",
                "sha256:51cb66cc54621609dd593d1787f286ee42a5c0adbb4b29abea5a63edc3e03098"
            ],
            "markers": "python_full_version >= '3.6.0'",
            "version": "==3.4.1"
        }
    }
}<|MERGE_RESOLUTION|>--- conflicted
+++ resolved
@@ -1,11 +1,7 @@
 {
     "_meta": {
         "hash": {
-<<<<<<< HEAD
-            "sha256": "8a81c34fb235dfa5f4b8b1c6073418ef3709337385c55e69668052030be85d58"
-=======
             "sha256": "a0c8170968925bd035d8f5aa085dadda7500510070e78b9466b80c5ab68e866e"
->>>>>>> 6393d7e2
         },
         "pipfile-spec": 6,
         "requires": {
@@ -46,19 +42,11 @@
         },
         "botocore": {
             "hashes": [
-<<<<<<< HEAD
-                "sha256:37105b9434d73f9c4d4960ee54c8eb129120f4c6681eb16edf483f03c5e2326d",
-                "sha256:e74775f9e64e975787d76390fc5ac5aba875d726bb9ece3b7bd900205b430389"
-            ],
-            "markers": "python_version >= '2.7' and python_version not in '3.0, 3.1, 3.2, 3.3, 3.4, 3.5'",
-            "version": "==1.20.78"
-=======
                 "sha256:2061cf3d17615aa4114c91dbed8917adc5287a88354a7693c96aa8e9f9dedd6e",
                 "sha256:6937954ce6dabc00eb157e9fbd21edd45b4dfe3de738e68dbca4c042bfda0954"
             ],
             "markers": "python_version >= '2.7' and python_version not in '3.0, 3.1, 3.2, 3.3, 3.4, 3.5'",
             "version": "==1.20.74"
->>>>>>> 6393d7e2
         },
         "cached-property": {
             "hashes": [
@@ -84,30 +72,18 @@
         },
         "click": {
             "hashes": [
-<<<<<<< HEAD
-                "sha256:8c04c11192119b1ef78ea049e0a6f0463e4c48ef00a30160c704337586f3ad7a",
-                "sha256:fba402a4a47334742d782209a7c79bc448911afe1149d07bdabdf480b3e2f4b6"
-            ],
-            "markers": "python_version >= '3.6'",
-            "version": "==8.0.1"
-=======
                 "sha256:7d8c289ee437bcb0316820ccee14aefcb056e58d31830ecab8e47eda6540e136",
                 "sha256:e90e62ced43dc8105fb9a26d62f0d9340b5c8db053a814e25d95c19873ae87db"
             ],
             "markers": "python_full_version >= '3.6.0'",
             "version": "==8.0.0"
->>>>>>> 6393d7e2
         },
         "click-option-group": {
             "hashes": [
                 "sha256:9653a2297357335d7325a1827e71ac1245d91c97d959346a7decabd4a52d5354",
                 "sha256:a6e924f3c46b657feb5b72679f7e930f8e5b224b766ab35c91ae4019b4e0615e"
             ],
-<<<<<<< HEAD
-            "markers": "python_version >= '3.6' and python_version < '4'",
-=======
             "markers": "python_version < '4' and python_full_version >= '3.6.0'",
->>>>>>> 6393d7e2
             "version": "==0.5.3"
         },
         "cloudsplaining": {
@@ -214,19 +190,11 @@
         },
         "jinja2": {
             "hashes": [
-<<<<<<< HEAD
-                "sha256:1f06f2da51e7b56b8f238affdd6b4e2c61e39598a378cc49345bc1bd42a978a4",
-                "sha256:703f484b47a6af502e743c9122595cc812b0271f661722403114f71a79d0f5a4"
-            ],
-            "markers": "python_version >= '3.6'",
-            "version": "==3.0.1"
-=======
                 "sha256:2f2de5285cf37f33d33ecd4a9080b75c87cd0c1994d5a9c6df17131ea1f049c6",
                 "sha256:ea8d7dd814ce9df6de6a761ec7f1cac98afe305b8cdc4aaae4e114b8d8ce24c5"
             ],
             "markers": "python_full_version >= '3.6.0'",
             "version": "==3.0.0"
->>>>>>> 6393d7e2
         },
         "jmespath": {
             "hashes": [
@@ -259,45 +227,6 @@
         },
         "markupsafe": {
             "hashes": [
-<<<<<<< HEAD
-                "sha256:01a9b8ea66f1658938f65b93a85ebe8bc016e6769611be228d797c9d998dd298",
-                "sha256:023cb26ec21ece8dc3907c0e8320058b2e0cb3c55cf9564da612bc325bed5e64",
-                "sha256:0446679737af14f45767963a1a9ef7620189912317d095f2d9ffa183a4d25d2b",
-                "sha256:0717a7390a68be14b8c793ba258e075c6f4ca819f15edfc2a3a027c823718567",
-                "sha256:0955295dd5eec6cb6cc2fe1698f4c6d84af2e92de33fbcac4111913cd100a6ff",
-                "sha256:10f82115e21dc0dfec9ab5c0223652f7197feb168c940f3ef61563fc2d6beb74",
-                "sha256:1d609f577dc6e1aa17d746f8bd3c31aa4d258f4070d61b2aa5c4166c1539de35",
-                "sha256:2ef54abee730b502252bcdf31b10dacb0a416229b72c18b19e24a4509f273d26",
-                "sha256:3c112550557578c26af18a1ccc9e090bfe03832ae994343cfdacd287db6a6ae7",
-                "sha256:47ab1e7b91c098ab893b828deafa1203de86d0bc6ab587b160f78fe6c4011f75",
-                "sha256:49e3ceeabbfb9d66c3aef5af3a60cc43b85c33df25ce03d0031a608b0a8b2e3f",
-                "sha256:4efca8f86c54b22348a5467704e3fec767b2db12fc39c6d963168ab1d3fc9135",
-                "sha256:53edb4da6925ad13c07b6d26c2a852bd81e364f95301c66e930ab2aef5b5ddd8",
-                "sha256:594c67807fb16238b30c44bdf74f36c02cdf22d1c8cda91ef8a0ed8dabf5620a",
-                "sha256:611d1ad9a4288cf3e3c16014564df047fe08410e628f89805e475368bd304914",
-                "sha256:6557b31b5e2c9ddf0de32a691f2312a32f77cd7681d8af66c2692efdbef84c18",
-                "sha256:693ce3f9e70a6cf7d2fb9e6c9d8b204b6b39897a2c4a1aa65728d5ac97dcc1d8",
-                "sha256:6a7fae0dd14cf60ad5ff42baa2e95727c3d81ded453457771d02b7d2b3f9c0c2",
-                "sha256:6c4ca60fa24e85fe25b912b01e62cb969d69a23a5d5867682dd3e80b5b02581d",
-                "sha256:7d91275b0245b1da4d4cfa07e0faedd5b0812efc15b702576d103293e252af1b",
-                "sha256:905fec760bd2fa1388bb5b489ee8ee5f7291d692638ea5f67982d968366bef9f",
-                "sha256:97383d78eb34da7e1fa37dd273c20ad4320929af65d156e35a5e2d89566d9dfb",
-                "sha256:984d76483eb32f1bcb536dc27e4ad56bba4baa70be32fa87152832cdd9db0833",
-                "sha256:a30e67a65b53ea0a5e62fe23682cfe22712e01f453b95233b25502f7c61cb415",
-                "sha256:ab3ef638ace319fa26553db0624c4699e31a28bb2a835c5faca8f8acf6a5a902",
-                "sha256:b2f4bf27480f5e5e8ce285a8c8fd176c0b03e93dcc6646477d4630e83440c6a9",
-                "sha256:b7f2d075102dc8c794cbde1947378051c4e5180d52d276987b8d28a3bd58c17d",
-                "sha256:be98f628055368795d818ebf93da628541e10b75b41c559fdf36d104c5787066",
-                "sha256:d7f9850398e85aba693bb640262d3611788b1f29a79f0c93c565694658f4071f",
-                "sha256:f5653a225f31e113b152e56f154ccbe59eeb1c7487b39b9d9f9cdb58e6c79dc5",
-                "sha256:f826e31d18b516f653fe296d967d700fddad5901ae07c622bb3705955e1faa94",
-                "sha256:f8ba0e8349a38d3001fae7eadded3f6606f0da5d748ee53cc1dab1d6527b9509",
-                "sha256:f9081981fe268bd86831e5c75f7de206ef275defcb82bc70740ae6dc507aee51",
-                "sha256:fa130dd50c57d53368c9d59395cb5526eda596d3ffe36666cd81a44d56e48872"
-            ],
-            "markers": "python_version >= '3.6'",
-            "version": "==2.0.1"
-=======
                 "sha256:007dc055dbce5b1104876acee177dbfd18757e19d562cd440182e1f492e96b95",
                 "sha256:031bf79a27d1c42f69c276d6221172417b47cb4b31cdc73d362a9bf5a1889b9f",
                 "sha256:161d575fa49395860b75da5135162481768b11208490d5a2143ae6785123e77d",
@@ -335,7 +264,6 @@
             ],
             "markers": "python_full_version >= '3.6.0'",
             "version": "==2.0.0"
->>>>>>> 6393d7e2
         },
         "networkx": {
             "hashes": [
@@ -516,19 +444,11 @@
         },
         "websocket-client": {
             "hashes": [
-<<<<<<< HEAD
-                "sha256:3e2bf58191d4619b161389a95bdce84ce9e0b24eb8107e7e590db682c2d0ca81",
-                "sha256:abf306dc6351dcef07f4d40453037e51cc5d9da2ef60d0fc5d0fe3bcda255372"
-            ],
-            "markers": "python_version >= '3.6'",
-            "version": "==1.0.1"
-=======
                 "sha256:5051b38a2f4c27fbd7ca077ebb23ec6965a626ded5a95637f36be1b35b6c4f81",
                 "sha256:57f876f1af4731cacb806cf54d02f5fbf75dee796053b9a5b94fd7c1d9621db9"
             ],
             "markers": "python_full_version >= '3.6.0'",
             "version": "==1.0.0"
->>>>>>> 6393d7e2
         },
         "zipp": {
             "hashes": [
