{
    "_meta": {
        "hash": {
<<<<<<< HEAD
            "sha256": "6d51aa0031d8b71216bf5333165e7ce73a4de7471a05469e774a074a7a2e7eaa"
=======
            "sha256": "8bd0511c93375786db5b218a33e7a4836d3972071343d99ac6c2d43303144128"
>>>>>>> 5b7c33be
        },
        "pipfile-spec": 6,
        "requires": {
            "python_version": "3.7"
        },
        "sources": [
            {
                "name": "pypi",
                "url": "https://pypi.org/simple",
                "verify_ssl": true
            }
        ]
    },
    "default": {
        "aiodns": {
            "hashes": [
                "sha256:2b19bc5f97e5c936638d28e665923c093d8af2bf3aa88d35c43417fa25d136a2",
                "sha256:946bdfabe743fceeeb093c8a010f5d1645f708a241be849e17edfb0e49e08cd6"
            ],
            "index": "pypi",
            "version": "==3.0.0"
        },
        "aiohttp": {
            "hashes": [
                "sha256:01d7bdb774a9acc838e6b8f1d114f45303841b89b95984cbb7d80ea41172a9e3",
                "sha256:03a6d5349c9ee8f79ab3ff3694d6ce1cfc3ced1c9d36200cb8f08ba06bd3b782",
                "sha256:04d48b8ce6ab3cf2097b1855e1505181bdd05586ca275f2505514a6e274e8e75",
                "sha256:0770e2806a30e744b4e21c9d73b7bee18a1cfa3c47991ee2e5a65b887c49d5cf",
                "sha256:07b05cd3305e8a73112103c834e91cd27ce5b4bd07850c4b4dbd1877d3f45be7",
                "sha256:086f92daf51a032d062ec5f58af5ca6a44d082c35299c96376a41cbb33034675",
                "sha256:099ebd2c37ac74cce10a3527d2b49af80243e2a4fa39e7bce41617fbc35fa3c1",
                "sha256:0c7ebbbde809ff4e970824b2b6cb7e4222be6b95a296e46c03cf050878fc1785",
                "sha256:102e487eeb82afac440581e5d7f8f44560b36cf0bdd11abc51a46c1cd88914d4",
                "sha256:11691cf4dc5b94236ccc609b70fec991234e7ef8d4c02dd0c9668d1e486f5abf",
                "sha256:11a67c0d562e07067c4e86bffc1553f2cf5b664d6111c894671b2b8712f3aba5",
                "sha256:12de6add4038df8f72fac606dff775791a60f113a725c960f2bab01d8b8e6b15",
                "sha256:13487abd2f761d4be7c8ff9080de2671e53fff69711d46de703c310c4c9317ca",
                "sha256:15b09b06dae900777833fe7fc4b4aa426556ce95847a3e8d7548e2d19e34edb8",
                "sha256:1c182cb873bc91b411e184dab7a2b664d4fea2743df0e4d57402f7f3fa644bac",
                "sha256:1ed0b6477896559f17b9eaeb6d38e07f7f9ffe40b9f0f9627ae8b9926ae260a8",
                "sha256:28d490af82bc6b7ce53ff31337a18a10498303fe66f701ab65ef27e143c3b0ef",
                "sha256:2e5d962cf7e1d426aa0e528a7e198658cdc8aa4fe87f781d039ad75dcd52c516",
                "sha256:2ed076098b171573161eb146afcb9129b5ff63308960aeca4b676d9d3c35e700",
                "sha256:2f2f69dca064926e79997f45b2f34e202b320fd3782f17a91941f7eb85502ee2",
                "sha256:31560d268ff62143e92423ef183680b9829b1b482c011713ae941997921eebc8",
                "sha256:31d1e1c0dbf19ebccbfd62eff461518dcb1e307b195e93bba60c965a4dcf1ba0",
                "sha256:37951ad2f4a6df6506750a23f7cbabad24c73c65f23f72e95897bb2cecbae676",
                "sha256:3af642b43ce56c24d063325dd2cf20ee012d2b9ba4c3c008755a301aaea720ad",
                "sha256:44db35a9e15d6fe5c40d74952e803b1d96e964f683b5a78c3cc64eb177878155",
                "sha256:473d93d4450880fe278696549f2e7aed8cd23708c3c1997981464475f32137db",
                "sha256:477c3ea0ba410b2b56b7efb072c36fa91b1e6fc331761798fa3f28bb224830dd",
                "sha256:4a4a4e30bf1edcad13fb0804300557aedd07a92cabc74382fdd0ba6ca2661091",
                "sha256:4aed991a28ea3ce320dc8ce655875e1e00a11bdd29fe9444dd4f88c30d558602",
                "sha256:51467000f3647d519272392f484126aa716f747859794ac9924a7aafa86cd411",
                "sha256:55c3d1072704d27401c92339144d199d9de7b52627f724a949fc7d5fc56d8b93",
                "sha256:589c72667a5febd36f1315aa6e5f56dd4aa4862df295cb51c769d16142ddd7cd",
                "sha256:5bfde62d1d2641a1f5173b8c8c2d96ceb4854f54a44c23102e2ccc7e02f003ec",
                "sha256:5c23b1ad869653bc818e972b7a3a79852d0e494e9ab7e1a701a3decc49c20d51",
                "sha256:61bfc23df345d8c9716d03717c2ed5e27374e0fe6f659ea64edcd27b4b044cf7",
                "sha256:6ae828d3a003f03ae31915c31fa684b9890ea44c9c989056fea96e3d12a9fa17",
                "sha256:6c7cefb4b0640703eb1069835c02486669312bf2f12b48a748e0a7756d0de33d",
                "sha256:6d69f36d445c45cda7b3b26afef2fc34ef5ac0cdc75584a87ef307ee3c8c6d00",
                "sha256:6f0d5f33feb5f69ddd57a4a4bd3d56c719a141080b445cbf18f238973c5c9923",
                "sha256:6f8b01295e26c68b3a1b90efb7a89029110d3a4139270b24fda961893216c440",
                "sha256:713ac174a629d39b7c6a3aa757b337599798da4c1157114a314e4e391cd28e32",
                "sha256:718626a174e7e467f0558954f94af117b7d4695d48eb980146016afa4b580b2e",
                "sha256:7187a76598bdb895af0adbd2fb7474d7f6025d170bc0a1130242da817ce9e7d1",
                "sha256:71927042ed6365a09a98a6377501af5c9f0a4d38083652bcd2281a06a5976724",
                "sha256:7d08744e9bae2ca9c382581f7dce1273fe3c9bae94ff572c3626e8da5b193c6a",
                "sha256:7dadf3c307b31e0e61689cbf9e06be7a867c563d5a63ce9dca578f956609abf8",
                "sha256:81e3d8c34c623ca4e36c46524a3530e99c0bc95ed068fd6e9b55cb721d408fb2",
                "sha256:844a9b460871ee0a0b0b68a64890dae9c415e513db0f4a7e3cab41a0f2fedf33",
                "sha256:8b7ef7cbd4fec9a1e811a5de813311ed4f7ac7d93e0fda233c9b3e1428f7dd7b",
                "sha256:97ef77eb6b044134c0b3a96e16abcb05ecce892965a2124c566af0fd60f717e2",
                "sha256:99b5eeae8e019e7aad8af8bb314fb908dd2e028b3cdaad87ec05095394cce632",
                "sha256:a25fa703a527158aaf10dafd956f7d42ac6d30ec80e9a70846253dd13e2f067b",
                "sha256:a2f635ce61a89c5732537a7896b6319a8fcfa23ba09bec36e1b1ac0ab31270d2",
                "sha256:a79004bb58748f31ae1cbe9fa891054baaa46fb106c2dc7af9f8e3304dc30316",
                "sha256:a996d01ca39b8dfe77440f3cd600825d05841088fd6bc0144cc6c2ec14cc5f74",
                "sha256:b0e20cddbd676ab8a64c774fefa0ad787cc506afd844de95da56060348021e96",
                "sha256:b6613280ccedf24354406caf785db748bebbddcf31408b20c0b48cb86af76866",
                "sha256:b9d00268fcb9f66fbcc7cd9fe423741d90c75ee029a1d15c09b22d23253c0a44",
                "sha256:bb01ba6b0d3f6c68b89fce7305080145d4877ad3acaed424bae4d4ee75faa950",
                "sha256:c2aef4703f1f2ddc6df17519885dbfa3514929149d3ff900b73f45998f2532fa",
                "sha256:c34dc4958b232ef6188c4318cb7b2c2d80521c9a56c52449f8f93ab7bc2a8a1c",
                "sha256:c3630c3ef435c0a7c549ba170a0633a56e92629aeed0e707fec832dee313fb7a",
                "sha256:c3d6a4d0619e09dcd61021debf7059955c2004fa29f48788a3dfaf9c9901a7cd",
                "sha256:d15367ce87c8e9e09b0f989bfd72dc641bcd04ba091c68cd305312d00962addd",
                "sha256:d2f9b69293c33aaa53d923032fe227feac867f81682f002ce33ffae978f0a9a9",
                "sha256:e999f2d0e12eea01caeecb17b653f3713d758f6dcc770417cf29ef08d3931421",
                "sha256:ea302f34477fda3f85560a06d9ebdc7fa41e82420e892fc50b577e35fc6a50b2",
                "sha256:eaba923151d9deea315be1f3e2b31cc39a6d1d2f682f942905951f4e40200922",
                "sha256:ef9612483cb35171d51d9173647eed5d0069eaa2ee812793a75373447d487aa4",
                "sha256:f5315a2eb0239185af1bddb1abf472d877fede3cc8d143c6cddad37678293237",
                "sha256:fa0ffcace9b3aa34d205d8130f7873fcfefcb6a4dd3dd705b0dab69af6712642",
                "sha256:fc5471e1a54de15ef71c1bc6ebe80d4dc681ea600e68bfd1cbce40427f0b7578"
            ],
            "index": "pypi",
            "version": "==3.8.1"
        },
        "aiomultiprocess": {
            "hashes": [
                "sha256:07e7d5657697678d9d2825d4732dfd7655139762dee665167380797c02c68848",
                "sha256:3036c4c881cfbc63674686e036097f22309017c6bf96b04722a542ac9cac7423"
            ],
            "index": "pypi",
            "version": "==0.9.0"
        },
        "aiosignal": {
            "hashes": [
                "sha256:26e62109036cd181df6e6ad646f91f0dcfd05fe16d0cb924138ff2ab75d64e3a",
                "sha256:78ed67db6c7b7ced4f98e495e572106d5c432a93e1ddd1bf475e1dc05f5b7df2"
            ],
            "markers": "python_version >= '3.6'",
            "version": "==1.2.0"
        },
        "argcomplete": {
            "hashes": [
                "sha256:6372ad78c89d662035101418ae253668445b391755cfe94ea52f1b9d22425b20",
                "sha256:cffa11ea77999bb0dd27bb25ff6dc142a6796142f68d45b1a26b11f58724561e"
            ],
            "index": "pypi",
            "version": "==2.0.0"
        },
        "async-timeout": {
            "hashes": [
                "sha256:2163e1640ddb52b7a8c80d0a67a08587e5d245cc9c553a74a847056bc2976b15",
                "sha256:8ca1e4fcf50d07413d66d1a5e416e42cfdf5851c981d679a09851a6853383b3c"
            ],
            "markers": "python_version >= '3.6'",
            "version": "==4.0.2"
        },
        "attrs": {
            "hashes": [
                "sha256:2d27e3784d7a565d36ab851fe94887c5eccd6a463168875832a1be79c82828b4",
                "sha256:626ba8234211db98e869df76230a137c4c40a12d72445c45d5f5b716f076e2fd"
            ],
            "markers": "python_version >= '2.7' and python_version not in '3.0, 3.1, 3.2, 3.3, 3.4'",
            "version": "==21.4.0"
        },
        "bc-python-hcl2": {
            "hashes": [
                "sha256:a5c1050d0166b43cc7c30d872c07fdaef3ab7fd1749d7e53f52a0f7d6a53a24a",
                "sha256:c1f71320f29b30f6bbc695f3905b719f11b66511734f0df910fedfe33c07c5cb"
            ],
            "index": "pypi",
            "version": "==0.3.30"
        },
        "beautifulsoup4": {
            "hashes": [
                "sha256:9a315ce70049920ea4572a4055bc4bd700c940521d36fc858205ad4fcde149bf",
                "sha256:c23ad23c521d818955a4151a67d81580319d4bf548d3d49f4223ae041ff98891"
            ],
            "markers": "python_version >= '3.1'",
            "version": "==4.10.0"
        },
        "boto3": {
            "hashes": [
<<<<<<< HEAD
                "sha256:25a76b7b530a124d9e526c62ff2b7da5782315195badb9a6273714898d689820",
                "sha256:cc40566dec3f48611a82ace07b29489848e9bd35a51e3e992d1902a3c037e9fc"
            ],
            "index": "pypi",
            "version": "==1.21.0"
        },
        "botocore": {
            "hashes": [
                "sha256:2bf4463513bd89817aa5d7341ed81c7c76d906e6c70672c8762d64ecf3275771",
                "sha256:47723cef6112f451630bf2446cfd6be2782cc1d6b1b92acb12ff00797588c5f3"
            ],
            "markers": "python_version >= '3.6'",
            "version": "==1.24.0"
=======
                "sha256:9ce450f97e0368cf2535acfbc562b6684ca2ef4c9f58e36dda3ab0bac91f2b5e",
                "sha256:d83e0f2dad07441c8d56542f5140e8cf264b05936e7bf64c88805ebda605cab9"
            ],
            "index": "pypi",
            "version": "==1.21.1"
        },
        "botocore": {
            "hashes": [
                "sha256:913542189e1df4487e354df942b9013ded7a5dc6c4e9f11af996a6c7d4aa6334",
                "sha256:fbeb774c4542f4e85a3348c1e9928a31da4f9d743669686fbd5290bf94e8cc03"
            ],
            "markers": "python_version >= '3.6'",
            "version": "==1.24.1"
>>>>>>> 5b7c33be
        },
        "cached-property": {
            "hashes": [
                "sha256:9fa5755838eecbb2d234c3aa390bd80fbd3ac6b6869109bfc1b499f7bd89a130",
                "sha256:df4f613cf7ad9a588cc381aaf4a512d26265ecebd5eb9e1ba12f1319eb85a6a0"
            ],
            "version": "==1.5.2"
        },
        "cachetools": {
            "hashes": [
                "sha256:486471dfa8799eb7ec503a8059e263db000cdda20075ce5e48903087f79d5fd6",
                "sha256:8fecd4203a38af17928be7b90689d8083603073622229ca7077b72d8e5a976e4"
            ],
            "index": "pypi",
            "version": "==5.0.0"
        },
        "certifi": {
            "hashes": [
                "sha256:78884e7c1d4b00ce3cea67b44566851c4343c120abd683433ce934a68ea58872",
                "sha256:d62a0163eb4c2344ac042ab2bdf75399a71a2d8c7d47eac2e2ee91b9d6339569"
            ],
            "version": "==2021.10.8"
        },
        "cffi": {
            "hashes": [
                "sha256:00c878c90cb53ccfaae6b8bc18ad05d2036553e6d9d1d9dbcf323bbe83854ca3",
                "sha256:0104fb5ae2391d46a4cb082abdd5c69ea4eab79d8d44eaaf79f1b1fd806ee4c2",
                "sha256:06c48159c1abed75c2e721b1715c379fa3200c7784271b3c46df01383b593636",
                "sha256:0808014eb713677ec1292301ea4c81ad277b6cdf2fdd90fd540af98c0b101d20",
                "sha256:10dffb601ccfb65262a27233ac273d552ddc4d8ae1bf93b21c94b8511bffe728",
                "sha256:14cd121ea63ecdae71efa69c15c5543a4b5fbcd0bbe2aad864baca0063cecf27",
                "sha256:17771976e82e9f94976180f76468546834d22a7cc404b17c22df2a2c81db0c66",
                "sha256:181dee03b1170ff1969489acf1c26533710231c58f95534e3edac87fff06c443",
                "sha256:23cfe892bd5dd8941608f93348c0737e369e51c100d03718f108bf1add7bd6d0",
                "sha256:263cc3d821c4ab2213cbe8cd8b355a7f72a8324577dc865ef98487c1aeee2bc7",
                "sha256:2756c88cbb94231c7a147402476be2c4df2f6078099a6f4a480d239a8817ae39",
                "sha256:27c219baf94952ae9d50ec19651a687b826792055353d07648a5695413e0c605",
                "sha256:2a23af14f408d53d5e6cd4e3d9a24ff9e05906ad574822a10563efcef137979a",
                "sha256:31fb708d9d7c3f49a60f04cf5b119aeefe5644daba1cd2a0fe389b674fd1de37",
                "sha256:3415c89f9204ee60cd09b235810be700e993e343a408693e80ce7f6a40108029",
                "sha256:3773c4d81e6e818df2efbc7dd77325ca0dcb688116050fb2b3011218eda36139",
                "sha256:3b96a311ac60a3f6be21d2572e46ce67f09abcf4d09344c49274eb9e0bf345fc",
                "sha256:3f7d084648d77af029acb79a0ff49a0ad7e9d09057a9bf46596dac9514dc07df",
                "sha256:41d45de54cd277a7878919867c0f08b0cf817605e4eb94093e7516505d3c8d14",
                "sha256:4238e6dab5d6a8ba812de994bbb0a79bddbdf80994e4ce802b6f6f3142fcc880",
                "sha256:45db3a33139e9c8f7c09234b5784a5e33d31fd6907800b316decad50af323ff2",
                "sha256:45e8636704eacc432a206ac7345a5d3d2c62d95a507ec70d62f23cd91770482a",
                "sha256:4958391dbd6249d7ad855b9ca88fae690783a6be9e86df65865058ed81fc860e",
                "sha256:4a306fa632e8f0928956a41fa8e1d6243c71e7eb59ffbd165fc0b41e316b2474",
                "sha256:57e9ac9ccc3101fac9d6014fba037473e4358ef4e89f8e181f8951a2c0162024",
                "sha256:59888172256cac5629e60e72e86598027aca6bf01fa2465bdb676d37636573e8",
                "sha256:5e069f72d497312b24fcc02073d70cb989045d1c91cbd53979366077959933e0",
                "sha256:64d4ec9f448dfe041705426000cc13e34e6e5bb13736e9fd62e34a0b0c41566e",
                "sha256:6dc2737a3674b3e344847c8686cf29e500584ccad76204efea14f451d4cc669a",
                "sha256:74fdfdbfdc48d3f47148976f49fab3251e550a8720bebc99bf1483f5bfb5db3e",
                "sha256:75e4024375654472cc27e91cbe9eaa08567f7fbdf822638be2814ce059f58032",
                "sha256:786902fb9ba7433aae840e0ed609f45c7bcd4e225ebb9c753aa39725bb3e6ad6",
                "sha256:8b6c2ea03845c9f501ed1313e78de148cd3f6cad741a75d43a29b43da27f2e1e",
                "sha256:91d77d2a782be4274da750752bb1650a97bfd8f291022b379bb8e01c66b4e96b",
                "sha256:91ec59c33514b7c7559a6acda53bbfe1b283949c34fe7440bcf917f96ac0723e",
                "sha256:920f0d66a896c2d99f0adbb391f990a84091179542c205fa53ce5787aff87954",
                "sha256:a5263e363c27b653a90078143adb3d076c1a748ec9ecc78ea2fb916f9b861962",
                "sha256:abb9a20a72ac4e0fdb50dae135ba5e77880518e742077ced47eb1499e29a443c",
                "sha256:c2051981a968d7de9dd2d7b87bcb9c939c74a34626a6e2f8181455dd49ed69e4",
                "sha256:c21c9e3896c23007803a875460fb786118f0cdd4434359577ea25eb556e34c55",
                "sha256:c2502a1a03b6312837279c8c1bd3ebedf6c12c4228ddbad40912d671ccc8a962",
                "sha256:d4d692a89c5cf08a8557fdeb329b82e7bf609aadfaed6c0d79f5a449a3c7c023",
                "sha256:da5db4e883f1ce37f55c667e5c0de439df76ac4cb55964655906306918e7363c",
                "sha256:e7022a66d9b55e93e1a845d8c9eba2a1bebd4966cd8bfc25d9cd07d515b33fa6",
                "sha256:ef1f279350da2c586a69d32fc8733092fd32cc8ac95139a00377841f59a3f8d8",
                "sha256:f54a64f8b0c8ff0b64d18aa76675262e1700f3995182267998c31ae974fbc382",
                "sha256:f5c7150ad32ba43a07c4479f40241756145a1f03b43480e058cfd862bf5041c7",
                "sha256:f6f824dc3bce0edab5f427efcfb1d63ee75b6fcb7282900ccaf925be84efb0fc",
                "sha256:fd8a250edc26254fe5b33be00402e6d287f562b6a5b2152dec302fa15bb3e997",
                "sha256:ffaa5c925128e29efbde7301d8ecaf35c8c60ffbcd6a1ffd3a552177c8e5e796"
            ],
            "version": "==1.15.0"
        },
        "charset-normalizer": {
            "hashes": [
                "sha256:2857e29ff0d34db842cd7ca3230549d1a697f96ee6d3fb071cfa6c7393832597",
                "sha256:6881edbebdb17b39b4eaaa821b438bf6eddffb4468cf344f09f89def34a8b1df"
            ],
<<<<<<< HEAD
            "markers": "python_version >= '3'",
=======
            "markers": "python_version >= '3.5'",
>>>>>>> 5b7c33be
            "version": "==2.0.12"
        },
        "click": {
            "hashes": [
                "sha256:353f466495adaeb40b6b5f592f9f91cb22372351c84caeb068132442a4518ef3",
                "sha256:410e932b050f5eed773c4cda94de75971c89cdb3155a72a0831139a79e5ecb5b"
            ],
            "index": "pypi",
            "version": "==8.0.3"
        },
        "click-option-group": {
            "hashes": [
                "sha256:9653a2297357335d7325a1827e71ac1245d91c97d959346a7decabd4a52d5354",
                "sha256:a6e924f3c46b657feb5b72679f7e930f8e5b224b766ab35c91ae4019b4e0615e"
            ],
            "markers": "python_version >= '3.6' and python_version < '4'",
            "version": "==0.5.3"
        },
        "cloudsplaining": {
            "hashes": [
                "sha256:59b9fb7dfd023297153adc13cce6695413019e13488d69f78bbde97682125489",
                "sha256:6d60a035ad508113bf5e64b040dc85854e2e054ff212391bb20fd8d36e4a4ab9"
            ],
            "index": "pypi",
            "version": "==0.5.0"
        },
        "colorama": {
            "hashes": [
                "sha256:5941b2b48a20143d2267e95b1c2a7603ce057ee39fd88e7329b0c292aa16869b",
                "sha256:9f47eda37229f68eee03b24b9748937c7dc3868f906e8ba69fbcbdd3bc5dc3e2"
            ],
            "index": "pypi",
            "version": "==0.4.4"
        },
        "configargparse": {
            "hashes": [
                "sha256:18f6535a2db9f6e02bd5626cc7455eac3e96b9ab3d969d366f9aafd5c5c00fe7",
                "sha256:1b0b3cbf664ab59dada57123c81eff3d9737e0d11d8cf79e3d6eb10823f1739f"
            ],
            "index": "pypi",
            "version": "==1.5.3"
        },
        "contextlib2": {
            "hashes": [
                "sha256:3fbdb64466afd23abaf6c977627b75b6139a5a3e8ce38405c5b413aed7a0471f",
                "sha256:ab1e2bfe1d01d968e1b7e8d9023bc51ef3509bba217bb730cee3827e1ee82869"
            ],
            "markers": "python_version >= '3.6'",
            "version": "==21.6.0"
        },
        "cyclonedx-python-lib": {
            "hashes": [
                "sha256:ba7297148c0f3a72ed3395495080be86a344539084f9d4df9c0f3b466e4f6e54",
                "sha256:ea2d5393a3de4a347e9c99c6c59efe4e3f64da2fb48e80f3e350fee289fa8a73"
            ],
            "index": "pypi",
            "version": "==0.12.3"
        },
        "decorator": {
            "hashes": [
                "sha256:637996211036b6385ef91435e4fae22989472f9d571faba8927ba8253acbc330",
                "sha256:b8c3f85900b9dc423225913c5aace94729fe1fa9763b38939a95226f02d37186"
            ],
            "markers": "python_version >= '3.5'",
            "version": "==5.1.1"
        },
        "deep-merge": {
            "hashes": [
                "sha256:8056b4b43c6dfddf5c7b1feb3a09f1ab1cbd74e8382e43736ea8c5619e8e5a4e",
                "sha256:b54415f90934c42e334114e2864cb4d4e7335b34ad396e35ad8610c96065a47e"
            ],
            "index": "pypi",
            "version": "==0.0.4"
        },
        "detect-secrets": {
            "hashes": [
                "sha256:51a8fc5d89340ba6d0c688049fc3381a2f24c6fbaf2f542e15f5b873b95bafe3",
                "sha256:c160e897b3d0e81bf9cf0f6cc2e5e6434fa609a159f9a2849fcae0a08b4e2a30"
            ],
            "index": "pypi",
            "version": "==1.2.0"
        },
        "docker": {
            "hashes": [
                "sha256:7a79bb439e3df59d0a72621775d600bc8bc8b422d285824cb37103eab91d1ce0",
                "sha256:d916a26b62970e7c2f554110ed6af04c7ccff8e9f81ad17d0d40c75637e227fb"
            ],
            "index": "pypi",
            "version": "==5.0.3"
        },
        "dockerfile-parse": {
            "hashes": [
                "sha256:07e65eec313978e877da819855870b3ae47f3fac94a40a965b9ede10484dacc5",
                "sha256:c3fc8f491e1af8cb5f9e23ea6437a2913467b88a4be143095f150330b090be7e"
            ],
            "index": "pypi",
            "version": "==1.2.0"
        },
        "dpath": {
            "hashes": [
                "sha256:496615b4ea84236d18e0d286122de74869a60e0f87e2c7ec6787ff286c48361b"
            ],
            "index": "pypi",
            "version": "==1.5.0"
        },
        "frozenlist": {
            "hashes": [
                "sha256:006d3595e7d4108a12025ddf415ae0f6c9e736e726a5db0183326fd191b14c5e",
                "sha256:01a73627448b1f2145bddb6e6c2259988bb8aee0fb361776ff8604b99616cd08",
                "sha256:03a7dd1bfce30216a3f51a84e6dd0e4a573d23ca50f0346634916ff105ba6e6b",
                "sha256:0437fe763fb5d4adad1756050cbf855bbb2bf0d9385c7bb13d7a10b0dd550486",
                "sha256:04cb491c4b1c051734d41ea2552fde292f5f3a9c911363f74f39c23659c4af78",
                "sha256:0c36e78b9509e97042ef869c0e1e6ef6429e55817c12d78245eb915e1cca7468",
                "sha256:25af28b560e0c76fa41f550eacb389905633e7ac02d6eb3c09017fa1c8cdfde1",
                "sha256:2fdc3cd845e5a1f71a0c3518528bfdbfe2efaf9886d6f49eacc5ee4fd9a10953",
                "sha256:30530930410855c451bea83f7b272fb1c495ed9d5cc72895ac29e91279401db3",
                "sha256:31977f84828b5bb856ca1eb07bf7e3a34f33a5cddce981d880240ba06639b94d",
                "sha256:3c62964192a1c0c30b49f403495911298810bada64e4f03249ca35a33ca0417a",
                "sha256:3f7c935c7b58b0d78c0beea0c7358e165f95f1fd8a7e98baa40d22a05b4a8141",
                "sha256:40dff8962b8eba91fd3848d857203f0bd704b5f1fa2b3fc9af64901a190bba08",
                "sha256:40ec383bc194accba825fbb7d0ef3dda5736ceab2375462f1d8672d9f6b68d07",
                "sha256:436496321dad302b8b27ca955364a439ed1f0999311c393dccb243e451ff66aa",
                "sha256:4406cfabef8f07b3b3af0f50f70938ec06d9f0fc26cbdeaab431cbc3ca3caeaa",
                "sha256:45334234ec30fc4ea677f43171b18a27505bfb2dba9aca4398a62692c0ea8868",
                "sha256:47be22dc27ed933d55ee55845d34a3e4e9f6fee93039e7f8ebadb0c2f60d403f",
                "sha256:4a44ebbf601d7bac77976d429e9bdb5a4614f9f4027777f9e54fd765196e9d3b",
                "sha256:4eda49bea3602812518765810af732229b4291d2695ed24a0a20e098c45a707b",
                "sha256:57f4d3f03a18facacb2a6bcd21bccd011e3b75d463dc49f838fd699d074fabd1",
                "sha256:603b9091bd70fae7be28bdb8aa5c9990f4241aa33abb673390a7f7329296695f",
                "sha256:65bc6e2fece04e2145ab6e3c47428d1bbc05aede61ae365b2c1bddd94906e478",
                "sha256:691ddf6dc50480ce49f68441f1d16a4c3325887453837036e0fb94736eae1e58",
                "sha256:6983a31698490825171be44ffbafeaa930ddf590d3f051e397143a5045513b01",
                "sha256:6a202458d1298ced3768f5a7d44301e7c86defac162ace0ab7434c2e961166e8",
                "sha256:6eb275c6385dd72594758cbe96c07cdb9bd6becf84235f4a594bdf21e3596c9d",
                "sha256:754728d65f1acc61e0f4df784456106e35afb7bf39cfe37227ab00436fb38676",
                "sha256:768efd082074bb203c934e83a61654ed4931ef02412c2fbdecea0cff7ecd0274",
                "sha256:772965f773757a6026dea111a15e6e2678fbd6216180f82a48a40b27de1ee2ab",
                "sha256:871d42623ae15eb0b0e9df65baeee6976b2e161d0ba93155411d58ff27483ad8",
                "sha256:88aafd445a233dbbf8a65a62bc3249a0acd0d81ab18f6feb461cc5a938610d24",
                "sha256:8c905a5186d77111f02144fab5b849ab524f1e876a1e75205cd1386a9be4b00a",
                "sha256:8cf829bd2e2956066dd4de43fd8ec881d87842a06708c035b37ef632930505a2",
                "sha256:92e650bd09b5dda929523b9f8e7f99b24deac61240ecc1a32aeba487afcd970f",
                "sha256:93641a51f89473837333b2f8100f3f89795295b858cd4c7d4a1f18e299dc0a4f",
                "sha256:94c7a8a9fc9383b52c410a2ec952521906d355d18fccc927fca52ab575ee8b93",
                "sha256:9f892d6a94ec5c7b785e548e42722e6f3a52f5f32a8461e82ac3e67a3bd073f1",
                "sha256:acb267b09a509c1df5a4ca04140da96016f40d2ed183cdc356d237286c971b51",
                "sha256:adac9700675cf99e3615eb6a0eb5e9f5a4143c7d42c05cea2e7f71c27a3d0846",
                "sha256:aff388be97ef2677ae185e72dc500d19ecaf31b698986800d3fc4f399a5e30a5",
                "sha256:b5009062d78a8c6890d50b4e53b0ddda31841b3935c1937e2ed8c1bda1c7fb9d",
                "sha256:b684c68077b84522b5c7eafc1dc735bfa5b341fb011d5552ebe0968e22ed641c",
                "sha256:b9e3e9e365991f8cc5f5edc1fd65b58b41d0514a6a7ad95ef5c7f34eb49b3d3e",
                "sha256:bd89acd1b8bb4f31b47072615d72e7f53a948d302b7c1d1455e42622de180eae",
                "sha256:bde99812f237f79eaf3f04ebffd74f6718bbd216101b35ac7955c2d47c17da02",
                "sha256:c6c321dd013e8fc20735b92cb4892c115f5cdb82c817b1e5b07f6b95d952b2f0",
                "sha256:ce6f2ba0edb7b0c1d8976565298ad2deba6f8064d2bebb6ffce2ca896eb35b0b",
                "sha256:d2257aaba9660f78c7b1d8fea963b68f3feffb1a9d5d05a18401ca9eb3e8d0a3",
                "sha256:d26b650b71fdc88065b7a21f8ace70175bcf3b5bdba5ea22df4bfd893e795a3b",
                "sha256:d6d32ff213aef0fd0bcf803bffe15cfa2d4fde237d1d4838e62aec242a8362fa",
                "sha256:e1e26ac0a253a2907d654a37e390904426d5ae5483150ce3adedb35c8c06614a",
                "sha256:e30b2f9683812eb30cf3f0a8e9f79f8d590a7999f731cf39f9105a7c4a39489d",
                "sha256:e84cb61b0ac40a0c3e0e8b79c575161c5300d1d89e13c0e02f76193982f066ed",
                "sha256:e982878792c971cbd60ee510c4ee5bf089a8246226dea1f2138aa0bb67aff148",
                "sha256:f20baa05eaa2bcd5404c445ec51aed1c268d62600362dc6cfe04fae34a424bd9",
                "sha256:f7353ba3367473d1d616ee727945f439e027f0bb16ac1a750219a8344d1d5d3c",
                "sha256:f96293d6f982c58ebebb428c50163d010c2f05de0cde99fd681bfdc18d4b2dc2",
                "sha256:ff9310f05b9d9c5c4dd472983dc956901ee6cb2c3ec1ab116ecdde25f3ce4951"
            ],
            "markers": "python_version >= '3.7'",
            "version": "==1.3.0"
        },
        "gitdb": {
            "hashes": [
                "sha256:8033ad4e853066ba6ca92050b9df2f89301b8fc8bf7e9324d412a63f8bf1a8fd",
                "sha256:bac2fd45c0a1c9cf619e63a90d62bdc63892ef92387424b855792a6cabe789aa"
            ],
            "markers": "python_version >= '3.6'",
            "version": "==4.0.9"
        },
        "gitpython": {
            "hashes": [
                "sha256:26ac35c212d1f7b16036361ca5cff3ec66e11753a0d677fb6c48fa4e1a9dd8d6",
                "sha256:fc8868f63a2e6d268fb25f481995ba185a85a66fcad126f039323ff6635669ee"
            ],
            "index": "pypi",
            "version": "==3.1.26"
        },
        "idna": {
            "hashes": [
                "sha256:84d9dd047ffa80596e0f246e2eab0b391788b0503584e8945f2368256d2735ff",
                "sha256:9d643ff0a55b762d5cdb124b8eaa99c66322e2157b69160bc32796e824360e6d"
            ],
            "markers": "python_version >= '3'",
            "version": "==3.3"
        },
        "importlib-metadata": {
            "hashes": [
                "sha256:175f4ee440a0317f6e8d81b7f8d4869f93316170a65ad2b007d2929186c8052c",
                "sha256:e0bc84ff355328a4adfc5240c4f211e0ab386f80aa640d1b11f0618a1d282094"
            ],
            "index": "pypi",
            "version": "==4.11.1"
        },
        "jinja2": {
            "hashes": [
                "sha256:077ce6014f7b40d03b47d1f1ca4b0fc8328a692bd284016f806ed0eaca390ad8",
                "sha256:611bb273cd68f3b993fabdc4064fc858c5b47a973cb5aa7999ec1ba405c87cd7"
            ],
            "markers": "python_version >= '3.6'",
            "version": "==3.0.3"
        },
        "jmespath": {
            "hashes": [
                "sha256:b85d0567b8666149a93172712e68920734333c0ce7e89b78b3e987f71e5ed4f9",
                "sha256:cdf6525904cc597730141d61b36f2e4b8ecc257c420fa2f4549bac2c2d0cb72f"
            ],
            "index": "pypi",
            "version": "==0.10.0"
        },
        "jsonpath-ng": {
            "hashes": [
                "sha256:292a93569d74029ba75ac2dc3d3630fc0e17b2df26119a165fa1d498ca47bf65",
                "sha256:a273b182a82c1256daab86a313b937059261b5c5f8c4fa3fc38b882b344dd567",
                "sha256:f75b95dbecb8a0f3b86fd2ead21c2b022c3f5770957492b9b6196ecccfeb10aa"
            ],
            "index": "pypi",
            "version": "==1.5.3"
        },
        "jsonschema": {
            "hashes": [
                "sha256:4e5b3cf8216f577bee9ce139cbe72eca3ea4f292ec60928ff24758ce626cd163",
                "sha256:c8a85b28d377cc7737e46e2d9f2b4f44ee3c0e1deac6bf46ddefc7187d30797a"
            ],
            "index": "pypi",
            "version": "==3.2.0"
        },
        "junit-xml": {
            "hashes": [
                "sha256:ec5ca1a55aefdd76d28fcc0b135251d156c7106fa979686a4b48d62b761b4732"
            ],
            "index": "pypi",
            "version": "==1.9"
        },
        "lark-parser": {
            "hashes": [
                "sha256:42f367612a1bbc4cf9d8c8eb1b209d8a9b397d55af75620c9e6f53e502235996"
            ],
            "version": "==0.10.1"
        },
        "markdown": {
            "hashes": [
                "sha256:76df8ae32294ec39dcf89340382882dfa12975f87f45c3ed1ecdb1e8cefc7006",
                "sha256:9923332318f843411e9932237530df53162e29dc7a4e2b91e35764583c46c9a3"
            ],
            "markers": "python_version >= '3.6'",
            "version": "==3.3.6"
        },
        "markupsafe": {
            "hashes": [
                "sha256:01a9b8ea66f1658938f65b93a85ebe8bc016e6769611be228d797c9d998dd298",
                "sha256:023cb26ec21ece8dc3907c0e8320058b2e0cb3c55cf9564da612bc325bed5e64",
                "sha256:0446679737af14f45767963a1a9ef7620189912317d095f2d9ffa183a4d25d2b",
                "sha256:04635854b943835a6ea959e948d19dcd311762c5c0c6e1f0e16ee57022669194",
                "sha256:0717a7390a68be14b8c793ba258e075c6f4ca819f15edfc2a3a027c823718567",
                "sha256:0955295dd5eec6cb6cc2fe1698f4c6d84af2e92de33fbcac4111913cd100a6ff",
                "sha256:0d4b31cc67ab36e3392bbf3862cfbadac3db12bdd8b02a2731f509ed5b829724",
                "sha256:10f82115e21dc0dfec9ab5c0223652f7197feb168c940f3ef61563fc2d6beb74",
                "sha256:168cd0a3642de83558a5153c8bd34f175a9a6e7f6dc6384b9655d2697312a646",
                "sha256:1d609f577dc6e1aa17d746f8bd3c31aa4d258f4070d61b2aa5c4166c1539de35",
                "sha256:1f2ade76b9903f39aa442b4aadd2177decb66525062db244b35d71d0ee8599b6",
                "sha256:20dca64a3ef2d6e4d5d615a3fd418ad3bde77a47ec8a23d984a12b5b4c74491a",
                "sha256:2a7d351cbd8cfeb19ca00de495e224dea7e7d919659c2841bbb7f420ad03e2d6",
                "sha256:2d7d807855b419fc2ed3e631034685db6079889a1f01d5d9dac950f764da3dad",
                "sha256:2ef54abee730b502252bcdf31b10dacb0a416229b72c18b19e24a4509f273d26",
                "sha256:36bc903cbb393720fad60fc28c10de6acf10dc6cc883f3e24ee4012371399a38",
                "sha256:37205cac2a79194e3750b0af2a5720d95f786a55ce7df90c3af697bfa100eaac",
                "sha256:3c112550557578c26af18a1ccc9e090bfe03832ae994343cfdacd287db6a6ae7",
                "sha256:3dd007d54ee88b46be476e293f48c85048603f5f516008bee124ddd891398ed6",
                "sha256:4296f2b1ce8c86a6aea78613c34bb1a672ea0e3de9c6ba08a960efe0b0a09047",
                "sha256:47ab1e7b91c098ab893b828deafa1203de86d0bc6ab587b160f78fe6c4011f75",
                "sha256:49e3ceeabbfb9d66c3aef5af3a60cc43b85c33df25ce03d0031a608b0a8b2e3f",
                "sha256:4dc8f9fb58f7364b63fd9f85013b780ef83c11857ae79f2feda41e270468dd9b",
                "sha256:4efca8f86c54b22348a5467704e3fec767b2db12fc39c6d963168ab1d3fc9135",
                "sha256:53edb4da6925ad13c07b6d26c2a852bd81e364f95301c66e930ab2aef5b5ddd8",
                "sha256:5855f8438a7d1d458206a2466bf82b0f104a3724bf96a1c781ab731e4201731a",
                "sha256:594c67807fb16238b30c44bdf74f36c02cdf22d1c8cda91ef8a0ed8dabf5620a",
                "sha256:5b6d930f030f8ed98e3e6c98ffa0652bdb82601e7a016ec2ab5d7ff23baa78d1",
                "sha256:5bb28c636d87e840583ee3adeb78172efc47c8b26127267f54a9c0ec251d41a9",
                "sha256:60bf42e36abfaf9aff1f50f52644b336d4f0a3fd6d8a60ca0d054ac9f713a864",
                "sha256:611d1ad9a4288cf3e3c16014564df047fe08410e628f89805e475368bd304914",
                "sha256:6300b8454aa6930a24b9618fbb54b5a68135092bc666f7b06901f897fa5c2fee",
                "sha256:63f3268ba69ace99cab4e3e3b5840b03340efed0948ab8f78d2fd87ee5442a4f",
                "sha256:6557b31b5e2c9ddf0de32a691f2312a32f77cd7681d8af66c2692efdbef84c18",
                "sha256:693ce3f9e70a6cf7d2fb9e6c9d8b204b6b39897a2c4a1aa65728d5ac97dcc1d8",
                "sha256:6a7fae0dd14cf60ad5ff42baa2e95727c3d81ded453457771d02b7d2b3f9c0c2",
                "sha256:6c4ca60fa24e85fe25b912b01e62cb969d69a23a5d5867682dd3e80b5b02581d",
                "sha256:6fcf051089389abe060c9cd7caa212c707e58153afa2c649f00346ce6d260f1b",
                "sha256:7d91275b0245b1da4d4cfa07e0faedd5b0812efc15b702576d103293e252af1b",
                "sha256:89c687013cb1cd489a0f0ac24febe8c7a666e6e221b783e53ac50ebf68e45d86",
                "sha256:8d206346619592c6200148b01a2142798c989edcb9c896f9ac9722a99d4e77e6",
                "sha256:905fec760bd2fa1388bb5b489ee8ee5f7291d692638ea5f67982d968366bef9f",
                "sha256:97383d78eb34da7e1fa37dd273c20ad4320929af65d156e35a5e2d89566d9dfb",
                "sha256:984d76483eb32f1bcb536dc27e4ad56bba4baa70be32fa87152832cdd9db0833",
                "sha256:99df47edb6bda1249d3e80fdabb1dab8c08ef3975f69aed437cb69d0a5de1e28",
                "sha256:9f02365d4e99430a12647f09b6cc8bab61a6564363f313126f775eb4f6ef798e",
                "sha256:a30e67a65b53ea0a5e62fe23682cfe22712e01f453b95233b25502f7c61cb415",
                "sha256:ab3ef638ace319fa26553db0624c4699e31a28bb2a835c5faca8f8acf6a5a902",
                "sha256:aca6377c0cb8a8253e493c6b451565ac77e98c2951c45f913e0b52facdcff83f",
                "sha256:add36cb2dbb8b736611303cd3bfcee00afd96471b09cda130da3581cbdc56a6d",
                "sha256:b2f4bf27480f5e5e8ce285a8c8fd176c0b03e93dcc6646477d4630e83440c6a9",
                "sha256:b7f2d075102dc8c794cbde1947378051c4e5180d52d276987b8d28a3bd58c17d",
                "sha256:baa1a4e8f868845af802979fcdbf0bb11f94f1cb7ced4c4b8a351bb60d108145",
                "sha256:be98f628055368795d818ebf93da628541e10b75b41c559fdf36d104c5787066",
                "sha256:bf5d821ffabf0ef3533c39c518f3357b171a1651c1ff6827325e4489b0e46c3c",
                "sha256:c47adbc92fc1bb2b3274c4b3a43ae0e4573d9fbff4f54cd484555edbf030baf1",
                "sha256:cdfba22ea2f0029c9261a4bd07e830a8da012291fbe44dc794e488b6c9bb353a",
                "sha256:d6c7ebd4e944c85e2c3421e612a7057a2f48d478d79e61800d81468a8d842207",
                "sha256:d7f9850398e85aba693bb640262d3611788b1f29a79f0c93c565694658f4071f",
                "sha256:d8446c54dc28c01e5a2dbac5a25f071f6653e6e40f3a8818e8b45d790fe6ef53",
                "sha256:deb993cacb280823246a026e3b2d81c493c53de6acfd5e6bfe31ab3402bb37dd",
                "sha256:e0f138900af21926a02425cf736db95be9f4af72ba1bb21453432a07f6082134",
                "sha256:e9936f0b261d4df76ad22f8fee3ae83b60d7c3e871292cd42f40b81b70afae85",
                "sha256:f0567c4dc99f264f49fe27da5f735f414c4e7e7dd850cfd8e69f0862d7c74ea9",
                "sha256:f5653a225f31e113b152e56f154ccbe59eeb1c7487b39b9d9f9cdb58e6c79dc5",
                "sha256:f826e31d18b516f653fe296d967d700fddad5901ae07c622bb3705955e1faa94",
                "sha256:f8ba0e8349a38d3001fae7eadded3f6606f0da5d748ee53cc1dab1d6527b9509",
                "sha256:f9081981fe268bd86831e5c75f7de206ef275defcb82bc70740ae6dc507aee51",
                "sha256:fa130dd50c57d53368c9d59395cb5526eda596d3ffe36666cd81a44d56e48872"
            ],
            "markers": "python_version >= '3.6'",
            "version": "==2.0.1"
        },
        "multidict": {
            "hashes": [
                "sha256:0327292e745a880459ef71be14e709aaea2f783f3537588fb4ed09b6c01bca60",
                "sha256:041b81a5f6b38244b34dc18c7b6aba91f9cdaf854d9a39e5ff0b58e2b5773b9c",
                "sha256:0556a1d4ea2d949efe5fd76a09b4a82e3a4a30700553a6725535098d8d9fb672",
                "sha256:05f6949d6169878a03e607a21e3b862eaf8e356590e8bdae4227eedadacf6e51",
                "sha256:07a017cfa00c9890011628eab2503bee5872f27144936a52eaab449be5eaf032",
                "sha256:0b9e95a740109c6047602f4db4da9949e6c5945cefbad34a1299775ddc9a62e2",
                "sha256:19adcfc2a7197cdc3987044e3f415168fc5dc1f720c932eb1ef4f71a2067e08b",
                "sha256:19d9bad105dfb34eb539c97b132057a4e709919ec4dd883ece5838bcbf262b80",
                "sha256:225383a6603c086e6cef0f2f05564acb4f4d5f019a4e3e983f572b8530f70c88",
                "sha256:23b616fdc3c74c9fe01d76ce0d1ce872d2d396d8fa8e4899398ad64fb5aa214a",
                "sha256:2957489cba47c2539a8eb7ab32ff49101439ccf78eab724c828c1a54ff3ff98d",
                "sha256:2d36e929d7f6a16d4eb11b250719c39560dd70545356365b494249e2186bc389",
                "sha256:2e4a0785b84fb59e43c18a015ffc575ba93f7d1dbd272b4cdad9f5134b8a006c",
                "sha256:3368bf2398b0e0fcbf46d85795adc4c259299fec50c1416d0f77c0a843a3eed9",
                "sha256:373ba9d1d061c76462d74e7de1c0c8e267e9791ee8cfefcf6b0b2495762c370c",
                "sha256:4070613ea2227da2bfb2c35a6041e4371b0af6b0be57f424fe2318b42a748516",
                "sha256:45183c96ddf61bf96d2684d9fbaf6f3564d86b34cb125761f9a0ef9e36c1d55b",
                "sha256:4571f1beddff25f3e925eea34268422622963cd8dc395bb8778eb28418248e43",
                "sha256:47e6a7e923e9cada7c139531feac59448f1f47727a79076c0b1ee80274cd8eee",
                "sha256:47fbeedbf94bed6547d3aa632075d804867a352d86688c04e606971595460227",
                "sha256:497988d6b6ec6ed6f87030ec03280b696ca47dbf0648045e4e1d28b80346560d",
                "sha256:4bae31803d708f6f15fd98be6a6ac0b6958fcf68fda3c77a048a4f9073704aae",
                "sha256:50bd442726e288e884f7be9071016c15a8742eb689a593a0cac49ea093eef0a7",
                "sha256:514fe2b8d750d6cdb4712346a2c5084a80220821a3e91f3f71eec11cf8d28fd4",
                "sha256:5774d9218d77befa7b70d836004a768fb9aa4fdb53c97498f4d8d3f67bb9cfa9",
                "sha256:5fdda29a3c7e76a064f2477c9aab1ba96fd94e02e386f1e665bca1807fc5386f",
                "sha256:5ff3bd75f38e4c43f1f470f2df7a4d430b821c4ce22be384e1459cb57d6bb013",
                "sha256:626fe10ac87851f4cffecee161fc6f8f9853f0f6f1035b59337a51d29ff3b4f9",
                "sha256:6701bf8a5d03a43375909ac91b6980aea74b0f5402fbe9428fc3f6edf5d9677e",
                "sha256:684133b1e1fe91eda8fa7447f137c9490a064c6b7f392aa857bba83a28cfb693",
                "sha256:6f3cdef8a247d1eafa649085812f8a310e728bdf3900ff6c434eafb2d443b23a",
                "sha256:75bdf08716edde767b09e76829db8c1e5ca9d8bb0a8d4bd94ae1eafe3dac5e15",
                "sha256:7c40b7bbece294ae3a87c1bc2abff0ff9beef41d14188cda94ada7bcea99b0fb",
                "sha256:8004dca28e15b86d1b1372515f32eb6f814bdf6f00952699bdeb541691091f96",
                "sha256:8064b7c6f0af936a741ea1efd18690bacfbae4078c0c385d7c3f611d11f0cf87",
                "sha256:89171b2c769e03a953d5969b2f272efa931426355b6c0cb508022976a17fd376",
                "sha256:8cbf0132f3de7cc6c6ce00147cc78e6439ea736cee6bca4f068bcf892b0fd658",
                "sha256:9cc57c68cb9139c7cd6fc39f211b02198e69fb90ce4bc4a094cf5fe0d20fd8b0",
                "sha256:a007b1638e148c3cfb6bf0bdc4f82776cef0ac487191d093cdc316905e504071",
                "sha256:a2c34a93e1d2aa35fbf1485e5010337c72c6791407d03aa5f4eed920343dd360",
                "sha256:a45e1135cb07086833ce969555df39149680e5471c04dfd6a915abd2fc3f6dbc",
                "sha256:ac0e27844758d7177989ce406acc6a83c16ed4524ebc363c1f748cba184d89d3",
                "sha256:aef9cc3d9c7d63d924adac329c33835e0243b5052a6dfcbf7732a921c6e918ba",
                "sha256:b9d153e7f1f9ba0b23ad1568b3b9e17301e23b042c23870f9ee0522dc5cc79e8",
                "sha256:bfba7c6d5d7c9099ba21f84662b037a0ffd4a5e6b26ac07d19e423e6fdf965a9",
                "sha256:c207fff63adcdf5a485969131dc70e4b194327666b7e8a87a97fbc4fd80a53b2",
                "sha256:d0509e469d48940147e1235d994cd849a8f8195e0bca65f8f5439c56e17872a3",
                "sha256:d16cce709ebfadc91278a1c005e3c17dd5f71f5098bfae1035149785ea6e9c68",
                "sha256:d48b8ee1d4068561ce8033d2c344cf5232cb29ee1a0206a7b828c79cbc5982b8",
                "sha256:de989b195c3d636ba000ee4281cd03bb1234635b124bf4cd89eeee9ca8fcb09d",
                "sha256:e07c8e79d6e6fd37b42f3250dba122053fddb319e84b55dd3a8d6446e1a7ee49",
                "sha256:e2c2e459f7050aeb7c1b1276763364884595d47000c1cddb51764c0d8976e608",
                "sha256:e5b20e9599ba74391ca0cfbd7b328fcc20976823ba19bc573983a25b32e92b57",
                "sha256:e875b6086e325bab7e680e4316d667fc0e5e174bb5611eb16b3ea121c8951b86",
                "sha256:f4f052ee022928d34fe1f4d2bc743f32609fb79ed9c49a1710a5ad6b2198db20",
                "sha256:fcb91630817aa8b9bc4a74023e4198480587269c272c58b3279875ed7235c293",
                "sha256:fd9fc9c4849a07f3635ccffa895d57abce554b467d611a5009ba4f39b78a8849",
                "sha256:feba80698173761cddd814fa22e88b0661e98cb810f9f986c54aa34d281e4937",
                "sha256:feea820722e69451743a3d56ad74948b68bf456984d63c1a92e8347b7b88452d"
            ],
            "markers": "python_version >= '3.7'",
            "version": "==6.0.2"
        },
        "networkx": {
            "hashes": [
                "sha256:80b6b89c77d1dfb64a4c7854981b60aeea6360ac02c6d4e4913319e0a313abef",
                "sha256:c0946ed31d71f1b732b5aaa6da5a0388a345019af232ce2f49c766e2d6795c51"
            ],
            "index": "pypi",
            "version": "==2.6.3"
        },
        "packageurl-python": {
            "hashes": [
                "sha256:07aa852d1c48b0e86e625f6a32d83f96427739806b269d0f8142788ee807114b",
                "sha256:872a0434b9a448b3fa97571711f69dd2a3fb72345ad66c90b17d827afea82f09"
            ],
            "markers": "python_version >= '3.6'",
            "version": "==0.9.9"
        },
        "packaging": {
            "hashes": [
                "sha256:dd47c42927d89ab911e606518907cc2d3a1f38bbd026385970643f9c5b8ecfeb",
                "sha256:ef103e05f519cdc783ae24ea4e2e0f508a9c99b2d4969652eed6a2e1ea5bd522"
            ],
            "index": "pypi",
            "version": "==21.3"
        },
        "ply": {
            "hashes": [
                "sha256:00c7c1aaa88358b9c765b6d3000c6eec0ba42abca5351b095321aef446081da3",
                "sha256:096f9b8350b65ebd2fd1346b12452efe5b9607f7482813ffca50c22722a807ce"
            ],
            "version": "==3.11"
        },
        "policy-sentry": {
            "hashes": [
                "sha256:4190bfa4c84b1d3c03aa4054d7c99553593a0eb80ff63118f92fa0f2efe25377",
                "sha256:c38c16ab224b9860e8d2d18271e3338824147672a04d1827100585271933dc14"
            ],
            "markers": "python_version >= '3.6'",
            "version": "==0.12.2"
        },
        "policyuniverse": {
            "hashes": [
                "sha256:116b808554d7ea75efc97b4cb904085546db45934ef315175cb4755c7a4489de",
                "sha256:7440ac520bb791e0318e3d99f9b0e76b7b2b604e7160f1d8341ded060f9ff1cd"
            ],
            "index": "pypi",
            "version": "==1.4.0.20220110"
        },
        "prettytable": {
            "hashes": [
<<<<<<< HEAD
                "sha256:7c2e104031614b5ba013516440241702bfaa369534069de3bacca015ffd0f27b",
                "sha256:e87c6a7d9ef34230556fa0b4bb5ea465fdada6912cd90401afb0ce4bfa106448"
            ],
            "index": "pypi",
            "version": "==3.1.0"
=======
                "sha256:43c9e23272ca253d038ae76fe3adde89794e92e7fcab2ddf5b94b38642ef4f21",
                "sha256:f546d42de21ac14d791c91e4e9814f02271f4a5bf27b894457914be7513dc92b"
            ],
            "index": "pypi",
            "version": "==3.1.1"
>>>>>>> 5b7c33be
        },
        "pycares": {
            "hashes": [
                "sha256:03490be0e7b51a0c8073f877bec347eff31003f64f57d9518d419d9369452837",
                "sha256:056330275dea42b7199494047a745e1d9785d39fb8c4cd469dca043532240b80",
                "sha256:0aa897543a786daba74ec5e19638bd38b2b432d179a0e248eac1e62de5756207",
                "sha256:112e1385c451069112d6b5ea1f9c378544f3c6b89882ff964e9a64be3336d7e4",
                "sha256:27a6f09dbfb69bb79609724c0f90dfaa7c215876a7cd9f12d585574d1f922112",
                "sha256:2b837315ed08c7df009b67725fe1f50489e99de9089f58ec1b243dc612f172aa",
                "sha256:2f5f84fe9f83eab9cd68544b165b74ba6e3412d029cc9ab20098d9c332869fc5",
                "sha256:40079ed58efa91747c50aac4edf8ecc7e570132ab57dc0a4030eb0d016a6cab8",
                "sha256:439799be4b7576e907139a7f9b3c8a01b90d3e38af4af9cd1fc6c1ee9a42b9e6",
                "sha256:4d5da840aa0d9b15fa51107f09270c563a348cb77b14ae9653d0bbdbe326fcc2",
                "sha256:4e190471a015f8225fa38069617192e06122771cce2b169ac7a60bfdbd3d4ab2",
                "sha256:5632f21d92cc0225ba5ff906e4e5dec415ef0b3df322c461d138190681cd5d89",
                "sha256:569eef8597b5e02b1bc4644b9f272160304d8c9985357d7ecfcd054da97c0771",
                "sha256:58a41a2baabcd95266db776c510d349d417919407f03510fc87ac7488730d913",
                "sha256:6831e963a910b0a8cbdd2750ffcdf5f2bb0edb3f53ca69ff18484de2cc3807c4",
                "sha256:71b99b9e041ae3356b859822c511f286f84c8889ec9ed1fbf6ac30fb4da13e4c",
                "sha256:8319afe4838e09df267c421ca93da408f770b945ec6217dda72f1f6a493e37e4",
                "sha256:8fd1ff17a26bb004f0f6bb902ba7dddd810059096ae0cc3b45e4f5be46315d19",
                "sha256:a810d01c9a426ee8b0f36969c2aef5fb966712be9d7e466920beb328cd9cefa3",
                "sha256:ad7b28e1b6bc68edd3d678373fa3af84e39d287090434f25055d21b4716b2fc6",
                "sha256:b0e50ddc78252f2e2b6b5f2c73e5b2449dfb6bea7a5a0e21dfd1e2bcc9e17382",
                "sha256:b266cec81dcea2c3efbbd3dda00af8d7eb0693ae9e47e8706518334b21f27d4a",
                "sha256:c000942f5fc64e6e046aa61aa53b629b576ba11607d108909727c3c8f211a157",
                "sha256:c6680f7fdc0f1163e8f6c2a11d11b9a0b524a61000d2a71f9ccd410f154fb171",
                "sha256:c7eba3c8354b730a54d23237d0b6445a2f68570fa68d0848887da23a3f3b71f3",
                "sha256:cbceaa9b2c416aa931627466d3240aecfc905c292c842252e3d77b8630072505",
                "sha256:dc942692fca0e27081b7bb414bb971d34609c80df5e953f6d0c62ecc8019acd9",
                "sha256:e1489aa25d14dbf7176110ead937c01176ed5a0ebefd3b092bbd6b202241814c",
                "sha256:e5a060f5fa90ae245aa99a4a8ad13ec39c2340400de037c7e8d27b081e1a3c64",
                "sha256:ec00f3594ee775665167b1a1630edceefb1b1283af9ac57480dba2fb6fd6c360",
                "sha256:ed71dc4290d9c3353945965604ef1f6a4de631733e9819a7ebc747220b27e641"
            ],
            "version": "==4.1.2"
        },
        "pycparser": {
            "hashes": [
                "sha256:8ee45429555515e1f6b185e78100aea234072576aa43ab53aefcae078162fca9",
                "sha256:e644fdec12f7872f86c58ff790da456218b10f863970249516d60a5eaca77206"
            ],
            "version": "==2.21"
        },
        "pyparsing": {
            "hashes": [
                "sha256:18ee9022775d270c55187733956460083db60b37d0d0fb357445f3094eed3eea",
                "sha256:a6c06a88f252e6c322f65faf8f418b16213b51bdfaece0524c1c1bc30c63c484"
            ],
            "markers": "python_version >= '3.6'",
            "version": "==3.0.7"
        },
        "pyrsistent": {
            "hashes": [
                "sha256:0e3e1fcc45199df76053026a51cc59ab2ea3fc7c094c6627e93b7b44cdae2c8c",
                "sha256:1b34eedd6812bf4d33814fca1b66005805d3640ce53140ab8bbb1e2651b0d9bc",
                "sha256:4ed6784ceac462a7d6fcb7e9b663e93b9a6fb373b7f43594f9ff68875788e01e",
                "sha256:5d45866ececf4a5fff8742c25722da6d4c9e180daa7b405dc0a2a2790d668c26",
                "sha256:636ce2dc235046ccd3d8c56a7ad54e99d5c1cd0ef07d9ae847306c91d11b5fec",
                "sha256:6455fc599df93d1f60e1c5c4fe471499f08d190d57eca040c0ea182301321286",
                "sha256:6bc66318fb7ee012071b2792024564973ecc80e9522842eb4e17743604b5e045",
                "sha256:7bfe2388663fd18bd8ce7db2c91c7400bf3e1a9e8bd7d63bf7e77d39051b85ec",
                "sha256:7ec335fc998faa4febe75cc5268a9eac0478b3f681602c1f27befaf2a1abe1d8",
                "sha256:914474c9f1d93080338ace89cb2acee74f4f666fb0424896fcfb8d86058bf17c",
                "sha256:b568f35ad53a7b07ed9b1b2bae09eb15cdd671a5ba5d2c66caee40dbf91c68ca",
                "sha256:cdfd2c361b8a8e5d9499b9082b501c452ade8bbf42aef97ea04854f4a3f43b22",
                "sha256:d1b96547410f76078eaf66d282ddca2e4baae8964364abb4f4dcdde855cd123a",
                "sha256:d4d61f8b993a7255ba714df3aca52700f8125289f84f704cf80916517c46eb96",
                "sha256:d7a096646eab884bf8bed965bad63ea327e0d0c38989fc83c5ea7b8a87037bfc",
                "sha256:df46c854f490f81210870e509818b729db4488e1f30f2a1ce1698b2295a878d1",
                "sha256:e24a828f57e0c337c8d8bb9f6b12f09dfdf0273da25fda9e314f0b684b415a07",
                "sha256:e4f3149fd5eb9b285d6bfb54d2e5173f6a116fe19172686797c056672689daf6",
                "sha256:e92a52c166426efbe0d1ec1332ee9119b6d32fc1f0bbfd55d5c1088070e7fc1b",
                "sha256:f87cc2863ef33c709e237d4b5f4502a62a00fab450c9e020892e8e2ede5847f5",
                "sha256:fd8da6d0124efa2f67d86fa70c851022f87c98e205f0594e1fae044e7119a5a6"
            ],
            "markers": "python_version >= '3.7'",
            "version": "==0.18.1"
        },
        "python-dateutil": {
            "hashes": [
                "sha256:0123cacc1627ae19ddf3c27a5de5bd67ee4586fbdd6440d9748f8abb483d3e86",
                "sha256:961d03dc3453ebbc59dbdea9e4e11c5651520a876d0f4db161e8674aae935da9"
            ],
            "markers": "python_version >= '2.7' and python_version not in '3.0, 3.1, 3.2, 3.3'",
            "version": "==2.8.2"
        },
        "pyyaml": {
            "hashes": [
                "sha256:0283c35a6a9fbf047493e3a0ce8d79ef5030852c51e9d911a27badfde0605293",
                "sha256:055d937d65826939cb044fc8c9b08889e8c743fdc6a32b33e2390f66013e449b",
                "sha256:07751360502caac1c067a8132d150cf3d61339af5691fe9e87803040dbc5db57",
                "sha256:0b4624f379dab24d3725ffde76559cff63d9ec94e1736b556dacdfebe5ab6d4b",
                "sha256:0ce82d761c532fe4ec3f87fc45688bdd3a4c1dc5e0b4a19814b9009a29baefd4",
                "sha256:1e4747bc279b4f613a09eb64bba2ba602d8a6664c6ce6396a4d0cd413a50ce07",
                "sha256:213c60cd50106436cc818accf5baa1aba61c0189ff610f64f4a3e8c6726218ba",
                "sha256:231710d57adfd809ef5d34183b8ed1eeae3f76459c18fb4a0b373ad56bedcdd9",
                "sha256:277a0ef2981ca40581a47093e9e2d13b3f1fbbeffae064c1d21bfceba2030287",
                "sha256:2cd5df3de48857ed0544b34e2d40e9fac445930039f3cfe4bcc592a1f836d513",
                "sha256:40527857252b61eacd1d9af500c3337ba8deb8fc298940291486c465c8b46ec0",
                "sha256:473f9edb243cb1935ab5a084eb238d842fb8f404ed2193a915d1784b5a6b5fc0",
                "sha256:48c346915c114f5fdb3ead70312bd042a953a8ce5c7106d5bfb1a5254e47da92",
                "sha256:50602afada6d6cbfad699b0c7bb50d5ccffa7e46a3d738092afddc1f9758427f",
                "sha256:68fb519c14306fec9720a2a5b45bc9f0c8d1b9c72adf45c37baedfcd949c35a2",
                "sha256:77f396e6ef4c73fdc33a9157446466f1cff553d979bd00ecb64385760c6babdc",
                "sha256:819b3830a1543db06c4d4b865e70ded25be52a2e0631ccd2f6a47a2822f2fd7c",
                "sha256:897b80890765f037df3403d22bab41627ca8811ae55e9a722fd0392850ec4d86",
                "sha256:98c4d36e99714e55cfbaaee6dd5badbc9a1ec339ebfc3b1f52e293aee6bb71a4",
                "sha256:9df7ed3b3d2e0ecfe09e14741b857df43adb5a3ddadc919a2d94fbdf78fea53c",
                "sha256:9fa600030013c4de8165339db93d182b9431076eb98eb40ee068700c9c813e34",
                "sha256:a80a78046a72361de73f8f395f1f1e49f956c6be882eed58505a15f3e430962b",
                "sha256:b3d267842bf12586ba6c734f89d1f5b871df0273157918b0ccefa29deb05c21c",
                "sha256:b5b9eccad747aabaaffbc6064800670f0c297e52c12754eb1d976c57e4f74dcb",
                "sha256:c5687b8d43cf58545ade1fe3e055f70eac7a5a1a0bf42824308d868289a95737",
                "sha256:cba8c411ef271aa037d7357a2bc8f9ee8b58b9965831d9e51baf703280dc73d3",
                "sha256:d15a181d1ecd0d4270dc32edb46f7cb7733c7c508857278d3d378d14d606db2d",
                "sha256:d4db7c7aef085872ef65a8fd7d6d09a14ae91f691dec3e87ee5ee0539d516f53",
                "sha256:d4eccecf9adf6fbcc6861a38015c2a64f38b9d94838ac1810a9023a0609e1b78",
                "sha256:d67d839ede4ed1b28a4e8909735fc992a923cdb84e618544973d7dfc71540803",
                "sha256:daf496c58a8c52083df09b80c860005194014c3698698d1a57cbcfa182142a3a",
                "sha256:e61ceaab6f49fb8bdfaa0f92c4b57bcfbea54c09277b1b4f7ac376bfb7a7c174",
                "sha256:f84fbc98b019fef2ee9a1cb3ce93e3187a6df0b2538a651bfb890254ba9f90b5"
            ],
            "index": "pypi",
            "version": "==6.0"
        },
        "requests": {
            "hashes": [
                "sha256:68d7c56fd5a8999887728ef304a6d12edc7be74f1cfa47714fc8b414525c9a61",
                "sha256:f22fa1e554c9ddfd16e6e41ac79759e17be9e492b3587efa038054674760e72d"
            ],
            "markers": "python_version >= '2.7' and python_version not in '3.0, 3.1, 3.2, 3.3, 3.4, 3.5'",
            "version": "==2.27.1"
        },
        "s3transfer": {
            "hashes": [
                "sha256:25c140f5c66aa79e1ac60be50dcd45ddc59e83895f062a3aab263b870102911f",
                "sha256:69d264d3e760e569b78aaa0f22c97e955891cd22e32b10c51f784eeda4d9d10a"
            ],
            "markers": "python_version >= '3.6'",
            "version": "==0.5.1"
        },
        "schema": {
            "hashes": [
                "sha256:f06717112c61895cabc4707752b88716e8420a8819d71404501e114f91043197",
                "sha256:f3ffdeeada09ec34bf40d7d79996d9f7175db93b7a5065de0faa7f41083c1e6c"
            ],
            "version": "==0.7.5"
        },
        "semantic-version": {
            "hashes": [
                "sha256:abf54873553e5e07a6fd4d5f653b781f5ae41297a493666b59dcf214006a12b2",
                "sha256:db2504ab37902dd2c9876ece53567aa43a5b2a417fbe188097b2048fff46da3d"
            ],
            "index": "pypi",
            "version": "==2.9.0"
<<<<<<< HEAD
=======
        },
        "setuptools": {
            "hashes": [
                "sha256:80743e57120665fa65665286369a0734bce0e7a629ad36507fb7a4b65e7d2e3b",
                "sha256:93b1a3037230bf9aa07327b9fc58f527d5f4e22d36705b55d55ba3ece8606ca6"
            ],
            "markers": "python_version >= '3.7'",
            "version": "==60.9.2"
>>>>>>> 5b7c33be
        },
        "six": {
            "hashes": [
                "sha256:1e61c37477a1626458e36f7b1d82aa5c9b094fa4802892072e49de9c60c4c926",
                "sha256:8abb2f1d86890a2dfb989f9a77cfcfd3e47c2a354b01111771326f8aa26e0254"
            ],
            "markers": "python_version >= '2.7' and python_version not in '3.0, 3.1, 3.2, 3.3'",
            "version": "==1.16.0"
        },
        "smmap": {
            "hashes": [
                "sha256:2aba19d6a040e78d8b09de5c57e96207b09ed71d8e55ce0959eeee6c8e190d94",
                "sha256:c840e62059cd3be204b0c9c9f74be2c09d5648eddd4580d9314c3ecde0b30936"
            ],
            "markers": "python_version >= '3.6'",
            "version": "==5.0.0"
        },
        "soupsieve": {
            "hashes": [
                "sha256:1a3cca2617c6b38c0343ed661b1fa5de5637f257d4fe22bd9f1338010a1efefb",
                "sha256:b8d49b1cd4f037c7082a9683dfa1801aa2597fb11c3a1155b7a5b94829b4f1f9"
            ],
            "markers": "python_version >= '3.6'",
            "version": "==2.3.1"
        },
        "tabulate": {
            "hashes": [
                "sha256:d7c013fe7abbc5e491394e10fa845f8f32fe54f8dc60c6622c6cf482d25d47e4",
                "sha256:eb1d13f25760052e8931f2ef80aaf6045a6cceb47514db8beab24cded16f13a7"
            ],
            "index": "pypi",
            "version": "==0.8.9"
        },
        "termcolor": {
            "hashes": [
                "sha256:1d6d69ce66211143803fbc56652b41d73b4a400a2891d7bf7a1cdf4c02de613b"
            ],
            "index": "pypi",
            "version": "==1.1.0"
        },
        "toml": {
            "hashes": [
                "sha256:806143ae5bfb6a3c6e736a764057db0e6a0e05e338b5630894a5f779cabb4f9b",
                "sha256:b3bda1d108d5dd99f4a20d24d9c348e91c4db7ab1b749200bded2f839ccbe68f"
            ],
            "markers": "python_version >= '2.6' and python_version not in '3.0, 3.1, 3.2, 3.3'",
            "version": "==0.10.2"
        },
        "tqdm": {
            "hashes": [
                "sha256:8dd278a422499cd6b727e6ae4061c40b48fce8b76d1ccbf5d34fca9b7f925b0c",
                "sha256:d359de7217506c9851b7869f3708d8ee53ed70a1b8edbba4dbcb47442592920d"
            ],
            "index": "pypi",
            "version": "==4.62.3"
        },
        "types-setuptools": {
            "hashes": [
                "sha256:536ef74744f8e1e4be4fc719887f886e74e4cf3c792b4a06984320be4df450b5",
                "sha256:948dc6863373750e2cd0b223a84f1fb608414cde5e55cf38ea657b93aeb411d2"
            ],
            "version": "==57.4.9"
        },
        "types-toml": {
            "hashes": [
                "sha256:4a9ffd47bbcec49c6fde6351a889b2c1bd3c0ef309fa0eed60dc28e58c8b9ea6",
                "sha256:9340e7c1587715581bb13905b3af30b79fe68afaccfca377665d5e63b694129a"
            ],
            "version": "==0.10.4"
        },
        "typing-extensions": {
            "hashes": [
                "sha256:1a9462dcc3347a79b1f1c0271fbe79e844580bb598bafa1ed208b94da3cdcd42",
                "sha256:21c85e0fe4b9a155d0799430b0ad741cdce7e359660ccbd8b530613e8df88ce2"
            ],
            "index": "pypi",
            "version": "==4.1.1"
        },
        "update-checker": {
            "hashes": [
                "sha256:6a2d45bb4ac585884a6b03f9eade9161cedd9e8111545141e9aa9058932acb13",
                "sha256:cbba64760a36fe2640d80d85306e8fe82b6816659190993b7bdabadee4d4bbfd"
            ],
            "index": "pypi",
            "version": "==0.18.0"
        },
        "urllib3": {
            "hashes": [
                "sha256:000ca7f471a233c2251c6c7023ee85305721bfdf18621ebff4fd17a8653427ed",
                "sha256:0e7c33d9a63e7ddfcb86780aac87befc2fbddf46c58dbb487e0855f7ceec283c"
            ],
            "markers": "python_version >= '2.7' and python_version not in '3.0, 3.1, 3.2, 3.3, 3.4' and python_version < '4'",
            "version": "==1.26.8"
        },
        "wcwidth": {
            "hashes": [
                "sha256:beb4802a9cebb9144e99086eff703a642a13d6a0052920003a230f3294bbe784",
                "sha256:c4d647b99872929fdb7bdcaa4fbe7f01413ed3d98077df798530e5b04f116c83"
            ],
            "version": "==0.2.5"
        },
        "websocket-client": {
            "hashes": [
                "sha256:1315816c0acc508997eb3ae03b9d3ff619c9d12d544c9a9b553704b1cc4f6af5",
                "sha256:2eed4cc58e4d65613ed6114af2f380f7910ff416fc8c46947f6e76b6815f56c0"
            ],
            "markers": "python_version >= '3.6'",
            "version": "==1.2.3"
        },
        "yarl": {
            "hashes": [
                "sha256:044daf3012e43d4b3538562da94a88fb12a6490652dbc29fb19adfa02cf72eac",
                "sha256:0cba38120db72123db7c58322fa69e3c0efa933040ffb586c3a87c063ec7cae8",
                "sha256:167ab7f64e409e9bdd99333fe8c67b5574a1f0495dcfd905bc7454e766729b9e",
                "sha256:1be4bbb3d27a4e9aa5f3df2ab61e3701ce8fcbd3e9846dbce7c033a7e8136746",
                "sha256:1ca56f002eaf7998b5fcf73b2421790da9d2586331805f38acd9997743114e98",
                "sha256:1d3d5ad8ea96bd6d643d80c7b8d5977b4e2fb1bab6c9da7322616fd26203d125",
                "sha256:1eb6480ef366d75b54c68164094a6a560c247370a68c02dddb11f20c4c6d3c9d",
                "sha256:1edc172dcca3f11b38a9d5c7505c83c1913c0addc99cd28e993efeaafdfaa18d",
                "sha256:211fcd65c58bf250fb994b53bc45a442ddc9f441f6fec53e65de8cba48ded986",
                "sha256:29e0656d5497733dcddc21797da5a2ab990c0cb9719f1f969e58a4abac66234d",
                "sha256:368bcf400247318382cc150aaa632582d0780b28ee6053cd80268c7e72796dec",
                "sha256:39d5493c5ecd75c8093fa7700a2fb5c94fe28c839c8e40144b7ab7ccba6938c8",
                "sha256:3abddf0b8e41445426d29f955b24aeecc83fa1072be1be4e0d194134a7d9baee",
                "sha256:3bf8cfe8856708ede6a73907bf0501f2dc4e104085e070a41f5d88e7faf237f3",
                "sha256:3ec1d9a0d7780416e657f1e405ba35ec1ba453a4f1511eb8b9fbab81cb8b3ce1",
                "sha256:45399b46d60c253327a460e99856752009fcee5f5d3c80b2f7c0cae1c38d56dd",
                "sha256:52690eb521d690ab041c3919666bea13ab9fbff80d615ec16fa81a297131276b",
                "sha256:534b047277a9a19d858cde163aba93f3e1677d5acd92f7d10ace419d478540de",
                "sha256:580c1f15500e137a8c37053e4cbf6058944d4c114701fa59944607505c2fe3a0",
                "sha256:59218fef177296451b23214c91ea3aba7858b4ae3306dde120224cfe0f7a6ee8",
                "sha256:5ba63585a89c9885f18331a55d25fe81dc2d82b71311ff8bd378fc8004202ff6",
                "sha256:5bb7d54b8f61ba6eee541fba4b83d22b8a046b4ef4d8eb7f15a7e35db2e1e245",
                "sha256:6152224d0a1eb254f97df3997d79dadd8bb2c1a02ef283dbb34b97d4f8492d23",
                "sha256:67e94028817defe5e705079b10a8438b8cb56e7115fa01640e9c0bb3edf67332",
                "sha256:695ba021a9e04418507fa930d5f0704edbce47076bdcfeeaba1c83683e5649d1",
                "sha256:6a1a9fe17621af43e9b9fcea8bd088ba682c8192d744b386ee3c47b56eaabb2c",
                "sha256:6ab0c3274d0a846840bf6c27d2c60ba771a12e4d7586bf550eefc2df0b56b3b4",
                "sha256:6feca8b6bfb9eef6ee057628e71e1734caf520a907b6ec0d62839e8293e945c0",
                "sha256:737e401cd0c493f7e3dd4db72aca11cfe069531c9761b8ea474926936b3c57c8",
                "sha256:788713c2896f426a4e166b11f4ec538b5736294ebf7d5f654ae445fd44270832",
                "sha256:797c2c412b04403d2da075fb93c123df35239cd7b4cc4e0cd9e5839b73f52c58",
                "sha256:8300401dc88cad23f5b4e4c1226f44a5aa696436a4026e456fe0e5d2f7f486e6",
                "sha256:87f6e082bce21464857ba58b569370e7b547d239ca22248be68ea5d6b51464a1",
                "sha256:89ccbf58e6a0ab89d487c92a490cb5660d06c3a47ca08872859672f9c511fc52",
                "sha256:8b0915ee85150963a9504c10de4e4729ae700af11df0dc5550e6587ed7891e92",
                "sha256:8cce6f9fa3df25f55521fbb5c7e4a736683148bcc0c75b21863789e5185f9185",
                "sha256:95a1873b6c0dd1c437fb3bb4a4aaa699a48c218ac7ca1e74b0bee0ab16c7d60d",
                "sha256:9b4c77d92d56a4c5027572752aa35082e40c561eec776048330d2907aead891d",
                "sha256:9bfcd43c65fbb339dc7086b5315750efa42a34eefad0256ba114cd8ad3896f4b",
                "sha256:9c1f083e7e71b2dd01f7cd7434a5f88c15213194df38bc29b388ccdf1492b739",
                "sha256:a1d0894f238763717bdcfea74558c94e3bc34aeacd3351d769460c1a586a8b05",
                "sha256:a467a431a0817a292121c13cbe637348b546e6ef47ca14a790aa2fa8cc93df63",
                "sha256:aa32aaa97d8b2ed4e54dc65d241a0da1c627454950f7d7b1f95b13985afd6c5d",
                "sha256:ac10bbac36cd89eac19f4e51c032ba6b412b3892b685076f4acd2de18ca990aa",
                "sha256:ac35ccde589ab6a1870a484ed136d49a26bcd06b6a1c6397b1967ca13ceb3913",
                "sha256:bab827163113177aee910adb1f48ff7af31ee0289f434f7e22d10baf624a6dfe",
                "sha256:baf81561f2972fb895e7844882898bda1eef4b07b5b385bcd308d2098f1a767b",
                "sha256:bf19725fec28452474d9887a128e98dd67eee7b7d52e932e6949c532d820dc3b",
                "sha256:c01a89a44bb672c38f42b49cdb0ad667b116d731b3f4c896f72302ff77d71656",
                "sha256:c0910c6b6c31359d2f6184828888c983d54d09d581a4a23547a35f1d0b9484b1",
                "sha256:c10ea1e80a697cf7d80d1ed414b5cb8f1eec07d618f54637067ae3c0334133c4",
                "sha256:c1164a2eac148d85bbdd23e07dfcc930f2e633220f3eb3c3e2a25f6148c2819e",
                "sha256:c145ab54702334c42237a6c6c4cc08703b6aa9b94e2f227ceb3d477d20c36c63",
                "sha256:c17965ff3706beedafd458c452bf15bac693ecd146a60a06a214614dc097a271",
                "sha256:c19324a1c5399b602f3b6e7db9478e5b1adf5cf58901996fc973fe4fccd73eed",
                "sha256:c2a1ac41a6aa980db03d098a5531f13985edcb451bcd9d00670b03129922cd0d",
                "sha256:c6ddcd80d79c96eb19c354d9dca95291589c5954099836b7c8d29278a7ec0bda",
                "sha256:c9c6d927e098c2d360695f2e9d38870b2e92e0919be07dbe339aefa32a090265",
                "sha256:cc8b7a7254c0fc3187d43d6cb54b5032d2365efd1df0cd1749c0c4df5f0ad45f",
                "sha256:cff3ba513db55cc6a35076f32c4cdc27032bd075c9faef31fec749e64b45d26c",
                "sha256:d260d4dc495c05d6600264a197d9d6f7fc9347f21d2594926202fd08cf89a8ba",
                "sha256:d6f3d62e16c10e88d2168ba2d065aa374e3c538998ed04996cd373ff2036d64c",
                "sha256:da6df107b9ccfe52d3a48165e48d72db0eca3e3029b5b8cb4fe6ee3cb870ba8b",
                "sha256:dfe4b95b7e00c6635a72e2d00b478e8a28bfb122dc76349a06e20792eb53a523",
                "sha256:e39378894ee6ae9f555ae2de332d513a5763276a9265f8e7cbaeb1b1ee74623a",
                "sha256:ede3b46cdb719c794427dcce9d8beb4abe8b9aa1e97526cc20de9bd6583ad1ef",
                "sha256:f2a8508f7350512434e41065684076f640ecce176d262a7d54f0da41d99c5a95",
                "sha256:f44477ae29025d8ea87ec308539f95963ffdc31a82f42ca9deecf2d505242e72",
                "sha256:f64394bd7ceef1237cc604b5a89bf748c95982a84bcd3c4bbeb40f685c810794",
                "sha256:fc4dd8b01a8112809e6b636b00f487846956402834a7fd59d46d4f4267181c41",
                "sha256:fce78593346c014d0d986b7ebc80d782b7f5e19843ca798ed62f8e3ba8728576",
                "sha256:fd547ec596d90c8676e369dd8a581a21227fe9b4ad37d0dc7feb4ccf544c2d59"
            ],
            "markers": "python_version >= '3.6'",
            "version": "==1.7.2"
        },
        "zipp": {
            "hashes": [
                "sha256:9f50f446828eb9d45b267433fd3e9da8d801f614129124863f9c51ebceafb87d",
                "sha256:b47250dd24f92b7dd6a0a8fc5244da14608f3ca90a5efcd37a3b1642fac9a375"
            ],
            "markers": "python_version >= '3.7'",
            "version": "==3.7.0"
        }
    },
    "develop": {
        "aiohttp": {
            "hashes": [
                "sha256:01d7bdb774a9acc838e6b8f1d114f45303841b89b95984cbb7d80ea41172a9e3",
                "sha256:03a6d5349c9ee8f79ab3ff3694d6ce1cfc3ced1c9d36200cb8f08ba06bd3b782",
                "sha256:04d48b8ce6ab3cf2097b1855e1505181bdd05586ca275f2505514a6e274e8e75",
                "sha256:0770e2806a30e744b4e21c9d73b7bee18a1cfa3c47991ee2e5a65b887c49d5cf",
                "sha256:07b05cd3305e8a73112103c834e91cd27ce5b4bd07850c4b4dbd1877d3f45be7",
                "sha256:086f92daf51a032d062ec5f58af5ca6a44d082c35299c96376a41cbb33034675",
                "sha256:099ebd2c37ac74cce10a3527d2b49af80243e2a4fa39e7bce41617fbc35fa3c1",
                "sha256:0c7ebbbde809ff4e970824b2b6cb7e4222be6b95a296e46c03cf050878fc1785",
                "sha256:102e487eeb82afac440581e5d7f8f44560b36cf0bdd11abc51a46c1cd88914d4",
                "sha256:11691cf4dc5b94236ccc609b70fec991234e7ef8d4c02dd0c9668d1e486f5abf",
                "sha256:11a67c0d562e07067c4e86bffc1553f2cf5b664d6111c894671b2b8712f3aba5",
                "sha256:12de6add4038df8f72fac606dff775791a60f113a725c960f2bab01d8b8e6b15",
                "sha256:13487abd2f761d4be7c8ff9080de2671e53fff69711d46de703c310c4c9317ca",
                "sha256:15b09b06dae900777833fe7fc4b4aa426556ce95847a3e8d7548e2d19e34edb8",
                "sha256:1c182cb873bc91b411e184dab7a2b664d4fea2743df0e4d57402f7f3fa644bac",
                "sha256:1ed0b6477896559f17b9eaeb6d38e07f7f9ffe40b9f0f9627ae8b9926ae260a8",
                "sha256:28d490af82bc6b7ce53ff31337a18a10498303fe66f701ab65ef27e143c3b0ef",
                "sha256:2e5d962cf7e1d426aa0e528a7e198658cdc8aa4fe87f781d039ad75dcd52c516",
                "sha256:2ed076098b171573161eb146afcb9129b5ff63308960aeca4b676d9d3c35e700",
                "sha256:2f2f69dca064926e79997f45b2f34e202b320fd3782f17a91941f7eb85502ee2",
                "sha256:31560d268ff62143e92423ef183680b9829b1b482c011713ae941997921eebc8",
                "sha256:31d1e1c0dbf19ebccbfd62eff461518dcb1e307b195e93bba60c965a4dcf1ba0",
                "sha256:37951ad2f4a6df6506750a23f7cbabad24c73c65f23f72e95897bb2cecbae676",
                "sha256:3af642b43ce56c24d063325dd2cf20ee012d2b9ba4c3c008755a301aaea720ad",
                "sha256:44db35a9e15d6fe5c40d74952e803b1d96e964f683b5a78c3cc64eb177878155",
                "sha256:473d93d4450880fe278696549f2e7aed8cd23708c3c1997981464475f32137db",
                "sha256:477c3ea0ba410b2b56b7efb072c36fa91b1e6fc331761798fa3f28bb224830dd",
                "sha256:4a4a4e30bf1edcad13fb0804300557aedd07a92cabc74382fdd0ba6ca2661091",
                "sha256:4aed991a28ea3ce320dc8ce655875e1e00a11bdd29fe9444dd4f88c30d558602",
                "sha256:51467000f3647d519272392f484126aa716f747859794ac9924a7aafa86cd411",
                "sha256:55c3d1072704d27401c92339144d199d9de7b52627f724a949fc7d5fc56d8b93",
                "sha256:589c72667a5febd36f1315aa6e5f56dd4aa4862df295cb51c769d16142ddd7cd",
                "sha256:5bfde62d1d2641a1f5173b8c8c2d96ceb4854f54a44c23102e2ccc7e02f003ec",
                "sha256:5c23b1ad869653bc818e972b7a3a79852d0e494e9ab7e1a701a3decc49c20d51",
                "sha256:61bfc23df345d8c9716d03717c2ed5e27374e0fe6f659ea64edcd27b4b044cf7",
                "sha256:6ae828d3a003f03ae31915c31fa684b9890ea44c9c989056fea96e3d12a9fa17",
                "sha256:6c7cefb4b0640703eb1069835c02486669312bf2f12b48a748e0a7756d0de33d",
                "sha256:6d69f36d445c45cda7b3b26afef2fc34ef5ac0cdc75584a87ef307ee3c8c6d00",
                "sha256:6f0d5f33feb5f69ddd57a4a4bd3d56c719a141080b445cbf18f238973c5c9923",
                "sha256:6f8b01295e26c68b3a1b90efb7a89029110d3a4139270b24fda961893216c440",
                "sha256:713ac174a629d39b7c6a3aa757b337599798da4c1157114a314e4e391cd28e32",
                "sha256:718626a174e7e467f0558954f94af117b7d4695d48eb980146016afa4b580b2e",
                "sha256:7187a76598bdb895af0adbd2fb7474d7f6025d170bc0a1130242da817ce9e7d1",
                "sha256:71927042ed6365a09a98a6377501af5c9f0a4d38083652bcd2281a06a5976724",
                "sha256:7d08744e9bae2ca9c382581f7dce1273fe3c9bae94ff572c3626e8da5b193c6a",
                "sha256:7dadf3c307b31e0e61689cbf9e06be7a867c563d5a63ce9dca578f956609abf8",
                "sha256:81e3d8c34c623ca4e36c46524a3530e99c0bc95ed068fd6e9b55cb721d408fb2",
                "sha256:844a9b460871ee0a0b0b68a64890dae9c415e513db0f4a7e3cab41a0f2fedf33",
                "sha256:8b7ef7cbd4fec9a1e811a5de813311ed4f7ac7d93e0fda233c9b3e1428f7dd7b",
                "sha256:97ef77eb6b044134c0b3a96e16abcb05ecce892965a2124c566af0fd60f717e2",
                "sha256:99b5eeae8e019e7aad8af8bb314fb908dd2e028b3cdaad87ec05095394cce632",
                "sha256:a25fa703a527158aaf10dafd956f7d42ac6d30ec80e9a70846253dd13e2f067b",
                "sha256:a2f635ce61a89c5732537a7896b6319a8fcfa23ba09bec36e1b1ac0ab31270d2",
                "sha256:a79004bb58748f31ae1cbe9fa891054baaa46fb106c2dc7af9f8e3304dc30316",
                "sha256:a996d01ca39b8dfe77440f3cd600825d05841088fd6bc0144cc6c2ec14cc5f74",
                "sha256:b0e20cddbd676ab8a64c774fefa0ad787cc506afd844de95da56060348021e96",
                "sha256:b6613280ccedf24354406caf785db748bebbddcf31408b20c0b48cb86af76866",
                "sha256:b9d00268fcb9f66fbcc7cd9fe423741d90c75ee029a1d15c09b22d23253c0a44",
                "sha256:bb01ba6b0d3f6c68b89fce7305080145d4877ad3acaed424bae4d4ee75faa950",
                "sha256:c2aef4703f1f2ddc6df17519885dbfa3514929149d3ff900b73f45998f2532fa",
                "sha256:c34dc4958b232ef6188c4318cb7b2c2d80521c9a56c52449f8f93ab7bc2a8a1c",
                "sha256:c3630c3ef435c0a7c549ba170a0633a56e92629aeed0e707fec832dee313fb7a",
                "sha256:c3d6a4d0619e09dcd61021debf7059955c2004fa29f48788a3dfaf9c9901a7cd",
                "sha256:d15367ce87c8e9e09b0f989bfd72dc641bcd04ba091c68cd305312d00962addd",
                "sha256:d2f9b69293c33aaa53d923032fe227feac867f81682f002ce33ffae978f0a9a9",
                "sha256:e999f2d0e12eea01caeecb17b653f3713d758f6dcc770417cf29ef08d3931421",
                "sha256:ea302f34477fda3f85560a06d9ebdc7fa41e82420e892fc50b577e35fc6a50b2",
                "sha256:eaba923151d9deea315be1f3e2b31cc39a6d1d2f682f942905951f4e40200922",
                "sha256:ef9612483cb35171d51d9173647eed5d0069eaa2ee812793a75373447d487aa4",
                "sha256:f5315a2eb0239185af1bddb1abf472d877fede3cc8d143c6cddad37678293237",
                "sha256:fa0ffcace9b3aa34d205d8130f7873fcfefcb6a4dd3dd705b0dab69af6712642",
                "sha256:fc5471e1a54de15ef71c1bc6ebe80d4dc681ea600e68bfd1cbce40427f0b7578"
            ],
            "index": "pypi",
            "version": "==3.8.1"
        },
        "aioresponses": {
            "hashes": [
                "sha256:2c64ed5710ee8cb4e958c569184dad12f4c9cd5939135cb38f88c6a8261cceb3",
                "sha256:7b1897169062c92fa87d6ecc503ac566ac87fbfacb2504f8ca81c8035a2eb068"
            ],
            "index": "pypi",
            "version": "==0.7.3"
        },
        "aiosignal": {
            "hashes": [
                "sha256:26e62109036cd181df6e6ad646f91f0dcfd05fe16d0cb924138ff2ab75d64e3a",
                "sha256:78ed67db6c7b7ced4f98e495e572106d5c432a93e1ddd1bf475e1dc05f5b7df2"
            ],
            "markers": "python_version >= '3.6'",
            "version": "==1.2.0"
        },
        "async-timeout": {
            "hashes": [
                "sha256:2163e1640ddb52b7a8c80d0a67a08587e5d245cc9c553a74a847056bc2976b15",
                "sha256:8ca1e4fcf50d07413d66d1a5e416e42cfdf5851c981d679a09851a6853383b3c"
            ],
            "markers": "python_version >= '3.6'",
            "version": "==4.0.2"
        },
        "atomicwrites": {
            "hashes": [
                "sha256:6d1784dea7c0c8d4a5172b6c620f40b6e4cbfdf96d783691f2e1302a7b88e197",
                "sha256:ae70396ad1a434f9c7046fd2dd196fc04b12f9e91ffb859164193be8b6168a7a"
            ],
            "index": "pypi",
            "version": "==1.4.0"
        },
        "attrs": {
            "hashes": [
                "sha256:2d27e3784d7a565d36ab851fe94887c5eccd6a463168875832a1be79c82828b4",
                "sha256:626ba8234211db98e869df76230a137c4c40a12d72445c45d5f5b716f076e2fd"
            ],
            "markers": "python_version >= '2.7' and python_version not in '3.0, 3.1, 3.2, 3.3, 3.4'",
            "version": "==21.4.0"
        },
        "bandit": {
            "hashes": [
                "sha256:6d11adea0214a43813887bfe71a377b5a9955e4c826c8ffd341b494e3ab25260",
                "sha256:e20402cadfd126d85b68ed4c8862959663c8c372dbbb1fca8f8e2c9f55a067ec"
            ],
            "index": "pypi",
            "version": "==1.7.2"
        },
        "certifi": {
            "hashes": [
                "sha256:78884e7c1d4b00ce3cea67b44566851c4343c120abd683433ce934a68ea58872",
                "sha256:d62a0163eb4c2344ac042ab2bdf75399a71a2d8c7d47eac2e2ee91b9d6339569"
            ],
            "version": "==2021.10.8"
        },
        "cfgv": {
            "hashes": [
                "sha256:c6a0883f3917a037485059700b9e75da2464e6c27051014ad85ba6aaa5884426",
                "sha256:f5a830efb9ce7a445376bb66ec94c638a9787422f96264c98edc6bdeed8ab736"
            ],
            "markers": "python_full_version >= '3.6.1'",
            "version": "==3.3.1"
        },
        "charset-normalizer": {
            "hashes": [
                "sha256:2857e29ff0d34db842cd7ca3230549d1a697f96ee6d3fb071cfa6c7393832597",
                "sha256:6881edbebdb17b39b4eaaa821b438bf6eddffb4468cf344f09f89def34a8b1df"
            ],
<<<<<<< HEAD
            "markers": "python_version >= '3'",
=======
            "markers": "python_version >= '3.5'",
>>>>>>> 5b7c33be
            "version": "==2.0.12"
        },
        "coverage": {
            "hashes": [
                "sha256:004d1880bed2d97151facef49f08e255a20ceb6f9432df75f4eef018fdd5a78c",
                "sha256:01d84219b5cdbfc8122223b39a954820929497a1cb1422824bb86b07b74594b6",
                "sha256:040af6c32813fa3eae5305d53f18875bedd079960822ef8ec067a66dd8afcd45",
                "sha256:06191eb60f8d8a5bc046f3799f8a07a2d7aefb9504b0209aff0b47298333302a",
                "sha256:13034c4409db851670bc9acd836243aeee299949bd5673e11844befcb0149f03",
                "sha256:13c4ee887eca0f4c5a247b75398d4114c37882658300e153113dafb1d76de529",
                "sha256:184a47bbe0aa6400ed2d41d8e9ed868b8205046518c52464fde713ea06e3a74a",
                "sha256:18ba8bbede96a2c3dde7b868de9dcbd55670690af0988713f0603f037848418a",
                "sha256:1aa846f56c3d49205c952d8318e76ccc2ae23303351d9270ab220004c580cfe2",
                "sha256:217658ec7187497e3f3ebd901afdca1af062b42cfe3e0dafea4cced3983739f6",
                "sha256:24d4a7de75446be83244eabbff746d66b9240ae020ced65d060815fac3423759",
                "sha256:2910f4d36a6a9b4214bb7038d537f015346f413a975d57ca6b43bf23d6563b53",
                "sha256:2949cad1c5208b8298d5686d5a85b66aae46d73eec2c3e08c817dd3513e5848a",
                "sha256:2a3859cb82dcbda1cfd3e6f71c27081d18aa251d20a17d87d26d4cd216fb0af4",
                "sha256:2cafbbb3af0733db200c9b5f798d18953b1a304d3f86a938367de1567f4b5bff",
                "sha256:2e0d881ad471768bf6e6c2bf905d183543f10098e3b3640fc029509530091502",
                "sha256:30c77c1dc9f253283e34c27935fded5015f7d1abe83bc7821680ac444eaf7793",
                "sha256:3487286bc29a5aa4b93a072e9592f22254291ce96a9fbc5251f566b6b7343cdb",
                "sha256:372da284cfd642d8e08ef606917846fa2ee350f64994bebfbd3afb0040436905",
                "sha256:41179b8a845742d1eb60449bdb2992196e211341818565abded11cfa90efb821",
                "sha256:44d654437b8ddd9eee7d1eaee28b7219bec228520ff809af170488fd2fed3e2b",
                "sha256:4a7697d8cb0f27399b0e393c0b90f0f1e40c82023ea4d45d22bce7032a5d7b81",
                "sha256:51cb9476a3987c8967ebab3f0fe144819781fca264f57f89760037a2ea191cb0",
                "sha256:52596d3d0e8bdf3af43db3e9ba8dcdaac724ba7b5ca3f6358529d56f7a166f8b",
                "sha256:53194af30d5bad77fcba80e23a1441c71abfb3e01192034f8246e0d8f99528f3",
                "sha256:5fec2d43a2cc6965edc0bb9e83e1e4b557f76f843a77a2496cbe719583ce8184",
                "sha256:6c90e11318f0d3c436a42409f2749ee1a115cd8b067d7f14c148f1ce5574d701",
                "sha256:74d881fc777ebb11c63736622b60cb9e4aee5cace591ce274fb69e582a12a61a",
                "sha256:7501140f755b725495941b43347ba8a2777407fc7f250d4f5a7d2a1050ba8e82",
                "sha256:796c9c3c79747146ebd278dbe1e5c5c05dd6b10cc3bcb8389dfdf844f3ead638",
                "sha256:869a64f53488f40fa5b5b9dcb9e9b2962a66a87dab37790f3fcfb5144b996ef5",
                "sha256:8963a499849a1fc54b35b1c9f162f4108017b2e6db2c46c1bed93a72262ed083",
                "sha256:8d0a0725ad7c1a0bcd8d1b437e191107d457e2ec1084b9f190630a4fb1af78e6",
                "sha256:900fbf7759501bc7807fd6638c947d7a831fc9fdf742dc10f02956ff7220fa90",
                "sha256:92b017ce34b68a7d67bd6d117e6d443a9bf63a2ecf8567bb3d8c6c7bc5014465",
                "sha256:970284a88b99673ccb2e4e334cfb38a10aab7cd44f7457564d11898a74b62d0a",
                "sha256:972c85d205b51e30e59525694670de6a8a89691186012535f9d7dbaa230e42c3",
                "sha256:9a1ef3b66e38ef8618ce5fdc7bea3d9f45f3624e2a66295eea5e57966c85909e",
                "sha256:af0e781009aaf59e25c5a678122391cb0f345ac0ec272c7961dc5455e1c40066",
                "sha256:b6d534e4b2ab35c9f93f46229363e17f63c53ad01330df9f2d6bd1187e5eaacf",
                "sha256:b7895207b4c843c76a25ab8c1e866261bcfe27bfaa20c192de5190121770672b",
                "sha256:c0891a6a97b09c1f3e073a890514d5012eb256845c451bd48f7968ef939bf4ae",
                "sha256:c2723d347ab06e7ddad1a58b2a821218239249a9e4365eaff6649d31180c1669",
                "sha256:d1f8bf7b90ba55699b3a5e44930e93ff0189aa27186e96071fac7dd0d06a1873",
                "sha256:d1f9ce122f83b2305592c11d64f181b87153fc2c2bbd3bb4a3dde8303cfb1a6b",
                "sha256:d314ed732c25d29775e84a960c3c60808b682c08d86602ec2c3008e1202e3bb6",
                "sha256:d636598c8305e1f90b439dbf4f66437de4a5e3c31fdf47ad29542478c8508bbb",
                "sha256:deee1077aae10d8fa88cb02c845cfba9b62c55e1183f52f6ae6a2df6a2187160",
                "sha256:ebe78fe9a0e874362175b02371bdfbee64d8edc42a044253ddf4ee7d3c15212c",
                "sha256:f030f8873312a16414c0d8e1a1ddff2d3235655a2174e3648b4fa66b3f2f1079",
                "sha256:f0b278ce10936db1a37e6954e15a3730bea96a0997c26d7fee88e6c396c2086d",
                "sha256:f11642dddbb0253cc8853254301b51390ba0081750a8ac03f20ea8103f0c56b6"
            ],
            "index": "pypi",
            "version": "==5.5"
        },
        "coverage-badge": {
            "hashes": [
                "sha256:c824a106503e981c02821e7d32f008fb3984b2338aa8c3800ec9357e33345b78",
                "sha256:e365d56e5202e923d1b237f82defd628a02d1d645a147f867ac85c58c81d7997"
            ],
            "index": "pypi",
            "version": "==1.1.0"
        },
        "distlib": {
            "hashes": [
                "sha256:6564fe0a8f51e734df6333d08b8b94d4ea8ee6b99b5ed50613f731fd4089f34b",
                "sha256:e4b58818180336dc9c529bfb9a0b58728ffc09ad92027a3f30b7cd91e3458579"
            ],
            "version": "==0.3.4"
        },
        "dlint": {
            "hashes": [
                "sha256:344823d299439aa94fe276b2b3b90733026787d25713c664e137cf5f7d0645f7"
            ],
            "index": "pypi",
            "version": "==0.12.0"
        },
        "execnet": {
            "hashes": [
                "sha256:8f694f3ba9cc92cab508b152dcfe322153975c29bda272e2fd7f3f00f36e47c5",
                "sha256:a295f7cc774947aac58dde7fdc85f4aa00c42adf5d8f5468fc630c1acf30a142"
            ],
            "markers": "python_version >= '2.7' and python_version not in '3.0, 3.1, 3.2, 3.3, 3.4'",
            "version": "==1.9.0"
        },
        "filelock": {
            "hashes": [
<<<<<<< HEAD
                "sha256:137b661e657f7850eec9def2a001efadba3414be523b87cd3f9a037372d80a15",
                "sha256:a7141afb4feca60925cfc090b411fb9faaf542d06d58ece4f93d940265e6b995"
            ],
            "markers": "python_version >= '3.7'",
            "version": "==3.5.0"
=======
                "sha256:7b23620a293cf3e19924e469cb96672dc72b36c26e8f80f85668310117fcbe4e",
                "sha256:d1eccb164ed020bc84edd9e45bf6cdb177f64749f6b8fe066648832d2e98726d"
            ],
            "markers": "python_version >= '3.7'",
            "version": "==3.5.1"
>>>>>>> 5b7c33be
        },
        "flake8": {
            "hashes": [
                "sha256:479b1304f72536a55948cb40a32dce8bb0ffe3501e26eaf292c7e60eb5e0428d",
                "sha256:806e034dda44114815e23c16ef92f95c91e4c71100ff52813adf7132a6ad870d"
            ],
            "index": "pypi",
            "version": "==4.0.1"
        },
        "frozenlist": {
            "hashes": [
                "sha256:006d3595e7d4108a12025ddf415ae0f6c9e736e726a5db0183326fd191b14c5e",
                "sha256:01a73627448b1f2145bddb6e6c2259988bb8aee0fb361776ff8604b99616cd08",
                "sha256:03a7dd1bfce30216a3f51a84e6dd0e4a573d23ca50f0346634916ff105ba6e6b",
                "sha256:0437fe763fb5d4adad1756050cbf855bbb2bf0d9385c7bb13d7a10b0dd550486",
                "sha256:04cb491c4b1c051734d41ea2552fde292f5f3a9c911363f74f39c23659c4af78",
                "sha256:0c36e78b9509e97042ef869c0e1e6ef6429e55817c12d78245eb915e1cca7468",
                "sha256:25af28b560e0c76fa41f550eacb389905633e7ac02d6eb3c09017fa1c8cdfde1",
                "sha256:2fdc3cd845e5a1f71a0c3518528bfdbfe2efaf9886d6f49eacc5ee4fd9a10953",
                "sha256:30530930410855c451bea83f7b272fb1c495ed9d5cc72895ac29e91279401db3",
                "sha256:31977f84828b5bb856ca1eb07bf7e3a34f33a5cddce981d880240ba06639b94d",
                "sha256:3c62964192a1c0c30b49f403495911298810bada64e4f03249ca35a33ca0417a",
                "sha256:3f7c935c7b58b0d78c0beea0c7358e165f95f1fd8a7e98baa40d22a05b4a8141",
                "sha256:40dff8962b8eba91fd3848d857203f0bd704b5f1fa2b3fc9af64901a190bba08",
                "sha256:40ec383bc194accba825fbb7d0ef3dda5736ceab2375462f1d8672d9f6b68d07",
                "sha256:436496321dad302b8b27ca955364a439ed1f0999311c393dccb243e451ff66aa",
                "sha256:4406cfabef8f07b3b3af0f50f70938ec06d9f0fc26cbdeaab431cbc3ca3caeaa",
                "sha256:45334234ec30fc4ea677f43171b18a27505bfb2dba9aca4398a62692c0ea8868",
                "sha256:47be22dc27ed933d55ee55845d34a3e4e9f6fee93039e7f8ebadb0c2f60d403f",
                "sha256:4a44ebbf601d7bac77976d429e9bdb5a4614f9f4027777f9e54fd765196e9d3b",
                "sha256:4eda49bea3602812518765810af732229b4291d2695ed24a0a20e098c45a707b",
                "sha256:57f4d3f03a18facacb2a6bcd21bccd011e3b75d463dc49f838fd699d074fabd1",
                "sha256:603b9091bd70fae7be28bdb8aa5c9990f4241aa33abb673390a7f7329296695f",
                "sha256:65bc6e2fece04e2145ab6e3c47428d1bbc05aede61ae365b2c1bddd94906e478",
                "sha256:691ddf6dc50480ce49f68441f1d16a4c3325887453837036e0fb94736eae1e58",
                "sha256:6983a31698490825171be44ffbafeaa930ddf590d3f051e397143a5045513b01",
                "sha256:6a202458d1298ced3768f5a7d44301e7c86defac162ace0ab7434c2e961166e8",
                "sha256:6eb275c6385dd72594758cbe96c07cdb9bd6becf84235f4a594bdf21e3596c9d",
                "sha256:754728d65f1acc61e0f4df784456106e35afb7bf39cfe37227ab00436fb38676",
                "sha256:768efd082074bb203c934e83a61654ed4931ef02412c2fbdecea0cff7ecd0274",
                "sha256:772965f773757a6026dea111a15e6e2678fbd6216180f82a48a40b27de1ee2ab",
                "sha256:871d42623ae15eb0b0e9df65baeee6976b2e161d0ba93155411d58ff27483ad8",
                "sha256:88aafd445a233dbbf8a65a62bc3249a0acd0d81ab18f6feb461cc5a938610d24",
                "sha256:8c905a5186d77111f02144fab5b849ab524f1e876a1e75205cd1386a9be4b00a",
                "sha256:8cf829bd2e2956066dd4de43fd8ec881d87842a06708c035b37ef632930505a2",
                "sha256:92e650bd09b5dda929523b9f8e7f99b24deac61240ecc1a32aeba487afcd970f",
                "sha256:93641a51f89473837333b2f8100f3f89795295b858cd4c7d4a1f18e299dc0a4f",
                "sha256:94c7a8a9fc9383b52c410a2ec952521906d355d18fccc927fca52ab575ee8b93",
                "sha256:9f892d6a94ec5c7b785e548e42722e6f3a52f5f32a8461e82ac3e67a3bd073f1",
                "sha256:acb267b09a509c1df5a4ca04140da96016f40d2ed183cdc356d237286c971b51",
                "sha256:adac9700675cf99e3615eb6a0eb5e9f5a4143c7d42c05cea2e7f71c27a3d0846",
                "sha256:aff388be97ef2677ae185e72dc500d19ecaf31b698986800d3fc4f399a5e30a5",
                "sha256:b5009062d78a8c6890d50b4e53b0ddda31841b3935c1937e2ed8c1bda1c7fb9d",
                "sha256:b684c68077b84522b5c7eafc1dc735bfa5b341fb011d5552ebe0968e22ed641c",
                "sha256:b9e3e9e365991f8cc5f5edc1fd65b58b41d0514a6a7ad95ef5c7f34eb49b3d3e",
                "sha256:bd89acd1b8bb4f31b47072615d72e7f53a948d302b7c1d1455e42622de180eae",
                "sha256:bde99812f237f79eaf3f04ebffd74f6718bbd216101b35ac7955c2d47c17da02",
                "sha256:c6c321dd013e8fc20735b92cb4892c115f5cdb82c817b1e5b07f6b95d952b2f0",
                "sha256:ce6f2ba0edb7b0c1d8976565298ad2deba6f8064d2bebb6ffce2ca896eb35b0b",
                "sha256:d2257aaba9660f78c7b1d8fea963b68f3feffb1a9d5d05a18401ca9eb3e8d0a3",
                "sha256:d26b650b71fdc88065b7a21f8ace70175bcf3b5bdba5ea22df4bfd893e795a3b",
                "sha256:d6d32ff213aef0fd0bcf803bffe15cfa2d4fde237d1d4838e62aec242a8362fa",
                "sha256:e1e26ac0a253a2907d654a37e390904426d5ae5483150ce3adedb35c8c06614a",
                "sha256:e30b2f9683812eb30cf3f0a8e9f79f8d590a7999f731cf39f9105a7c4a39489d",
                "sha256:e84cb61b0ac40a0c3e0e8b79c575161c5300d1d89e13c0e02f76193982f066ed",
                "sha256:e982878792c971cbd60ee510c4ee5bf089a8246226dea1f2138aa0bb67aff148",
                "sha256:f20baa05eaa2bcd5404c445ec51aed1c268d62600362dc6cfe04fae34a424bd9",
                "sha256:f7353ba3367473d1d616ee727945f439e027f0bb16ac1a750219a8344d1d5d3c",
                "sha256:f96293d6f982c58ebebb428c50163d010c2f05de0cde99fd681bfdc18d4b2dc2",
                "sha256:ff9310f05b9d9c5c4dd472983dc956901ee6cb2c3ec1ab116ecdde25f3ce4951"
            ],
            "markers": "python_version >= '3.7'",
            "version": "==1.3.0"
        },
        "gitdb": {
            "hashes": [
                "sha256:8033ad4e853066ba6ca92050b9df2f89301b8fc8bf7e9324d412a63f8bf1a8fd",
                "sha256:bac2fd45c0a1c9cf619e63a90d62bdc63892ef92387424b855792a6cabe789aa"
            ],
            "markers": "python_version >= '3.6'",
            "version": "==4.0.9"
        },
        "gitpython": {
            "hashes": [
                "sha256:26ac35c212d1f7b16036361ca5cff3ec66e11753a0d677fb6c48fa4e1a9dd8d6",
                "sha256:fc8868f63a2e6d268fb25f481995ba185a85a66fcad126f039323ff6635669ee"
            ],
            "index": "pypi",
            "version": "==3.1.26"
        },
        "identify": {
            "hashes": [
                "sha256:7d10baf6ba6f1912a0a49f4c1c2c49fa1718765c3a37d72d13b07779567c5b85",
                "sha256:e12b2aea3cf108de73ae055c2260783bde6601de09718f6768cf8e9f6f6322a6"
            ],
            "markers": "python_version >= '3.7'",
            "version": "==2.4.10"
        },
        "idna": {
            "hashes": [
                "sha256:84d9dd047ffa80596e0f246e2eab0b391788b0503584e8945f2368256d2735ff",
                "sha256:9d643ff0a55b762d5cdb124b8eaa99c66322e2157b69160bc32796e824360e6d"
            ],
            "markers": "python_version >= '3'",
            "version": "==3.3"
        },
        "importlib-resources": {
            "hashes": [
                "sha256:33a95faed5fc19b4bc16b29a6eeae248a3fe69dd55d4d229d2b480e23eeaad45",
                "sha256:d756e2f85dd4de2ba89be0b21dba2a3bbec2e871a42a3a16719258a11f87506b"
            ],
            "index": "pypi",
            "version": "==5.4.0"
        },
        "iniconfig": {
            "hashes": [
                "sha256:011e24c64b7f47f6ebd835bb12a743f2fbe9a26d4cecaa7f53bc4f35ee9da8b3",
                "sha256:bc3af051d7d14b2ee5ef9969666def0cd1a000e121eaea580d4a313df4b37f32"
            ],
            "version": "==1.1.1"
        },
        "jsonschema": {
            "hashes": [
                "sha256:4e5b3cf8216f577bee9ce139cbe72eca3ea4f292ec60928ff24758ce626cd163",
                "sha256:c8a85b28d377cc7737e46e2d9f2b4f44ee3c0e1deac6bf46ddefc7187d30797a"
            ],
            "index": "pypi",
            "version": "==3.2.0"
        },
        "mccabe": {
            "hashes": [
                "sha256:ab8a6258860da4b6677da4bd2fe5dc2c659cff31b3ee4f7f5d64e79735b80d42",
                "sha256:dd8d182285a0fe56bace7f45b5e7d1a6ebcbf524e8f3bd87eb0f125271b8831f"
            ],
            "version": "==0.6.1"
        },
        "mock": {
            "hashes": [
                "sha256:122fcb64ee37cfad5b3f48d7a7d51875d7031aaf3d8be7c42e2bee25044eee62",
                "sha256:7d3fbbde18228f4ff2f1f119a45cdffa458b4c0dee32eb4d2bb2f82554bac7bc"
            ],
            "index": "pypi",
            "version": "==4.0.3"
        },
        "multidict": {
            "hashes": [
                "sha256:0327292e745a880459ef71be14e709aaea2f783f3537588fb4ed09b6c01bca60",
                "sha256:041b81a5f6b38244b34dc18c7b6aba91f9cdaf854d9a39e5ff0b58e2b5773b9c",
                "sha256:0556a1d4ea2d949efe5fd76a09b4a82e3a4a30700553a6725535098d8d9fb672",
                "sha256:05f6949d6169878a03e607a21e3b862eaf8e356590e8bdae4227eedadacf6e51",
                "sha256:07a017cfa00c9890011628eab2503bee5872f27144936a52eaab449be5eaf032",
                "sha256:0b9e95a740109c6047602f4db4da9949e6c5945cefbad34a1299775ddc9a62e2",
                "sha256:19adcfc2a7197cdc3987044e3f415168fc5dc1f720c932eb1ef4f71a2067e08b",
                "sha256:19d9bad105dfb34eb539c97b132057a4e709919ec4dd883ece5838bcbf262b80",
                "sha256:225383a6603c086e6cef0f2f05564acb4f4d5f019a4e3e983f572b8530f70c88",
                "sha256:23b616fdc3c74c9fe01d76ce0d1ce872d2d396d8fa8e4899398ad64fb5aa214a",
                "sha256:2957489cba47c2539a8eb7ab32ff49101439ccf78eab724c828c1a54ff3ff98d",
                "sha256:2d36e929d7f6a16d4eb11b250719c39560dd70545356365b494249e2186bc389",
                "sha256:2e4a0785b84fb59e43c18a015ffc575ba93f7d1dbd272b4cdad9f5134b8a006c",
                "sha256:3368bf2398b0e0fcbf46d85795adc4c259299fec50c1416d0f77c0a843a3eed9",
                "sha256:373ba9d1d061c76462d74e7de1c0c8e267e9791ee8cfefcf6b0b2495762c370c",
                "sha256:4070613ea2227da2bfb2c35a6041e4371b0af6b0be57f424fe2318b42a748516",
                "sha256:45183c96ddf61bf96d2684d9fbaf6f3564d86b34cb125761f9a0ef9e36c1d55b",
                "sha256:4571f1beddff25f3e925eea34268422622963cd8dc395bb8778eb28418248e43",
                "sha256:47e6a7e923e9cada7c139531feac59448f1f47727a79076c0b1ee80274cd8eee",
                "sha256:47fbeedbf94bed6547d3aa632075d804867a352d86688c04e606971595460227",
                "sha256:497988d6b6ec6ed6f87030ec03280b696ca47dbf0648045e4e1d28b80346560d",
                "sha256:4bae31803d708f6f15fd98be6a6ac0b6958fcf68fda3c77a048a4f9073704aae",
                "sha256:50bd442726e288e884f7be9071016c15a8742eb689a593a0cac49ea093eef0a7",
                "sha256:514fe2b8d750d6cdb4712346a2c5084a80220821a3e91f3f71eec11cf8d28fd4",
                "sha256:5774d9218d77befa7b70d836004a768fb9aa4fdb53c97498f4d8d3f67bb9cfa9",
                "sha256:5fdda29a3c7e76a064f2477c9aab1ba96fd94e02e386f1e665bca1807fc5386f",
                "sha256:5ff3bd75f38e4c43f1f470f2df7a4d430b821c4ce22be384e1459cb57d6bb013",
                "sha256:626fe10ac87851f4cffecee161fc6f8f9853f0f6f1035b59337a51d29ff3b4f9",
                "sha256:6701bf8a5d03a43375909ac91b6980aea74b0f5402fbe9428fc3f6edf5d9677e",
                "sha256:684133b1e1fe91eda8fa7447f137c9490a064c6b7f392aa857bba83a28cfb693",
                "sha256:6f3cdef8a247d1eafa649085812f8a310e728bdf3900ff6c434eafb2d443b23a",
                "sha256:75bdf08716edde767b09e76829db8c1e5ca9d8bb0a8d4bd94ae1eafe3dac5e15",
                "sha256:7c40b7bbece294ae3a87c1bc2abff0ff9beef41d14188cda94ada7bcea99b0fb",
                "sha256:8004dca28e15b86d1b1372515f32eb6f814bdf6f00952699bdeb541691091f96",
                "sha256:8064b7c6f0af936a741ea1efd18690bacfbae4078c0c385d7c3f611d11f0cf87",
                "sha256:89171b2c769e03a953d5969b2f272efa931426355b6c0cb508022976a17fd376",
                "sha256:8cbf0132f3de7cc6c6ce00147cc78e6439ea736cee6bca4f068bcf892b0fd658",
                "sha256:9cc57c68cb9139c7cd6fc39f211b02198e69fb90ce4bc4a094cf5fe0d20fd8b0",
                "sha256:a007b1638e148c3cfb6bf0bdc4f82776cef0ac487191d093cdc316905e504071",
                "sha256:a2c34a93e1d2aa35fbf1485e5010337c72c6791407d03aa5f4eed920343dd360",
                "sha256:a45e1135cb07086833ce969555df39149680e5471c04dfd6a915abd2fc3f6dbc",
                "sha256:ac0e27844758d7177989ce406acc6a83c16ed4524ebc363c1f748cba184d89d3",
                "sha256:aef9cc3d9c7d63d924adac329c33835e0243b5052a6dfcbf7732a921c6e918ba",
                "sha256:b9d153e7f1f9ba0b23ad1568b3b9e17301e23b042c23870f9ee0522dc5cc79e8",
                "sha256:bfba7c6d5d7c9099ba21f84662b037a0ffd4a5e6b26ac07d19e423e6fdf965a9",
                "sha256:c207fff63adcdf5a485969131dc70e4b194327666b7e8a87a97fbc4fd80a53b2",
                "sha256:d0509e469d48940147e1235d994cd849a8f8195e0bca65f8f5439c56e17872a3",
                "sha256:d16cce709ebfadc91278a1c005e3c17dd5f71f5098bfae1035149785ea6e9c68",
                "sha256:d48b8ee1d4068561ce8033d2c344cf5232cb29ee1a0206a7b828c79cbc5982b8",
                "sha256:de989b195c3d636ba000ee4281cd03bb1234635b124bf4cd89eeee9ca8fcb09d",
                "sha256:e07c8e79d6e6fd37b42f3250dba122053fddb319e84b55dd3a8d6446e1a7ee49",
                "sha256:e2c2e459f7050aeb7c1b1276763364884595d47000c1cddb51764c0d8976e608",
                "sha256:e5b20e9599ba74391ca0cfbd7b328fcc20976823ba19bc573983a25b32e92b57",
                "sha256:e875b6086e325bab7e680e4316d667fc0e5e174bb5611eb16b3ea121c8951b86",
                "sha256:f4f052ee022928d34fe1f4d2bc743f32609fb79ed9c49a1710a5ad6b2198db20",
                "sha256:fcb91630817aa8b9bc4a74023e4198480587269c272c58b3279875ed7235c293",
                "sha256:fd9fc9c4849a07f3635ccffa895d57abce554b467d611a5009ba4f39b78a8849",
                "sha256:feba80698173761cddd814fa22e88b0661e98cb810f9f986c54aa34d281e4937",
                "sha256:feea820722e69451743a3d56ad74948b68bf456984d63c1a92e8347b7b88452d"
            ],
            "markers": "python_version >= '3.7'",
            "version": "==6.0.2"
        },
        "nodeenv": {
            "hashes": [
                "sha256:3ef13ff90291ba2a4a7a4ff9a979b63ffdd00a464dbe04acf0ea6471517a4c2b",
                "sha256:621e6b7076565ddcacd2db0294c0381e01fd28945ab36bcf00f41c5daf63bef7"
            ],
            "version": "==1.6.0"
        },
        "packaging": {
            "hashes": [
                "sha256:dd47c42927d89ab911e606518907cc2d3a1f38bbd026385970643f9c5b8ecfeb",
                "sha256:ef103e05f519cdc783ae24ea4e2e0f508a9c99b2d4969652eed6a2e1ea5bd522"
            ],
            "index": "pypi",
            "version": "==21.3"
        },
        "pbr": {
            "hashes": [
                "sha256:27108648368782d07bbf1cb468ad2e2eeef29086affd14087a6d04b7de8af4ec",
                "sha256:66bc5a34912f408bb3925bf21231cb6f59206267b7f63f3503ef865c1a292e25"
            ],
            "markers": "python_version >= '2.6'",
            "version": "==5.8.1"
        },
        "platformdirs": {
            "hashes": [
                "sha256:30671902352e97b1eafd74ade8e4a694782bd3471685e78c32d0fdfd3aa7e7bb",
                "sha256:8ec11dfba28ecc0715eb5fb0147a87b1bf325f349f3da9aab2cd6b50b96b692b"
            ],
            "markers": "python_version >= '3.7'",
            "version": "==2.5.0"
        },
        "pluggy": {
            "hashes": [
                "sha256:4224373bacce55f955a878bf9cfa763c1e360858e330072059e10bad68531159",
                "sha256:74134bbf457f031a36d68416e1509f34bd5ccc019f0bcc952c7b909d06b37bd3"
            ],
            "markers": "python_version >= '3.6'",
            "version": "==1.0.0"
        },
        "pre-commit": {
            "hashes": [
                "sha256:725fa7459782d7bec5ead072810e47351de01709be838c2ce1726b9591dad616",
                "sha256:c1a8040ff15ad3d648c70cc3e55b93e4d2d5b687320955505587fd79bbaed06a"
            ],
            "index": "pypi",
            "version": "==2.17.0"
        },
        "py": {
            "hashes": [
                "sha256:51c75c4126074b472f746a24399ad32f6053d1b34b68d2fa41e558e6f4a98719",
                "sha256:607c53218732647dff4acdfcd50cb62615cedf612e72d1724fb1a0cc6405b378"
            ],
            "markers": "python_version >= '2.7' and python_version not in '3.0, 3.1, 3.2, 3.3, 3.4'",
            "version": "==1.11.0"
        },
        "pycodestyle": {
            "hashes": [
                "sha256:720f8b39dde8b293825e7ff02c475f3077124006db4f440dcbc9a20b76548a20",
                "sha256:eddd5847ef438ea1c7870ca7eb78a9d47ce0cdb4851a5523949f2601d0cbbe7f"
            ],
            "markers": "python_version >= '2.7' and python_version not in '3.0, 3.1, 3.2, 3.3, 3.4'",
            "version": "==2.8.0"
        },
        "pyflakes": {
            "hashes": [
                "sha256:05a85c2872edf37a4ed30b0cce2f6093e1d0581f8c19d7393122da7e25b2b24c",
                "sha256:3bb3a3f256f4b7968c9c788781e4ff07dce46bdf12339dcda61053375426ee2e"
            ],
            "markers": "python_version >= '2.7' and python_version not in '3.0, 3.1, 3.2, 3.3'",
            "version": "==2.4.0"
        },
        "pyparsing": {
            "hashes": [
                "sha256:18ee9022775d270c55187733956460083db60b37d0d0fb357445f3094eed3eea",
                "sha256:a6c06a88f252e6c322f65faf8f418b16213b51bdfaece0524c1c1bc30c63c484"
            ],
            "markers": "python_version >= '3.6'",
            "version": "==3.0.7"
        },
        "pyrsistent": {
            "hashes": [
                "sha256:0e3e1fcc45199df76053026a51cc59ab2ea3fc7c094c6627e93b7b44cdae2c8c",
                "sha256:1b34eedd6812bf4d33814fca1b66005805d3640ce53140ab8bbb1e2651b0d9bc",
                "sha256:4ed6784ceac462a7d6fcb7e9b663e93b9a6fb373b7f43594f9ff68875788e01e",
                "sha256:5d45866ececf4a5fff8742c25722da6d4c9e180daa7b405dc0a2a2790d668c26",
                "sha256:636ce2dc235046ccd3d8c56a7ad54e99d5c1cd0ef07d9ae847306c91d11b5fec",
                "sha256:6455fc599df93d1f60e1c5c4fe471499f08d190d57eca040c0ea182301321286",
                "sha256:6bc66318fb7ee012071b2792024564973ecc80e9522842eb4e17743604b5e045",
                "sha256:7bfe2388663fd18bd8ce7db2c91c7400bf3e1a9e8bd7d63bf7e77d39051b85ec",
                "sha256:7ec335fc998faa4febe75cc5268a9eac0478b3f681602c1f27befaf2a1abe1d8",
                "sha256:914474c9f1d93080338ace89cb2acee74f4f666fb0424896fcfb8d86058bf17c",
                "sha256:b568f35ad53a7b07ed9b1b2bae09eb15cdd671a5ba5d2c66caee40dbf91c68ca",
                "sha256:cdfd2c361b8a8e5d9499b9082b501c452ade8bbf42aef97ea04854f4a3f43b22",
                "sha256:d1b96547410f76078eaf66d282ddca2e4baae8964364abb4f4dcdde855cd123a",
                "sha256:d4d61f8b993a7255ba714df3aca52700f8125289f84f704cf80916517c46eb96",
                "sha256:d7a096646eab884bf8bed965bad63ea327e0d0c38989fc83c5ea7b8a87037bfc",
                "sha256:df46c854f490f81210870e509818b729db4488e1f30f2a1ce1698b2295a878d1",
                "sha256:e24a828f57e0c337c8d8bb9f6b12f09dfdf0273da25fda9e314f0b684b415a07",
                "sha256:e4f3149fd5eb9b285d6bfb54d2e5173f6a116fe19172686797c056672689daf6",
                "sha256:e92a52c166426efbe0d1ec1332ee9119b6d32fc1f0bbfd55d5c1088070e7fc1b",
                "sha256:f87cc2863ef33c709e237d4b5f4502a62a00fab450c9e020892e8e2ede5847f5",
                "sha256:fd8da6d0124efa2f67d86fa70c851022f87c98e205f0594e1fae044e7119a5a6"
            ],
            "markers": "python_version >= '3.7'",
            "version": "==0.18.1"
        },
        "pytest": {
            "hashes": [
                "sha256:9ce3ff477af913ecf6321fe337b93a2c0dcf2a0a1439c43f5452112c1e4280db",
                "sha256:e30905a0c131d3d94b89624a1cc5afec3e0ba2fbdb151867d8e0ebd49850f171"
            ],
            "index": "pypi",
            "version": "==7.0.1"
        },
        "pytest-asyncio": {
            "hashes": [
                "sha256:c43fcdfea2335dd82ffe0f2774e40285ddfea78a8e81e56118d47b6a90fbb09e",
                "sha256:c9ec48e8bbf5cc62755e18c4d8bc6907843ec9c5f4ac8f61464093baeba24a7e"
            ],
            "index": "pypi",
            "version": "==0.18.1"
        },
        "pytest-cov": {
            "hashes": [
                "sha256:578d5d15ac4a25e5f961c938b85a05b09fdaae9deef3bb6de9a6e766622ca7a6",
                "sha256:e7f0f5b1617d2210a2cabc266dfe2f4c75a8d32fb89eafb7ad9d06f6d076d470"
            ],
            "index": "pypi",
            "version": "==3.0.0"
        },
        "pytest-forked": {
            "hashes": [
                "sha256:8b67587c8f98cbbadfdd804539ed5455b6ed03802203485dd2f53c1422d7440e",
                "sha256:bbbb6717efc886b9d64537b41fb1497cfaf3c9601276be8da2cccfea5a3c8ad8"
            ],
            "markers": "python_version >= '3.6'",
            "version": "==1.4.0"
        },
        "pytest-mock": {
            "hashes": [
                "sha256:5112bd92cc9f186ee96e1a92efc84969ea494939c3aead39c50f421c4cc69534",
                "sha256:6cff27cec936bf81dc5ee87f07132b807bcda51106b5ec4b90a04331cba76231"
            ],
            "index": "pypi",
            "version": "==3.7.0"
        },
        "pytest-xdist": {
            "hashes": [
                "sha256:4580deca3ff04ddb2ac53eba39d76cb5dd5edeac050cb6fbc768b0dd712b4edf",
                "sha256:6fe5c74fec98906deb8f2d2b616b5c782022744978e7bd4695d39c8f42d0ce65"
            ],
            "index": "pypi",
            "version": "==2.5.0"
        },
        "pyyaml": {
            "hashes": [
                "sha256:0283c35a6a9fbf047493e3a0ce8d79ef5030852c51e9d911a27badfde0605293",
                "sha256:055d937d65826939cb044fc8c9b08889e8c743fdc6a32b33e2390f66013e449b",
                "sha256:07751360502caac1c067a8132d150cf3d61339af5691fe9e87803040dbc5db57",
                "sha256:0b4624f379dab24d3725ffde76559cff63d9ec94e1736b556dacdfebe5ab6d4b",
                "sha256:0ce82d761c532fe4ec3f87fc45688bdd3a4c1dc5e0b4a19814b9009a29baefd4",
                "sha256:1e4747bc279b4f613a09eb64bba2ba602d8a6664c6ce6396a4d0cd413a50ce07",
                "sha256:213c60cd50106436cc818accf5baa1aba61c0189ff610f64f4a3e8c6726218ba",
                "sha256:231710d57adfd809ef5d34183b8ed1eeae3f76459c18fb4a0b373ad56bedcdd9",
                "sha256:277a0ef2981ca40581a47093e9e2d13b3f1fbbeffae064c1d21bfceba2030287",
                "sha256:2cd5df3de48857ed0544b34e2d40e9fac445930039f3cfe4bcc592a1f836d513",
                "sha256:40527857252b61eacd1d9af500c3337ba8deb8fc298940291486c465c8b46ec0",
                "sha256:473f9edb243cb1935ab5a084eb238d842fb8f404ed2193a915d1784b5a6b5fc0",
                "sha256:48c346915c114f5fdb3ead70312bd042a953a8ce5c7106d5bfb1a5254e47da92",
                "sha256:50602afada6d6cbfad699b0c7bb50d5ccffa7e46a3d738092afddc1f9758427f",
                "sha256:68fb519c14306fec9720a2a5b45bc9f0c8d1b9c72adf45c37baedfcd949c35a2",
                "sha256:77f396e6ef4c73fdc33a9157446466f1cff553d979bd00ecb64385760c6babdc",
                "sha256:819b3830a1543db06c4d4b865e70ded25be52a2e0631ccd2f6a47a2822f2fd7c",
                "sha256:897b80890765f037df3403d22bab41627ca8811ae55e9a722fd0392850ec4d86",
                "sha256:98c4d36e99714e55cfbaaee6dd5badbc9a1ec339ebfc3b1f52e293aee6bb71a4",
                "sha256:9df7ed3b3d2e0ecfe09e14741b857df43adb5a3ddadc919a2d94fbdf78fea53c",
                "sha256:9fa600030013c4de8165339db93d182b9431076eb98eb40ee068700c9c813e34",
                "sha256:a80a78046a72361de73f8f395f1f1e49f956c6be882eed58505a15f3e430962b",
                "sha256:b3d267842bf12586ba6c734f89d1f5b871df0273157918b0ccefa29deb05c21c",
                "sha256:b5b9eccad747aabaaffbc6064800670f0c297e52c12754eb1d976c57e4f74dcb",
                "sha256:c5687b8d43cf58545ade1fe3e055f70eac7a5a1a0bf42824308d868289a95737",
                "sha256:cba8c411ef271aa037d7357a2bc8f9ee8b58b9965831d9e51baf703280dc73d3",
                "sha256:d15a181d1ecd0d4270dc32edb46f7cb7733c7c508857278d3d378d14d606db2d",
                "sha256:d4db7c7aef085872ef65a8fd7d6d09a14ae91f691dec3e87ee5ee0539d516f53",
                "sha256:d4eccecf9adf6fbcc6861a38015c2a64f38b9d94838ac1810a9023a0609e1b78",
                "sha256:d67d839ede4ed1b28a4e8909735fc992a923cdb84e618544973d7dfc71540803",
                "sha256:daf496c58a8c52083df09b80c860005194014c3698698d1a57cbcfa182142a3a",
                "sha256:e61ceaab6f49fb8bdfaa0f92c4b57bcfbea54c09277b1b4f7ac376bfb7a7c174",
                "sha256:f84fbc98b019fef2ee9a1cb3ce93e3187a6df0b2538a651bfb890254ba9f90b5"
            ],
            "index": "pypi",
            "version": "==6.0"
        },
        "requests": {
            "hashes": [
                "sha256:68d7c56fd5a8999887728ef304a6d12edc7be74f1cfa47714fc8b414525c9a61",
                "sha256:f22fa1e554c9ddfd16e6e41ac79759e17be9e492b3587efa038054674760e72d"
            ],
            "markers": "python_version >= '2.7' and python_version not in '3.0, 3.1, 3.2, 3.3, 3.4, 3.5'",
            "version": "==2.27.1"
        },
        "responses": {
            "hashes": [
                "sha256:15c63ad16de13ee8e7182d99c9334f64fd81f1ee79f90748d527c28f7ca9dd51",
                "sha256:380cad4c1c1dc942e5e8a8eaae0b4d4edf708f4f010db8b7bcfafad1fcd254ff"
            ],
            "index": "pypi",
            "version": "==0.18.0"
        },
        "six": {
            "hashes": [
                "sha256:1e61c37477a1626458e36f7b1d82aa5c9b094fa4802892072e49de9c60c4c926",
                "sha256:8abb2f1d86890a2dfb989f9a77cfcfd3e47c2a354b01111771326f8aa26e0254"
            ],
            "markers": "python_version >= '2.7' and python_version not in '3.0, 3.1, 3.2, 3.3'",
            "version": "==1.16.0"
        },
        "smmap": {
            "hashes": [
                "sha256:2aba19d6a040e78d8b09de5c57e96207b09ed71d8e55ce0959eeee6c8e190d94",
                "sha256:c840e62059cd3be204b0c9c9f74be2c09d5648eddd4580d9314c3ecde0b30936"
            ],
            "markers": "python_version >= '3.6'",
            "version": "==5.0.0"
        },
        "stevedore": {
            "hashes": [
                "sha256:a547de73308fd7e90075bb4d301405bebf705292fa90a90fc3bcf9133f58616c",
                "sha256:f40253887d8712eaa2bb0ea3830374416736dc8ec0e22f5a65092c1174c44335"
            ],
            "markers": "python_version >= '3.6'",
            "version": "==3.5.0"
        },
        "toml": {
            "hashes": [
                "sha256:806143ae5bfb6a3c6e736a764057db0e6a0e05e338b5630894a5f779cabb4f9b",
                "sha256:b3bda1d108d5dd99f4a20d24d9c348e91c4db7ab1b749200bded2f839ccbe68f"
            ],
            "markers": "python_version >= '2.6' and python_version not in '3.0, 3.1, 3.2, 3.3'",
            "version": "==0.10.2"
        },
        "tomli": {
            "hashes": [
                "sha256:939de3e7a6161af0c887ef91b7d41a53e7c5a1ca976325f429cb46ea9bc30ecc",
                "sha256:de526c12914f0c550d15924c62d72abc48d6fe7364aa87328337a31007fe8a4f"
            ],
            "markers": "python_version >= '3.7'",
            "version": "==2.0.1"
        },
        "types-requests": {
            "hashes": [
                "sha256:5dcb088fcaa778efeee6b7fc46967037e983fbfb9fec02594578bd33fd75e555",
                "sha256:6cb4fb0bbcbc585c57eeee6ffe5a47638dc89706b8d290ec89a77213fc5bad1a"
            ],
            "index": "pypi",
            "version": "==2.27.10"
        },
        "types-urllib3": {
            "hashes": [
                "sha256:4a54f6274ab1c80968115634a55fb9341a699492b95e32104a7c513db9fe02e9",
                "sha256:abd2d4857837482b1834b4817f0587678dcc531dbc9abe4cde4da28cef3f522c"
            ],
            "version": "==1.26.9"
        },
        "urllib3": {
            "hashes": [
                "sha256:000ca7f471a233c2251c6c7023ee85305721bfdf18621ebff4fd17a8653427ed",
                "sha256:0e7c33d9a63e7ddfcb86780aac87befc2fbddf46c58dbb487e0855f7ceec283c"
            ],
            "markers": "python_version >= '2.7' and python_version not in '3.0, 3.1, 3.2, 3.3, 3.4' and python_version < '4'",
            "version": "==1.26.8"
        },
        "urllib3-mock": {
            "hashes": [
                "sha256:702c90042920d771c9902b7b5b542551cc57f259078f4eada47ab4e8cdd11f1a",
                "sha256:b210037029ac96beac4f3e7b54f466c394b060525ea5a824803d5f5ed14558f1"
            ],
            "index": "pypi",
            "version": "==0.3.3"
        },
        "virtualenv": {
            "hashes": [
                "sha256:45e1d053cad4cd453181ae877c4ffc053546ae99e7dd049b9ff1d9be7491abf7",
                "sha256:e0621bcbf4160e4e1030f05065c8834b4e93f4fcc223255db2a823440aca9c14"
            ],
            "markers": "python_version >= '2.7' and python_version not in '3.0, 3.1, 3.2, 3.3, 3.4'",
            "version": "==20.13.1"
        },
        "yarl": {
            "hashes": [
                "sha256:044daf3012e43d4b3538562da94a88fb12a6490652dbc29fb19adfa02cf72eac",
                "sha256:0cba38120db72123db7c58322fa69e3c0efa933040ffb586c3a87c063ec7cae8",
                "sha256:167ab7f64e409e9bdd99333fe8c67b5574a1f0495dcfd905bc7454e766729b9e",
                "sha256:1be4bbb3d27a4e9aa5f3df2ab61e3701ce8fcbd3e9846dbce7c033a7e8136746",
                "sha256:1ca56f002eaf7998b5fcf73b2421790da9d2586331805f38acd9997743114e98",
                "sha256:1d3d5ad8ea96bd6d643d80c7b8d5977b4e2fb1bab6c9da7322616fd26203d125",
                "sha256:1eb6480ef366d75b54c68164094a6a560c247370a68c02dddb11f20c4c6d3c9d",
                "sha256:1edc172dcca3f11b38a9d5c7505c83c1913c0addc99cd28e993efeaafdfaa18d",
                "sha256:211fcd65c58bf250fb994b53bc45a442ddc9f441f6fec53e65de8cba48ded986",
                "sha256:29e0656d5497733dcddc21797da5a2ab990c0cb9719f1f969e58a4abac66234d",
                "sha256:368bcf400247318382cc150aaa632582d0780b28ee6053cd80268c7e72796dec",
                "sha256:39d5493c5ecd75c8093fa7700a2fb5c94fe28c839c8e40144b7ab7ccba6938c8",
                "sha256:3abddf0b8e41445426d29f955b24aeecc83fa1072be1be4e0d194134a7d9baee",
                "sha256:3bf8cfe8856708ede6a73907bf0501f2dc4e104085e070a41f5d88e7faf237f3",
                "sha256:3ec1d9a0d7780416e657f1e405ba35ec1ba453a4f1511eb8b9fbab81cb8b3ce1",
                "sha256:45399b46d60c253327a460e99856752009fcee5f5d3c80b2f7c0cae1c38d56dd",
                "sha256:52690eb521d690ab041c3919666bea13ab9fbff80d615ec16fa81a297131276b",
                "sha256:534b047277a9a19d858cde163aba93f3e1677d5acd92f7d10ace419d478540de",
                "sha256:580c1f15500e137a8c37053e4cbf6058944d4c114701fa59944607505c2fe3a0",
                "sha256:59218fef177296451b23214c91ea3aba7858b4ae3306dde120224cfe0f7a6ee8",
                "sha256:5ba63585a89c9885f18331a55d25fe81dc2d82b71311ff8bd378fc8004202ff6",
                "sha256:5bb7d54b8f61ba6eee541fba4b83d22b8a046b4ef4d8eb7f15a7e35db2e1e245",
                "sha256:6152224d0a1eb254f97df3997d79dadd8bb2c1a02ef283dbb34b97d4f8492d23",
                "sha256:67e94028817defe5e705079b10a8438b8cb56e7115fa01640e9c0bb3edf67332",
                "sha256:695ba021a9e04418507fa930d5f0704edbce47076bdcfeeaba1c83683e5649d1",
                "sha256:6a1a9fe17621af43e9b9fcea8bd088ba682c8192d744b386ee3c47b56eaabb2c",
                "sha256:6ab0c3274d0a846840bf6c27d2c60ba771a12e4d7586bf550eefc2df0b56b3b4",
                "sha256:6feca8b6bfb9eef6ee057628e71e1734caf520a907b6ec0d62839e8293e945c0",
                "sha256:737e401cd0c493f7e3dd4db72aca11cfe069531c9761b8ea474926936b3c57c8",
                "sha256:788713c2896f426a4e166b11f4ec538b5736294ebf7d5f654ae445fd44270832",
                "sha256:797c2c412b04403d2da075fb93c123df35239cd7b4cc4e0cd9e5839b73f52c58",
                "sha256:8300401dc88cad23f5b4e4c1226f44a5aa696436a4026e456fe0e5d2f7f486e6",
                "sha256:87f6e082bce21464857ba58b569370e7b547d239ca22248be68ea5d6b51464a1",
                "sha256:89ccbf58e6a0ab89d487c92a490cb5660d06c3a47ca08872859672f9c511fc52",
                "sha256:8b0915ee85150963a9504c10de4e4729ae700af11df0dc5550e6587ed7891e92",
                "sha256:8cce6f9fa3df25f55521fbb5c7e4a736683148bcc0c75b21863789e5185f9185",
                "sha256:95a1873b6c0dd1c437fb3bb4a4aaa699a48c218ac7ca1e74b0bee0ab16c7d60d",
                "sha256:9b4c77d92d56a4c5027572752aa35082e40c561eec776048330d2907aead891d",
                "sha256:9bfcd43c65fbb339dc7086b5315750efa42a34eefad0256ba114cd8ad3896f4b",
                "sha256:9c1f083e7e71b2dd01f7cd7434a5f88c15213194df38bc29b388ccdf1492b739",
                "sha256:a1d0894f238763717bdcfea74558c94e3bc34aeacd3351d769460c1a586a8b05",
                "sha256:a467a431a0817a292121c13cbe637348b546e6ef47ca14a790aa2fa8cc93df63",
                "sha256:aa32aaa97d8b2ed4e54dc65d241a0da1c627454950f7d7b1f95b13985afd6c5d",
                "sha256:ac10bbac36cd89eac19f4e51c032ba6b412b3892b685076f4acd2de18ca990aa",
                "sha256:ac35ccde589ab6a1870a484ed136d49a26bcd06b6a1c6397b1967ca13ceb3913",
                "sha256:bab827163113177aee910adb1f48ff7af31ee0289f434f7e22d10baf624a6dfe",
                "sha256:baf81561f2972fb895e7844882898bda1eef4b07b5b385bcd308d2098f1a767b",
                "sha256:bf19725fec28452474d9887a128e98dd67eee7b7d52e932e6949c532d820dc3b",
                "sha256:c01a89a44bb672c38f42b49cdb0ad667b116d731b3f4c896f72302ff77d71656",
                "sha256:c0910c6b6c31359d2f6184828888c983d54d09d581a4a23547a35f1d0b9484b1",
                "sha256:c10ea1e80a697cf7d80d1ed414b5cb8f1eec07d618f54637067ae3c0334133c4",
                "sha256:c1164a2eac148d85bbdd23e07dfcc930f2e633220f3eb3c3e2a25f6148c2819e",
                "sha256:c145ab54702334c42237a6c6c4cc08703b6aa9b94e2f227ceb3d477d20c36c63",
                "sha256:c17965ff3706beedafd458c452bf15bac693ecd146a60a06a214614dc097a271",
                "sha256:c19324a1c5399b602f3b6e7db9478e5b1adf5cf58901996fc973fe4fccd73eed",
                "sha256:c2a1ac41a6aa980db03d098a5531f13985edcb451bcd9d00670b03129922cd0d",
                "sha256:c6ddcd80d79c96eb19c354d9dca95291589c5954099836b7c8d29278a7ec0bda",
                "sha256:c9c6d927e098c2d360695f2e9d38870b2e92e0919be07dbe339aefa32a090265",
                "sha256:cc8b7a7254c0fc3187d43d6cb54b5032d2365efd1df0cd1749c0c4df5f0ad45f",
                "sha256:cff3ba513db55cc6a35076f32c4cdc27032bd075c9faef31fec749e64b45d26c",
                "sha256:d260d4dc495c05d6600264a197d9d6f7fc9347f21d2594926202fd08cf89a8ba",
                "sha256:d6f3d62e16c10e88d2168ba2d065aa374e3c538998ed04996cd373ff2036d64c",
                "sha256:da6df107b9ccfe52d3a48165e48d72db0eca3e3029b5b8cb4fe6ee3cb870ba8b",
                "sha256:dfe4b95b7e00c6635a72e2d00b478e8a28bfb122dc76349a06e20792eb53a523",
                "sha256:e39378894ee6ae9f555ae2de332d513a5763276a9265f8e7cbaeb1b1ee74623a",
                "sha256:ede3b46cdb719c794427dcce9d8beb4abe8b9aa1e97526cc20de9bd6583ad1ef",
                "sha256:f2a8508f7350512434e41065684076f640ecce176d262a7d54f0da41d99c5a95",
                "sha256:f44477ae29025d8ea87ec308539f95963ffdc31a82f42ca9deecf2d505242e72",
                "sha256:f64394bd7ceef1237cc604b5a89bf748c95982a84bcd3c4bbeb40f685c810794",
                "sha256:fc4dd8b01a8112809e6b636b00f487846956402834a7fd59d46d4f4267181c41",
                "sha256:fce78593346c014d0d986b7ebc80d782b7f5e19843ca798ed62f8e3ba8728576",
                "sha256:fd547ec596d90c8676e369dd8a581a21227fe9b4ad37d0dc7feb4ccf544c2d59"
            ],
            "markers": "python_version >= '3.6'",
            "version": "==1.7.2"
        },
        "zipp": {
            "hashes": [
                "sha256:9f50f446828eb9d45b267433fd3e9da8d801f614129124863f9c51ebceafb87d",
                "sha256:b47250dd24f92b7dd6a0a8fc5244da14608f3ca90a5efcd37a3b1642fac9a375"
            ],
            "markers": "python_version >= '3.7'",
            "version": "==3.7.0"
        }
    }
}<|MERGE_RESOLUTION|>--- conflicted
+++ resolved
@@ -1,11 +1,7 @@
 {
     "_meta": {
         "hash": {
-<<<<<<< HEAD
-            "sha256": "6d51aa0031d8b71216bf5333165e7ce73a4de7471a05469e774a074a7a2e7eaa"
-=======
             "sha256": "8bd0511c93375786db5b218a33e7a4836d3972071343d99ac6c2d43303144128"
->>>>>>> 5b7c33be
         },
         "pipfile-spec": 6,
         "requires": {
@@ -164,21 +160,6 @@
         },
         "boto3": {
             "hashes": [
-<<<<<<< HEAD
-                "sha256:25a76b7b530a124d9e526c62ff2b7da5782315195badb9a6273714898d689820",
-                "sha256:cc40566dec3f48611a82ace07b29489848e9bd35a51e3e992d1902a3c037e9fc"
-            ],
-            "index": "pypi",
-            "version": "==1.21.0"
-        },
-        "botocore": {
-            "hashes": [
-                "sha256:2bf4463513bd89817aa5d7341ed81c7c76d906e6c70672c8762d64ecf3275771",
-                "sha256:47723cef6112f451630bf2446cfd6be2782cc1d6b1b92acb12ff00797588c5f3"
-            ],
-            "markers": "python_version >= '3.6'",
-            "version": "==1.24.0"
-=======
                 "sha256:9ce450f97e0368cf2535acfbc562b6684ca2ef4c9f58e36dda3ab0bac91f2b5e",
                 "sha256:d83e0f2dad07441c8d56542f5140e8cf264b05936e7bf64c88805ebda605cab9"
             ],
@@ -192,7 +173,6 @@
             ],
             "markers": "python_version >= '3.6'",
             "version": "==1.24.1"
->>>>>>> 5b7c33be
         },
         "cached-property": {
             "hashes": [
@@ -276,11 +256,7 @@
                 "sha256:2857e29ff0d34db842cd7ca3230549d1a697f96ee6d3fb071cfa6c7393832597",
                 "sha256:6881edbebdb17b39b4eaaa821b438bf6eddffb4468cf344f09f89def34a8b1df"
             ],
-<<<<<<< HEAD
-            "markers": "python_version >= '3'",
-=======
             "markers": "python_version >= '3.5'",
->>>>>>> 5b7c33be
             "version": "==2.0.12"
         },
         "click": {
@@ -726,19 +702,11 @@
         },
         "prettytable": {
             "hashes": [
-<<<<<<< HEAD
-                "sha256:7c2e104031614b5ba013516440241702bfaa369534069de3bacca015ffd0f27b",
-                "sha256:e87c6a7d9ef34230556fa0b4bb5ea465fdada6912cd90401afb0ce4bfa106448"
-            ],
-            "index": "pypi",
-            "version": "==3.1.0"
-=======
                 "sha256:43c9e23272ca253d038ae76fe3adde89794e92e7fcab2ddf5b94b38642ef4f21",
                 "sha256:f546d42de21ac14d791c91e4e9814f02271f4a5bf27b894457914be7513dc92b"
             ],
             "index": "pypi",
             "version": "==3.1.1"
->>>>>>> 5b7c33be
         },
         "pycares": {
             "hashes": [
@@ -895,8 +863,6 @@
             ],
             "index": "pypi",
             "version": "==2.9.0"
-<<<<<<< HEAD
-=======
         },
         "setuptools": {
             "hashes": [
@@ -905,7 +871,6 @@
             ],
             "markers": "python_version >= '3.7'",
             "version": "==60.9.2"
->>>>>>> 5b7c33be
         },
         "six": {
             "hashes": [
@@ -1249,11 +1214,7 @@
                 "sha256:2857e29ff0d34db842cd7ca3230549d1a697f96ee6d3fb071cfa6c7393832597",
                 "sha256:6881edbebdb17b39b4eaaa821b438bf6eddffb4468cf344f09f89def34a8b1df"
             ],
-<<<<<<< HEAD
-            "markers": "python_version >= '3'",
-=======
             "markers": "python_version >= '3.5'",
->>>>>>> 5b7c33be
             "version": "==2.0.12"
         },
         "coverage": {
@@ -1346,19 +1307,11 @@
         },
         "filelock": {
             "hashes": [
-<<<<<<< HEAD
-                "sha256:137b661e657f7850eec9def2a001efadba3414be523b87cd3f9a037372d80a15",
-                "sha256:a7141afb4feca60925cfc090b411fb9faaf542d06d58ece4f93d940265e6b995"
-            ],
-            "markers": "python_version >= '3.7'",
-            "version": "==3.5.0"
-=======
                 "sha256:7b23620a293cf3e19924e469cb96672dc72b36c26e8f80f85668310117fcbe4e",
                 "sha256:d1eccb164ed020bc84edd9e45bf6cdb177f64749f6b8fe066648832d2e98726d"
             ],
             "markers": "python_version >= '3.7'",
             "version": "==3.5.1"
->>>>>>> 5b7c33be
         },
         "flake8": {
             "hashes": [
