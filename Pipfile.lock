--- conflicted
+++ resolved
@@ -18,11 +18,11 @@
     "default": {
         "bc-python-hcl2": {
             "hashes": [
-                "sha256:7391189891b3a35754025b86062606adb1d9e52824b3fcf4d267a7db33f0ee92",
-                "sha256:d6b4127cc873362d287468ec6384a69f7a37df2fa48fbf1399652b57594b6de5"
-            ],
-            "index": "pypi",
-            "version": "==0.3.20"
+                "sha256:46f525676842d5c232752f9655f138665a1fa317b04e26efee3f82101dae204b",
+                "sha256:768c1a3c00db3cb9be7bd1e08c20813cf1e86d4a3cc47a76f7f97172d7b7d432"
+            ],
+            "index": "pypi",
+            "version": "==0.3.18"
         },
         "beautifulsoup4": {
             "hashes": [
@@ -183,19 +183,11 @@
         },
         "importlib-metadata": {
             "hashes": [
-<<<<<<< HEAD
-                "sha256:7108c0c93872d7e9312c69d2f8e625fac7da59dc9a32475336bb99bc83815497",
-                "sha256:c23af2799037d2928713861886ec5a95aaa4421ec62e63b8eac63eba0779bf73"
-            ],
-            "index": "pypi",
-            "version": "==4.8.0"
-=======
                 "sha256:b618b6d2d5ffa2f16add5697cf57a46c76a56229b0ed1c438322e4e95645bd15",
                 "sha256:f284b3e11256ad1e5d03ab86bb2ccd6f5339688ff17a4d797a0fe7df326f23b1"
             ],
             "index": "pypi",
             "version": "==4.8.1"
->>>>>>> 4c6e2ceb
         },
         "jinja2": {
             "hashes": [
