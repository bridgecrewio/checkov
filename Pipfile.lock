--- conflicted
+++ resolved
@@ -248,11 +248,7 @@
                 "sha256:1eecaa09422db5be9e29d7fc65664e6c33bd06f9ced7838578ba40d58bdf3721",
                 "sha256:b0b883e8e874edfdece9c28f314e3dd5badf067342e42fb162203335ae61aa2c"
             ],
-<<<<<<< HEAD
             "markers": "python_version >= '3.5'",
-=======
-            "markers": "python_version >= '3'",
->>>>>>> 58d2b7de
             "version": "==2.0.9"
         },
         "click": {
@@ -273,19 +269,11 @@
         },
         "cloudsplaining": {
             "hashes": [
-<<<<<<< HEAD
                 "sha256:42bbbf939490c17eb8fb2a98d199bd8ae3e07f10723affcdfcf557f57a9c64eb",
                 "sha256:9809454ec0e7f18f46ff47b0dbd50af2c01069b3ba6d2126843c1739ad3c4d2b"
             ],
             "index": "pypi",
             "version": "==0.4.9"
-=======
-                "sha256:b76ac23e5c4efb282a5a987581deeca31e53027824b1983071e795f171a5016c",
-                "sha256:db4dd6da5da5c1a6a9ebfb4ded638941def7d05c90ff3f2836f2b78e4114ade7"
-            ],
-            "index": "pypi",
-            "version": "==0.4.8"
->>>>>>> 58d2b7de
         },
         "colorama": {
             "hashes": [
@@ -1169,11 +1157,7 @@
                 "sha256:1eecaa09422db5be9e29d7fc65664e6c33bd06f9ced7838578ba40d58bdf3721",
                 "sha256:b0b883e8e874edfdece9c28f314e3dd5badf067342e42fb162203335ae61aa2c"
             ],
-<<<<<<< HEAD
             "markers": "python_version >= '3.5'",
-=======
-            "markers": "python_version >= '3'",
->>>>>>> 58d2b7de
             "version": "==2.0.9"
         },
         "coverage": {
