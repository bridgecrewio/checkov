---
layout: default
title: bitbucket_configuration resource scans
nav_order: 1
---

# bitbucket_configuration resource scans (auto generated)

<<<<<<< HEAD
|    |                 | Id                      | Type   | Entity                                             | Policy                  | IaC                                                         |
|----|-----------------|-------------------------|--------|----------------------------------------------------|-------------------------|-------------------------------------------------------------|
|  0 | CKV_BITBUCKET_1 | bitbucket_configuration | *      | Merge requests should require at least 2 approvals | bitbucket_configuration | https://github.com/bridgecrewio/checkov/tree/master/checkov |
=======
|    | Id              | Type                    | Entity   | Policy                                             | IaC                     | Resource Link                                                                                                                         |
|----|-----------------|-------------------------|----------|----------------------------------------------------|-------------------------|---------------------------------------------------------------------------------------------------------------------------------------|
|  0 | CKV_BITBUCKET_1 | bitbucket_configuration | *        | Merge requests should require at least 2 approvals | bitbucket_configuration | [merge_requests_approvals.py](https://github.com/bridgecrewio/checkov/blob/main/checkov/bitbucket/checks/merge_requests_approvals.py) |
>>>>>>> 2fb967da


---

<|MERGE_RESOLUTION|>--- conflicted
+++ resolved
@@ -6,15 +6,9 @@
 
 # bitbucket_configuration resource scans (auto generated)
 
-<<<<<<< HEAD
-|    |                 | Id                      | Type   | Entity                                             | Policy                  | IaC                                                         |
-|----|-----------------|-------------------------|--------|----------------------------------------------------|-------------------------|-------------------------------------------------------------|
-|  0 | CKV_BITBUCKET_1 | bitbucket_configuration | *      | Merge requests should require at least 2 approvals | bitbucket_configuration | https://github.com/bridgecrewio/checkov/tree/master/checkov |
-=======
 |    | Id              | Type                    | Entity   | Policy                                             | IaC                     | Resource Link                                                                                                                         |
 |----|-----------------|-------------------------|----------|----------------------------------------------------|-------------------------|---------------------------------------------------------------------------------------------------------------------------------------|
 |  0 | CKV_BITBUCKET_1 | bitbucket_configuration | *        | Merge requests should require at least 2 approvals | bitbucket_configuration | [merge_requests_approvals.py](https://github.com/bridgecrewio/checkov/blob/main/checkov/bitbucket/checks/merge_requests_approvals.py) |
->>>>>>> 2fb967da
 
 
 ---
