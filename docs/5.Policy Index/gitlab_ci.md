---
layout: default
title: gitlab_ci resource scans
nav_order: 1
---

# gitlab_ci resource scans (auto generated)

<<<<<<< HEAD
|    |                | Id   | Type         | Entity                                                         | Policy    | IaC                                                         |
|----|----------------|------|--------------|----------------------------------------------------------------|-----------|-------------------------------------------------------------|
|  0 | CKV_GITLABCI_1 | jobs | *.script[]   | Suspicious use of curl with CI environment variables in script | gitlab_ci | https://github.com/bridgecrewio/checkov/tree/master/checkov |
|  1 | CKV_GITLABCI_2 | jobs | *.rules      | Avoid creating rules that generate double pipelines            | gitlab_ci | https://github.com/bridgecrewio/checkov/tree/master/checkov |
|  2 | CKV_GITLABCI_3 | jobs | *.image[]    | Detecting image usages in gitlab workflows                     | gitlab_ci | https://github.com/bridgecrewio/checkov/tree/master/checkov |
|  3 | CKV_GITLABCI_3 | jobs | *.services[] | Detecting image usages in gitlab workflows                     | gitlab_ci | https://github.com/bridgecrewio/checkov/tree/master/checkov |
=======
|    | Id             | Type   | Entity       | Policy                                                         | IaC       | Resource Link                                                                                                                     |
|----|----------------|--------|--------------|----------------------------------------------------------------|-----------|-----------------------------------------------------------------------------------------------------------------------------------|
|  0 | CKV_GITLABCI_1 | jobs   | *.script[]   | Suspicious use of curl with CI environment variables in script | gitlab_ci | [SuspectCurlInScript.py](https://github.com/bridgecrewio/checkov/blob/main/checkov/gitlab_ci/checks/job/SuspectCurlInScript.py)   |
|  1 | CKV_GITLABCI_2 | jobs   | *.rules      | Avoid creating rules that generate double pipelines            | gitlab_ci | [AvoidDoublePipelines.py](https://github.com/bridgecrewio/checkov/blob/main/checkov/gitlab_ci/checks/job/AvoidDoublePipelines.py) |
|  2 | CKV_GITLABCI_3 | jobs   | *.image[]    | Detecting image usages in gitlab workflows                     | gitlab_ci | [DetectImagesUsage.py](https://github.com/bridgecrewio/checkov/blob/main/checkov/gitlab_ci/checks/job/DetectImagesUsage.py)       |
|  3 | CKV_GITLABCI_3 | jobs   | *.services[] | Detecting image usages in gitlab workflows                     | gitlab_ci | [DetectImagesUsage.py](https://github.com/bridgecrewio/checkov/blob/main/checkov/gitlab_ci/checks/job/DetectImagesUsage.py)       |
>>>>>>> 2fb967da


---

<|MERGE_RESOLUTION|>--- conflicted
+++ resolved
@@ -6,21 +6,12 @@
 
 # gitlab_ci resource scans (auto generated)
 
-<<<<<<< HEAD
-|    |                | Id   | Type         | Entity                                                         | Policy    | IaC                                                         |
-|----|----------------|------|--------------|----------------------------------------------------------------|-----------|-------------------------------------------------------------|
-|  0 | CKV_GITLABCI_1 | jobs | *.script[]   | Suspicious use of curl with CI environment variables in script | gitlab_ci | https://github.com/bridgecrewio/checkov/tree/master/checkov |
-|  1 | CKV_GITLABCI_2 | jobs | *.rules      | Avoid creating rules that generate double pipelines            | gitlab_ci | https://github.com/bridgecrewio/checkov/tree/master/checkov |
-|  2 | CKV_GITLABCI_3 | jobs | *.image[]    | Detecting image usages in gitlab workflows                     | gitlab_ci | https://github.com/bridgecrewio/checkov/tree/master/checkov |
-|  3 | CKV_GITLABCI_3 | jobs | *.services[] | Detecting image usages in gitlab workflows                     | gitlab_ci | https://github.com/bridgecrewio/checkov/tree/master/checkov |
-=======
 |    | Id             | Type   | Entity       | Policy                                                         | IaC       | Resource Link                                                                                                                     |
 |----|----------------|--------|--------------|----------------------------------------------------------------|-----------|-----------------------------------------------------------------------------------------------------------------------------------|
 |  0 | CKV_GITLABCI_1 | jobs   | *.script[]   | Suspicious use of curl with CI environment variables in script | gitlab_ci | [SuspectCurlInScript.py](https://github.com/bridgecrewio/checkov/blob/main/checkov/gitlab_ci/checks/job/SuspectCurlInScript.py)   |
 |  1 | CKV_GITLABCI_2 | jobs   | *.rules      | Avoid creating rules that generate double pipelines            | gitlab_ci | [AvoidDoublePipelines.py](https://github.com/bridgecrewio/checkov/blob/main/checkov/gitlab_ci/checks/job/AvoidDoublePipelines.py) |
 |  2 | CKV_GITLABCI_3 | jobs   | *.image[]    | Detecting image usages in gitlab workflows                     | gitlab_ci | [DetectImagesUsage.py](https://github.com/bridgecrewio/checkov/blob/main/checkov/gitlab_ci/checks/job/DetectImagesUsage.py)       |
 |  3 | CKV_GITLABCI_3 | jobs   | *.services[] | Detecting image usages in gitlab workflows                     | gitlab_ci | [DetectImagesUsage.py](https://github.com/bridgecrewio/checkov/blob/main/checkov/gitlab_ci/checks/job/DetectImagesUsage.py)       |
->>>>>>> 2fb967da
 
 
 ---
