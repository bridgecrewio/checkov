---
layout: default
title: gitlab_configuration resource scans
nav_order: 1
---

# gitlab_configuration resource scans (auto generated)

<<<<<<< HEAD
|    |              | Id                   | Type   | Entity                                                     | Policy               | IaC                                                         |
|----|--------------|----------------------|--------|------------------------------------------------------------|----------------------|-------------------------------------------------------------|
|  0 | CKV_GITLAB_1 | gitlab_configuration | *      | Merge requests should require at least 2 approvals         | gitlab_configuration | https://github.com/bridgecrewio/checkov/tree/master/checkov |
|  1 | CKV_GITLAB_2 | gitlab_configuration | *      | Ensure all Gitlab groups require two factor authentication | gitlab_configuration | https://github.com/bridgecrewio/checkov/tree/master/checkov |
=======
|    | Id           | Type                 | Entity   | Policy                                                     | IaC                  | Resource Link                                                                                                                        |
|----|--------------|----------------------|----------|------------------------------------------------------------|----------------------|--------------------------------------------------------------------------------------------------------------------------------------|
|  0 | CKV_GITLAB_1 | gitlab_configuration | *        | Merge requests should require at least 2 approvals         | gitlab_configuration | [merge_requests_approvals.py](https://github.com/bridgecrewio/checkov/blob/main/checkov/gitlab/checks/merge_requests_approvals.py)   |
|  1 | CKV_GITLAB_2 | gitlab_configuration | *        | Ensure all Gitlab groups require two factor authentication | gitlab_configuration | [two_factor_authentication.py](https://github.com/bridgecrewio/checkov/blob/main/checkov/gitlab/checks/two_factor_authentication.py) |
>>>>>>> 2fb967da


---

<|MERGE_RESOLUTION|>--- conflicted
+++ resolved
@@ -6,17 +6,10 @@
 
 # gitlab_configuration resource scans (auto generated)
 
-<<<<<<< HEAD
-|    |              | Id                   | Type   | Entity                                                     | Policy               | IaC                                                         |
-|----|--------------|----------------------|--------|------------------------------------------------------------|----------------------|-------------------------------------------------------------|
-|  0 | CKV_GITLAB_1 | gitlab_configuration | *      | Merge requests should require at least 2 approvals         | gitlab_configuration | https://github.com/bridgecrewio/checkov/tree/master/checkov |
-|  1 | CKV_GITLAB_2 | gitlab_configuration | *      | Ensure all Gitlab groups require two factor authentication | gitlab_configuration | https://github.com/bridgecrewio/checkov/tree/master/checkov |
-=======
 |    | Id           | Type                 | Entity   | Policy                                                     | IaC                  | Resource Link                                                                                                                        |
 |----|--------------|----------------------|----------|------------------------------------------------------------|----------------------|--------------------------------------------------------------------------------------------------------------------------------------|
 |  0 | CKV_GITLAB_1 | gitlab_configuration | *        | Merge requests should require at least 2 approvals         | gitlab_configuration | [merge_requests_approvals.py](https://github.com/bridgecrewio/checkov/blob/main/checkov/gitlab/checks/merge_requests_approvals.py)   |
 |  1 | CKV_GITLAB_2 | gitlab_configuration | *        | Ensure all Gitlab groups require two factor authentication | gitlab_configuration | [two_factor_authentication.py](https://github.com/bridgecrewio/checkov/blob/main/checkov/gitlab/checks/two_factor_authentication.py) |
->>>>>>> 2fb967da
 
 
 ---
