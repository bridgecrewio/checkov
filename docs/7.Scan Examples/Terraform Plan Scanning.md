---
layout: default
published: true
title: Terraform Plan Scanning
nav_order: 8
---

# Terraform Plan Scanning

## Evaluate Checkov Policies on Terraform Plan
Checkov supports the evaluation of policies on resources declared in `.tf` files. It can also be used to evaluate `terraform plan` expressed in a json file. Plan evaluation provides Checkov additional dependencies and context that can result in a more complete scan result. Since Terraform plan files may contain arguments (like secrets) that are injected dynamically, it is advised to run a plan evaluation using Checkov in a secure CI/CD pipeline setting.

### Example

```json
terraform init
terraform plan --out tfplan.binary
terraform show -json tfplan.binary > tfplan.json

checkov -f tfplan.json
```

Note: The Terraform show output file `tf.json` will be a single line. For that reason Checkov will report all findings as line number 0.
If you have installed jq, you can convert a JSON file into multiple lines making it easier to read the scan result.

```json
terraform show -json tfplan.binary | jq '.' > tfplan.json

checkov -f tfplan.json
```

The output would look like:
```
checkov -f tf.json
Check: CKV_AWS_21: "Ensure all data stored in the S3 bucket have versioning enabled"
	FAILED for resource: aws_s3_bucket.customer
	File: /tf/tf1.json:224-268
	Guide: https://docs.bridgecrew.io/docs/s3_16-enable-versioning

		225 |               "values": {
		226 |                 "acceleration_status": "",
		227 |                 "acl": "private",
		228 |                 "arn": "arn:aws:s3:::mybucket",
```

### Ignored checks
<<<<<<< HEAD

Since the Terraform checks are used for both normal templates and plan files, some of those are not applicable for a plan file.
They evaluate the `lifecycle` block, which is only relevant for the CLI and are not stored in the plan file itself.

Following checks will be ignored;
- CKV_AWS_217 
- CKV_AWS_233
- CKV_AWS_237 
- CKV_GCP_82

### Deleted resources

To check if a resource will be deleted or changed (further change values can be found [here](https://www.terraform.io/internals/json-format#change-representation)) the change actions values can be accessed via the attribute name `__change_actions__`.

Ex. Python
```python
    def scan_resource_conf(self, conf: dict[str, Any]) -> CheckResult:
        actions = conf.get("__change_actions__")
        if isinstance(actions, list) and "delete" in actions:
            return CheckResult.FAILED
        return CheckResult.PASSED
```

Ex. YAML
```yaml
  cond_type: attribute
  resource_types:
    - aws_secretsmanager_secret
  attribute: __change_actions__
  operator: not_contains
  value: delete
```

## Scanning Third-Party Terraform Modules
Third-party Terraform modules often reduce complexity for deploying services made up of many objects.
=======
>>>>>>> 2fb967da

Since the Terraform checks are used for both normal templates and plan files, some of those are not applicable for a plan file.
They evaluate the `lifecycle` block, which is only relevant for the CLI and are not stored in the plan file itself.

Following checks will be ignored;
- CKV_AWS_217 
- CKV_AWS_233
- CKV_AWS_237 
- CKV_GCP_82

### Deleted resources

To check if a resource will be deleted or changed (further change values can be found [here](https://www.terraform.io/internals/json-format#change-representation)) the change actions values can be accessed via the attribute name `__change_actions__`.

Ex. Python
```python
    def scan_resource_conf(self, conf: dict[str, Any]) -> CheckResult:
        actions = conf.get("__change_actions__")
        if isinstance(actions, list) and "delete" in actions:
            return CheckResult.FAILED
        return CheckResult.PASSED
```

Ex. YAML
```yaml
  cond_type: attribute
  resource_types:
    - aws_secretsmanager_secret
  attribute: __change_actions__
  operator: not_contains
  value: delete
```<|MERGE_RESOLUTION|>--- conflicted
+++ resolved
@@ -44,44 +44,6 @@
 ```
 
 ### Ignored checks
-<<<<<<< HEAD
-
-Since the Terraform checks are used for both normal templates and plan files, some of those are not applicable for a plan file.
-They evaluate the `lifecycle` block, which is only relevant for the CLI and are not stored in the plan file itself.
-
-Following checks will be ignored;
-- CKV_AWS_217 
-- CKV_AWS_233
-- CKV_AWS_237 
-- CKV_GCP_82
-
-### Deleted resources
-
-To check if a resource will be deleted or changed (further change values can be found [here](https://www.terraform.io/internals/json-format#change-representation)) the change actions values can be accessed via the attribute name `__change_actions__`.
-
-Ex. Python
-```python
-    def scan_resource_conf(self, conf: dict[str, Any]) -> CheckResult:
-        actions = conf.get("__change_actions__")
-        if isinstance(actions, list) and "delete" in actions:
-            return CheckResult.FAILED
-        return CheckResult.PASSED
-```
-
-Ex. YAML
-```yaml
-  cond_type: attribute
-  resource_types:
-    - aws_secretsmanager_secret
-  attribute: __change_actions__
-  operator: not_contains
-  value: delete
-```
-
-## Scanning Third-Party Terraform Modules
-Third-party Terraform modules often reduce complexity for deploying services made up of many objects.
-=======
->>>>>>> 2fb967da
 
 Since the Terraform checks are used for both normal templates and plan files, some of those are not applicable for a plan file.
 They evaluate the `lifecycle` block, which is only relevant for the CLI and are not stored in the plan file itself.
