---
layout: default
published: true
title: YAML Custom Policies
nav_order: 3
---

# Create Custom Policy - YAML - Attribute Check and Composite

Custom policies created in YAML support checking a resource’s connection state and the use of complex AND/OR logic. Read also how to [create custom Python Policies for attribute scanning](https://www.checkov.io/3.Custom%20Policies/Python%20Custom%20Policies.html).

A YAML-based custom policy for Checkov consists of sections for the **Metadata** and **Policy Definition**.

![](policy-definition.png)

**Metadata**

The Metadata includes:

* Policy Name
* ID - `CKV2_<provider>_<number>`
* Category

The possible values for category are:

* GENERAL_SECURITY
* LOGGING
* ENCRYPTION
* NETWORKING
* IAM
* BACKUP_AND_RECOVERY
* CONVENTION
* SECRETS
* KUBERNETES

## Policy Definition

The policy definition consists of:

* **Definition Block(s)** - either *Attribute Block(s)* or *Connection State Block(s)* or both
* **Logical Operator(s)** (optional)
* **Filter**(optional)

The top level object under `definition` must be a single object (not a list). It can be an attribute block, a connection block, or a logical operator (`and`, `or`, `not`).

## Types of Definition Blocks

* **Attribute Blocks:** The policy describes resources with a certain configuration as defined by a configuration **attribute** and its value (per Terraform), or by the presence/absence of an attribute.
* **Connection State Blocks** - The policy describes resources in a particular **Connection state**; either connected or not connected to another type of resource (for example, a security group).

### Using AND/OR Logic
A policy definition may include multiple blocks (**Attribute**, **Connection state** or both), associated by **AND/OR** logic.

### Using NOT Logic
A policy definition may include any block (**Attribute**, **Connection state**, or **AND/OR**) underneath a `not` block to invert the statement.

## Attribute Blocks

An **Attribute Block** in a policy's definition indicates that a resource will be non-compliant if a certain configuration attribute does not have a specified value or if it exists/doesn't exist.

Bridgecrew's custom policies in code utilize the Terraform attribute library and syntax. These policies are checked during scans of both build-time and runtime resources and for all supported cloud providers.

### Attribute Block Example

The Attribute Block in the `definition` in the example below is used to ensure that a proper back-up policy is configured for Redshift clusters:

```yaml
definition:
     cond_type: "attribute"
     resource_types:
     - "aws_redshift_cluster"
     attribute: "automated_snapshot_retention_period"
     operator: "not_equals"
     value: "0"
```

### Attribute Condition: Operators

| Operator              | Value in YAML           |
|-----------------------|-------------------------|
| Equals                | `equals`                |
| Not Equals            | `not_equals`            |
| Regex Match           | `regex_match`           |
| Not Regex Match       | `not_regex_match`       |
| Exists                | `exists`                |
| Not Exists            | `not_exists`            |
| One Exists            | `one_exists`            |
| Any                   | `any`                   |
| Contains              | `contains`              |
| Not Contains          | `not_contains`          |
| Within                | `within`                |
| Starts With           | `starting_with`         |
| Not Starts With       | `not_starting_with`     |
| Ends With             | `ending_with`           |
| Not Ends With         | `not_ending_with`       |
| Greater Than          | `greater_than`          |
| Greater Than Or Equal | `greater_than_or_equal` |
| Less Than             | `less_than`             |
| Less Than Or Equal    | `less_than_or_equal`    |
| Subset                | `subset`                |
| Not Subset            | `not_subset`            |
| Json Path Equals      | `jsonpath_equals`       |
| Json Path Not Equals      | `jsonpath_not_equals`       |
| Json Path Exists      | `jsonpath_exists`       |
| Json Path Not Exists  | `jsonpath_not_exists`   |
| Is Empty              | `is_empty`              |
| Is Not Empty          | `is_not_empty`          |

### Attribute Condition: Keys and Values

| Key | Type | Value(s)                                                                                                                                                                                                                                                                                                 |
| --- | --- |----------------------------------------------------------------------------------------------------------------------------------------------------------------------------------------------------------------------------------------------------------------------------------------------------------|
| `cond_type` | string | Must be `attribute`                                                                                                                                                                                                                                                                                      |
| `resource_type` | collection of strings | Use either `all` or `[resource types from list]`                                                                                                                                                                                                                                                         |
| `attribute` | string | Attribute of defined resource types. For example, `automated_snapshot_retention_period`                                                                                                                                                                                                                  |
<<<<<<< HEAD
| `operator` | string | - `equals`, `not_equals`, `regex_match`, `not_regex_match`, `exists`, `not exists`, `any`, `contains`, `not_contains`, `within`, `starting_with`, `not_starting_with`, `ending_with`, `not_ending_with`, `greater_than`, `greater_than_or_equal`, `less_than`, `less_than_or_equal`, `jsonpath_equals`, `jsonpath_exists`, `jsonpath_not_exists`, `is_empty`, `is_not_empty` |
=======
| `operator` | string | - `equals`, `not_equals`, `regex_match`, `not_regex_match`, `exists`, `not exists`, `any`, `contains`, `not_contains`, `within`, `starting_with`, `not_starting_with`, `ending_with`, `not_ending_with`, `greater_than`, `greater_than_or_equal`, `less_than`, `less_than_or_equal`, `jsonpath_equals`, `jsonpath_not_equals`, `jsonpath_exists`, `jsonpath_not_exists` |
>>>>>>> 61992a96
| `value` (not relevant for operator: `exists`/`not_exists`) | string | User input.                                                                                                                                                                                                                                                                                              |


### Evaluating list attributes

You may use a wildcard (`*`) to evaluate all of the items within a list. You may use multiple wildcards to evaluated nested lists. If *any* item in the list matches the condition, then the condition passes.

For example, consider the following resource:

```
resource "aws_security_group" "sg" {
  ...
  ingress {
    cidr_blocks = ["0.0.0.0/0"]
    ...
  }
  ingress {
    cidr_blocks = ["192.168.1.0/24"]
    ...
  }
}
```

The following definition will return `true`, because one of the CIDR blocks contains `0.0.0.0/0`:

```yaml
cond_type: attribute
resource_types:
  - "aws_security_group"
attribute: "ingress.*.cidr_blocks"
operator: "contains"
value: "0.0.0.0/0"
```

Note that switching the operator to `not_contains` will still result in the evaluation being `true`, because there is also an element that does *not* contain `0.0.0.0/0`. If you want to write a policy that fails if any CIDR block contains `0.0.0.0/0`, consider the `not` operator, described below.

## Connection State Block

A Connection State Block indicates a type of resource that has or does not have a connection to another type of resource.
In the example presented in the table below, in order to be compliant, `aws_lb` and `aws_elb` must have connections to either `aws_security_group` or `aws_default_security_group`.

| Group A | Group B |
| --- | --- |
|`aws_lb` `aws_elb` | `aws_security_group` `aws_default_security_group` |


### Connection State Example

The Connection State Block below indicates that to be compliant with the policy, resources of type `aws_lb` or of type `aws_elb` must be connected to either a resource of type `aws_security_group` or a resource of type `aws_default_security_group`.

```yaml
definition:
       cond_type: "connection"
       resource_types:
           - "aws_elb"
           - "aws_lb"
       connected_resource_types:
         - "aws_security_group"
         - "aws_default_security_group"
       operator: "exists"
```

### Connection State Condition: Operators

| Operator | Value |
| ----- | ----- |
| Exists | `exists` |
| Not Exists | `not_exists` |

### Connection State Condition: Keys and Values

| Key | Type | Values |
| ----- | ----- | ----- |
| `cond_type` | string | Must be `connection` |
| `resource_types` |   | Use either `all` or `[included resource type from list]` |
| `connected_resource_types` | collection of strings | Use either `all` or `[included resource type from list]` |
| `operator` | string | `exists`/`not exists` |

## Filters

Filters can be used to limit the types of resources relevant to a condition. Filters are most commonly used for Connection Blocks (for Attribute Blocks you can easily limit the resource type with the `resource_type` parameter).
For example, you may want to enforce a policy only for a specific resource type (or types) from specific groups defined in the conditions. Filters are available only for AND logic at the top level.

### Filter Example

The Custom Policy in this example ensures that all ELBs are attached to security groups as shown in the table below. In line with best practices, connections of this nature should be defined using the `security_groups` key.

| Group A | Group B |
| ----- | ----- |
| `aws_elb` | `aws_security_group` `aws_default_security_group` |
| Not Exists | `not_exists` |

```yaml
definition:
 and:
      - cond_type: "filter"
        attribute: "resource_type"
        value:
           - "aws_elb"
        operator: "within"
      - cond_type: "connection"
        resource_types:
           - "aws_elb"
        connected_resource_types:
         - "aws_security_group"
         - "aws_default_security_group"
        operator: "exists"
```

*Note: The condition above uses AND logic. See [additional examples](https://www.checkov.io/3.Custom%20Policies/Examples.html) for complex logic in policy definitions.*

## Using AND/OR Logic

The Bridgecrew platform allows you to combine definition blocks using AND/OR operators.

* The top-level logical operator is the first key below \"definition\" (and not an item in a collection). Most policies will start with an `and` or `or` key here, with multiple conditions nested within that.
* Filter blocks apply (only) to the top-level and constitute an AND condition. For example, if you'd like to indicate a requirement for a Connection State between types of resources, but only within a certain subset of all of those resources.
Every other logical operator applies within a collection. For example, you can use AND/OR logic in a collection of key-value pairs.
* The value for the `and` or `or` key must be a list; each element of the list must be a valid definition on its own (i.e., a combination of attribute conditions, connection conditions, nested AND/OR, etc).

### Example

The logic in the policy definition shown below is:
`AND[block 1,block 2,OR[block 3,block 4]]`.

```yaml
#....
defintion:
  and:
  - #filter block 1
  - #block 2
  - or:
    - #block 3
    - #block 4
```

[See all examples of Custom Policies in code](https://www.checkov.io/3.Custom%20Policies/Examples.html)

## Using NOT Logic

You can use `not` in the same places that you may use `and` and `or` to invert the nested condition definition. The value of the `not` element in the policy may be either a list containing exactly one element (which can also be nested more deeply), or any other type of block.

### Example

The definition below inverts the example in the previous section.

```yaml
#....
defintion:
  not:
    and:
    - #filter block 1
    - #block 2
    - or:
      - #block 3
      - #block 4
```

The following code is also valid (the child of `not` is a list of length 1):

```yaml
#....
defintion:
  not:
  - and:
    - #filter block 1
    - #block 2
    - or:
      - #block 3
      - #block 4
```

[See all examples of Custom Policies in code](https://www.checkov.io/3.Custom%20Policies/Examples.html)
<|MERGE_RESOLUTION|>--- conflicted
+++ resolved
@@ -102,9 +102,7 @@
 | Json Path Equals      | `jsonpath_equals`       |
 | Json Path Not Equals      | `jsonpath_not_equals`       |
 | Json Path Exists      | `jsonpath_exists`       |
-| Json Path Not Exists  | `jsonpath_not_exists`   |
-| Is Empty              | `is_empty`              |
-| Is Not Empty          | `is_not_empty`          |
+| Json Path Not Exists      | `jsonpath_not_exists`       |
 
 ### Attribute Condition: Keys and Values
 
@@ -113,11 +111,7 @@
 | `cond_type` | string | Must be `attribute`                                                                                                                                                                                                                                                                                      |
 | `resource_type` | collection of strings | Use either `all` or `[resource types from list]`                                                                                                                                                                                                                                                         |
 | `attribute` | string | Attribute of defined resource types. For example, `automated_snapshot_retention_period`                                                                                                                                                                                                                  |
-<<<<<<< HEAD
-| `operator` | string | - `equals`, `not_equals`, `regex_match`, `not_regex_match`, `exists`, `not exists`, `any`, `contains`, `not_contains`, `within`, `starting_with`, `not_starting_with`, `ending_with`, `not_ending_with`, `greater_than`, `greater_than_or_equal`, `less_than`, `less_than_or_equal`, `jsonpath_equals`, `jsonpath_exists`, `jsonpath_not_exists`, `is_empty`, `is_not_empty` |
-=======
 | `operator` | string | - `equals`, `not_equals`, `regex_match`, `not_regex_match`, `exists`, `not exists`, `any`, `contains`, `not_contains`, `within`, `starting_with`, `not_starting_with`, `ending_with`, `not_ending_with`, `greater_than`, `greater_than_or_equal`, `less_than`, `less_than_or_equal`, `jsonpath_equals`, `jsonpath_not_equals`, `jsonpath_exists`, `jsonpath_not_exists` |
->>>>>>> 61992a96
 | `value` (not relevant for operator: `exists`/`not_exists`) | string | User input.                                                                                                                                                                                                                                                                                              |
 
 
