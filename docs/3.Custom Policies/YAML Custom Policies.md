---
layout: default
published: true
title: YAML Custom Policies
nav_order: 3
---

# Create Custom Policy - YAML - Attribute Check and Composite

Custom policies created in YAML support checking a resource’s connection state and the use of complex AND/OR logic. Read also how to [create custom Python Policies for attribute scanning](https://www.checkov.io/3.Custom%20Policies/Python%20Custom%20Policies.html).

A YAML-based custom policy for Checkov consists of sections for the **Metadata** and **Policy Definition**.

![](policy-definition.png)

**Metadata**

The Metadata includes:

* Policy Name
* ID - `CKV2_<provider>_<number>`
* Category
* Guideline (optional)

The possible values for category are:

* GENERAL_SECURITY
* LOGGING
* ENCRYPTION
* NETWORKING
* IAM
* BACKUP_AND_RECOVERY
* CONVENTION
* SECRETS
* KUBERNETES
* APPLICATION_SECURITY
* SUPPLY_CHAIN
* API_SECURITY

```yaml
metadata:
  id: "CKV2_CUSTOM_1"
  name: "Ensure bucket has versioning and owner tag"
  category: "BACKUP_AND_RECOVERY"
  guideline: "https://docs.bridgecrew.io/docs/ckv2_custom_1"
```

## Policy Definition

The policy definition consists of:

* **Definition Block(s)** - either *Attribute Block(s)* or *Connection State Block(s)* or both
* **Logical Operator(s)** (optional)
* **Filter** (optional)

The top level object under `definition` must be a single object (not a list). It can be an attribute block, a connection block, or a logical operator (`and`, `or`, `not`).

## Types of Definition Blocks

* **Attribute Blocks:** The policy describes resources with a certain configuration as defined by a configuration **attribute** and its value (per Terraform), or by the presence/absence of an attribute.
* **Connection State Blocks** - The policy describes resources in a particular **Connection state**; either connected or not connected to another type of resource (for example, a security group).

### Using AND/OR Logic
A policy definition may include multiple blocks (**Attribute**, **Connection state** or both), associated by **AND/OR** logic.

### Using NOT Logic
A policy definition may include any block (**Attribute**, **Connection state**, or **AND/OR**) underneath a `not` block to invert the statement.

## Attribute Blocks

An **Attribute Block** in a policy's definition indicates that a resource will be non-compliant if a certain configuration attribute does not have a specified value or if it exists/doesn't exist.

Bridgecrew's custom policies in code utilize the Terraform attribute library and syntax. These policies are checked during scans of both build-time and runtime resources and for all supported cloud providers.

### Attribute Block Example

The Attribute Block in the `definition` in the example below is used to ensure that a proper back-up policy is configured for Redshift clusters:

```yaml
definition:
     cond_type: "attribute"
     resource_types:
     - "aws_redshift_cluster"
     attribute: "automated_snapshot_retention_period"
     operator: "not_equals"
     value: "0"
```

### Attribute Condition: Operators

| Operator                     | Value in YAML                  |
|------------------------------|--------------------------------|
| Equals                       | `equals`                       |
| Not Equals                   | `not_equals`                   |
| Regex Match                  | `regex_match`                  |
| Not Regex Match              | `not_regex_match`              |
| Exists                       | `exists`                       |
| Not Exists                   | `not_exists`                   |
| One Exists                   | `one_exists`                   |
| Any                          | `any`                          |
| Contains                     | `contains`                     |
| Not Contains                 | `not_contains`                 |
| Within                       | `within`                       |
<<<<<<< HEAD
=======
| Not Within                   | `not_within`                   |
>>>>>>> 2fb967da
| Starts With                  | `starting_with`                |
| Not Starts With              | `not_starting_with`            |
| Ends With                    | `ending_with`                  |
| Not Ends With                | `not_ending_with`              |
| Greater Than                 | `greater_than`                 |
| Greater Than Or Equal        | `greater_than_or_equal`        |
| Less Than                    | `less_than`                    |
| Less Than Or Equal           | `less_than_or_equal`           |
| Subset                       | `subset`                       |
| Not Subset                   | `not_subset`                   |
| Is Empty                     | `is_empty`                     |
| Is Not Empty                 | `is_not_empty`                 |
| Length Equals                | `length_equals`                |
| Length Not Equals            | `length_equals`                |
| Length Less Than             | `length_less_than`             |
| Length Less Than Or Equal    | `length_less_than_or_equal`    |
| Length Greater Than          | `length_greater_than`          |
| Length Greater Than Or Equal | `length_greater_than_or_equal` |
| Is False                     | `is_false`                     |
| Is True                      | `is_true`                      |
| Intersects                   | `intersects`                   |
| Not Intersects               | `not_intersects`               |
| Equals Ignore Case           | `equals_ignore_case`           |
| Not Equals Ignore Case       | `not_equals_ignore_case`       |
| Range Includes               | `range_includes`               |
| Range Not Includes           | `range_not_includes`           |
| Number of words Equals       | `number_of_words_equals`       |
| Number of words not Equals   | `number_of_words_not_equals`   |

All those operators are supporting JSONPath attribute expression by adding the `jsonpath_` prefix to the operator, for example - `jsonpath_length_equals`

### Attribute Condition: Keys and Values

| Key | Type | Value(s)                                                                                                                                                                                                                                                                                                 |
| --- | --- |----------------------------------------------------------------------------------------------------------------------------------------------------------------------------------------------------------------------------------------------------------------------------------------------------------|
| `cond_type` | string | Must be `attribute`                                                                                                                                                                                                                                                                                      |
| `resource_type` | collection of strings | Use either `all` or `[resource types from list]`                                                                                                                                                                                                                                                         |
| `attribute` | string | Attribute of defined resource types. For example, `automated_snapshot_retention_period`                                                                                                                                                                                                                  |
| `operator` | string | - `equals`, `not_equals`, `regex_match`, `not_regex_match`, `exists`, `not exists`, `any`, `contains`, `not_contains`, `within`, `starting_with`, `not_starting_with`, `ending_with`, `not_ending_with`, `greater_than`, `greater_than_or_equal`, `less_than`, `less_than_or_equal`, `is_empty`, `is_not_empty`, `length_equals`, `length_not_equals`, `length_greater_than`, `length_greater_than_or_equal`, `length_less_than`, `length_less_than_or_equal`, `is_true`, `is_false`, `intersects`, `not_intersects` |
| `value` (not relevant for operator: `exists`/`not_exists`) | string | User input.                                                                                                                                                                                                                                                                                              |


### Evaluating list attributes

You may use a wildcard (`*`) to evaluate all of the items within a list. You may use multiple wildcards to evaluated nested lists. If *any* item in the list matches the condition, then the condition passes.

For example, consider the following resource:

```
resource "aws_security_group" "sg" {
  ...
  ingress {
    cidr_blocks = ["0.0.0.0/0"]
    ...
  }
  ingress {
    cidr_blocks = ["192.168.1.0/24"]
    ...
  }
}
```

The following definition will return `true`, because one of the CIDR blocks contains `0.0.0.0/0`:

```yaml
cond_type: attribute
resource_types:
  - "aws_security_group"
attribute: "ingress.*.cidr_blocks"
operator: "contains"
value: "0.0.0.0/0"
```

Note that switching the operator to `not_contains` will still result in the evaluation being `true`, because there is also an element that does *not* contain `0.0.0.0/0`. If you want to write a policy that fails if any CIDR block contains `0.0.0.0/0`, consider the `not` operator, described below.

## Connection State Block

A Connection State Block indicates a type of resource that has or does not have a connection to another type of resource.
In the example presented in the table below, in order to be compliant, `aws_lb` and `aws_elb` must have connections to either `aws_security_group` or `aws_default_security_group`.

| Group A | Group B |
| --- | --- |
|`aws_lb` `aws_elb` | `aws_security_group` `aws_default_security_group` |


### Connection State Example

The Connection State Block below indicates that to be compliant with the policy, resources of type `aws_lb` or of type `aws_elb` must be connected to either a resource of type `aws_security_group` or a resource of type `aws_default_security_group`.

```yaml
definition:
       cond_type: "connection"
       resource_types:
           - "aws_elb"
           - "aws_lb"
       connected_resource_types:
         - "aws_security_group"
         - "aws_default_security_group"
       operator: "exists"
```

### Connection State Condition: Operators

| Operator | Value |
| ----- | ----- |
| Exists | `exists` |
| Not Exists | `not_exists` |

### Connection State Condition: Keys and Values

| Key | Type | Values |
| ----- | ----- | ----- |
| `cond_type` | string | Must be `connection` |
| `resource_types` |   | Use either `all` or `[included resource type from list]` |
| `connected_resource_types` | collection of strings | Use either `all` or `[included resource type from list]` |
| `operator` | string | `exists`/`not exists` |

## Filters

Filters can be used to limit the types of resources relevant to a condition. Filters are most commonly used for Connection Blocks (for Attribute Blocks you can easily limit the resource type with the `resource_type` parameter).
For example, you may want to enforce a policy only for a specific resource type (or types) from specific groups defined in the conditions. Filters are available only for AND logic at the top level.

### Filter Example

The Custom Policy in this example ensures that all ELBs are attached to security groups as shown in the table below. In line with best practices, connections of this nature should be defined using the `security_groups` key.

| Group A | Group B |
| ----- | ----- |
| `aws_elb` | `aws_security_group` `aws_default_security_group` |
| Not Exists | `not_exists` |

```yaml
definition:
 and:
      - cond_type: "filter"
        attribute: "resource_type"
        value:
           - "aws_elb"
        operator: "within"
      - cond_type: "connection"
        resource_types:
           - "aws_elb"
        connected_resource_types:
         - "aws_security_group"
         - "aws_default_security_group"
        operator: "exists"
```

*Note: The condition above uses AND logic. See [additional examples](https://www.checkov.io/3.Custom%20Policies/Examples.html) for complex logic in policy definitions.*

## Using AND/OR Logic

The Bridgecrew platform allows you to combine definition blocks using AND/OR operators.

* The top-level logical operator is the first key below \"definition\" (and not an item in a collection). Most policies will start with an `and` or `or` key here, with multiple conditions nested within that.
* Filter blocks apply (only) to the top-level and constitute an AND condition. For example, if you'd like to indicate a requirement for a Connection State between types of resources, but only within a certain subset of all of those resources.
Every other logical operator applies within a collection. For example, you can use AND/OR logic in a collection of key-value pairs.
* The value for the `and` or `or` key must be a list; each element of the list must be a valid definition on its own (i.e., a combination of attribute conditions, connection conditions, nested AND/OR, etc).

### Example

The logic in the policy definition shown below is:
`AND[block 1,block 2,OR[block 3,block 4]]`.

```yaml
#....
definition:
  and:
  - #filter block 1
  - #block 2
  - or:
    - #block 3
    - #block 4
```

[See all examples of Custom Policies in code](https://www.checkov.io/3.Custom%20Policies/Examples.html)

## Using NOT Logic

You can use `not` in the same places that you may use `and` and `or` to invert the nested condition definition. The value of the `not` element in the policy may be either a list containing exactly one element (which can also be nested more deeply), or any other type of block.

### Example

The definition below inverts the example in the previous section.

```yaml
#....
definition:
  not:
    and:
    - #filter block 1
    - #block 2
    - or:
      - #block 3
      - #block 4
```

The following code is also valid (the child of `not` is a list of length 1):

```yaml
#....
definition:
  not:
  - and:
    - #filter block 1
    - #block 2
    - or:
      - #block 3
      - #block 4
```

[See all examples of Custom Policies in code](https://www.checkov.io/3.Custom%20Policies/Examples.html)

## Supported Frameworks

<<<<<<< HEAD
=======
### Ansible
Following `resource_types` are supported

- `block`
- `tasks.[module name]`

ex.
```yaml
cond_type: attribute
resource_types:
  - tasks.ansible.builtin.uri
  - tasks.uri
attribute: url
operator: starting_with
value: "https://"
```

#### Note
In the case a module can be used without parameters by just adding the value to it, 
then it can be queried via a the special attribute `__self__`.

ex.
```yaml
cond_type: "attribute"
resource_types:
  - "ansible.builtin.command"
  - "command"
attribute: "__self__"
operator: "not_contains"
value: "vim"
```

### ARM
All resources can be referenced under `resource_types`.
Currently, no support for connections.

>>>>>>> 2fb967da
### Bicep
All resources can be referenced under `resource_types`.
Any kind of connection between resources is supported

### CloudFormation
All resources can be referenced under `resource_types`.
Any kind of connection between resources is supported

<<<<<<< HEAD
=======
### Dockerfile
All official Docker instructions can be referenced under `resource_types`.
Currently, no support for connections.

#### Note
Following attribute values are supported

- `content` stores the raw data for an instruction
- `value` stores the sanitized data for an instruction

ex.
```dockerfile
RUN apt-get update \
 && sudo apt-get install vim
```
->
```yaml
content: "RUN apt-get update \\\n && sudo apt-get install vim\n"
value: "apt-get update  && sudo apt-get install vim"
```

>>>>>>> 2fb967da
### GitHub Actions
Following `resource_types` are supported

- `permissions` on the root level
- `steps`
- `jobs`
<<<<<<< HEAD
=======
- `on`
>>>>>>> 2fb967da

Following connections are supported

- `steps` -> `jobs`

#### Note
The value for `permissions` can be either a map or a single string.
<<<<<<< HEAD
Map entries can be referenced via their respective key, but a single string entry can be accessed by using `permissions` as the attribute.
=======
Map entries should be prefixed with `permissions.` key and a single string entry can be accessed by using `permissions` as the attribute.
>>>>>>> 2fb967da

ex.
```yaml
cond_type: "attribute"
resource_types:
  - "permissions"
attribute: "permissions"
operator: "not_equals"
value: "write-all"
```

<<<<<<< HEAD
=======
The value for `on` can be either a map, a string or a list of strings.

ex.
```yaml
cond_type: attribute
resource_types:
  - "on"
attribute: on.push.branches
operator: contains
value: main
```

>>>>>>> 2fb967da
### Kubernetes
All resources can be referenced under `resource_types`.
Currently, no support for connections.

### Terraform
All resources can be referenced under `resource_types`.
Any kind of connection between resources is supported
<|MERGE_RESOLUTION|>--- conflicted
+++ resolved
@@ -101,10 +101,7 @@
 | Contains                     | `contains`                     |
 | Not Contains                 | `not_contains`                 |
 | Within                       | `within`                       |
-<<<<<<< HEAD
-=======
 | Not Within                   | `not_within`                   |
->>>>>>> 2fb967da
 | Starts With                  | `starting_with`                |
 | Not Starts With              | `not_starting_with`            |
 | Ends With                    | `ending_with`                  |
@@ -320,8 +317,6 @@
 
 ## Supported Frameworks
 
-<<<<<<< HEAD
-=======
 ### Ansible
 Following `resource_types` are supported
 
@@ -358,7 +353,6 @@
 All resources can be referenced under `resource_types`.
 Currently, no support for connections.
 
->>>>>>> 2fb967da
 ### Bicep
 All resources can be referenced under `resource_types`.
 Any kind of connection between resources is supported
@@ -367,8 +361,6 @@
 All resources can be referenced under `resource_types`.
 Any kind of connection between resources is supported
 
-<<<<<<< HEAD
-=======
 ### Dockerfile
 All official Docker instructions can be referenced under `resource_types`.
 Currently, no support for connections.
@@ -390,17 +382,13 @@
 value: "apt-get update  && sudo apt-get install vim"
 ```
 
->>>>>>> 2fb967da
 ### GitHub Actions
 Following `resource_types` are supported
 
 - `permissions` on the root level
 - `steps`
 - `jobs`
-<<<<<<< HEAD
-=======
 - `on`
->>>>>>> 2fb967da
 
 Following connections are supported
 
@@ -408,11 +396,7 @@
 
 #### Note
 The value for `permissions` can be either a map or a single string.
-<<<<<<< HEAD
-Map entries can be referenced via their respective key, but a single string entry can be accessed by using `permissions` as the attribute.
-=======
 Map entries should be prefixed with `permissions.` key and a single string entry can be accessed by using `permissions` as the attribute.
->>>>>>> 2fb967da
 
 ex.
 ```yaml
@@ -424,8 +408,6 @@
 value: "write-all"
 ```
 
-<<<<<<< HEAD
-=======
 The value for `on` can be either a map, a string or a list of strings.
 
 ex.
@@ -438,7 +420,6 @@
 value: main
 ```
 
->>>>>>> 2fb967da
 ### Kubernetes
 All resources can be referenced under `resource_types`.
 Currently, no support for connections.
