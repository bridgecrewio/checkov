---
layout: default
published: true
title: Contribute New GitHub configuration policy
nav_order: 5
---

# Contribute New GitHub configuration policy

In this example, we'll add support for a new GitHub configuration check.

## Add new API call to fetch data from GitHub

We are going to add a new check that will examine how branch protection rules are configured and validate we enforce protection rules on admin users too.

### Add an API call

First, we will validate if the GitHub API call that GETs the branch protection current state exists in `checkov/github/dal.py`.
If not it can be added to that file like the following example:

```python

class GitHub(BaseVCSDAL):
    ...
    ...
    def setup_conf_dir(self) -> None:
        ...
        self.github_conf_file_paths = {
            "branch_protection_rules": [Path(self.github_conf_dir_path) / "branch_protection_rules.json"],
            ...
        }
        
    def get_branch_protection_rules(self):
        if self.current_branch and self.current_repository:
            branch_protection_rules = self._request(
                endpoint="repos/{}/branches/{}/protection".format(self.current_repository, self.current_branch))
            return branch_protection_rules
        return None
    
    def persist_branch_protection_rules(self):
        data = self.get_branch_protection_rules()
        if data:
<<<<<<< HEAD
            BaseVCSDAL.persist(path=self.github_conf_file_paths["branch_protection_rules"], conf=data)        
=======
            BaseVCSDAL.persist(path=self.github_conf_file_paths["branch_protection_rules"][0], conf=data)        
>>>>>>> 2fb967da
    
    def persist_all_confs(self):
        if strtobool(os.getenv("CKV_GITHUB_CONFIG_FETCH_DATA", "True")):
            self.persist_organization_security()
            self.persist_branch_protection_rules()
```

### Add a Check

Go to `checkov/github/checks` and add `enforce_branch_protection_on_admins.py`:

```python
from checkov.github.base_github_branch_security import BranchSecurity


class GithubBranchEnforceAdmins(BranchSecurity):
    def __init__(self):
        name = "Ensure GitHub branch protection rules is enforced on admins"
        id = "CKV_GITHUB_8"
        super().__init__(
            name=name,
            id=id
        )

    def get_evaluated_keys(self):
        return ['enforce_admins/enabled']


check = GithubBranchEnforceAdmins()
```

And also add the JSON schema to validate the GitHub API response `/checkov/github/schemas/branch_protection.py`:

```python
from checkov.github.schemas.base_schema import GithubConfSchema


class BranchProtectionSchema(GithubConfSchema):
    def __init__(self):
        schema = {
            "$schema": "http://json-schema.org/draft-04/schema#",
            "type": "object",
            "properties": {
                "url": {
                    "type": "string"
                },
                "required_signatures": {
                    "type": "object",
                    "properties": {
                        "url": {
                            "type": "string"
                        },
                        "enabled": {
                            "type": "boolean"
                        }
                    },
                    "required": [
                        "url",
                        "enabled"
                    ]
                },
                "enforce_admins": {
                    "type": "object",
                    "properties": {
                        "url": {
                            "type": "string"
                        },
                        "enabled": {
                            "type": "boolean"
                        }
                    },
                    "required": [
                        "url",
                        "enabled"
                    ]
                },
                "required_linear_history": {
                    "type": "object",
                    "properties": {
                        "enabled": {
                            "type": "boolean"
                        }
                    },
                    "required": [
                        "enabled"
                    ]
                },
                "allow_force_pushes": {
                    "type": "object",
                    "properties": {
                        "enabled": {
                            "type": "boolean"
                        }
                    },
                    "required": [
                        "enabled"
                    ]
                },
                "allow_deletions": {
                    "type": "object",
                    "properties": {
                        "enabled": {
                            "type": "boolean"
                        }
                    },
                    "required": [
                        "enabled"
                    ]
                },
                "required_conversation_resolution": {
                    "type": "object",
                    "properties": {
                        "enabled": {
                            "type": "boolean"
                        }
                    },
                    "required": [
                        "enabled"
                    ]
                }
            },
            "required": [
                "url",
                "enforce_admins",
                "required_linear_history",
                "allow_force_pushes",
                "allow_deletions",
            ]
        }
        super().__init__(schema=schema)


schema = BranchProtectionSchema()
```

### Adding a Test

follow the examples in `tests/github/test_runner.py` and add a test to the new check

So there you have it! A new check will be scanned once your contribution is merged!<|MERGE_RESOLUTION|>--- conflicted
+++ resolved
@@ -40,11 +40,7 @@
     def persist_branch_protection_rules(self):
         data = self.get_branch_protection_rules()
         if data:
-<<<<<<< HEAD
-            BaseVCSDAL.persist(path=self.github_conf_file_paths["branch_protection_rules"], conf=data)        
-=======
             BaseVCSDAL.persist(path=self.github_conf_file_paths["branch_protection_rules"][0], conf=data)        
->>>>>>> 2fb967da
     
     def persist_all_confs(self):
         if strtobool(os.getenv("CKV_GITHUB_CONFIG_FETCH_DATA", "True")):
