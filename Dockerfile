--- conflicted
+++ resolved
@@ -1,8 +1,4 @@
-<<<<<<< HEAD
-FROM python:3.8-slim
-=======
 FROM python:3.10-slim
->>>>>>> 2fb967da
 
 ENV RUN_IN_DOCKER=True
 
