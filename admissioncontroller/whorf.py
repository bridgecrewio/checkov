from flask import Flask, request, jsonify
from os import remove, getenv
import logging
import json
import subprocess
import yaml
from datetime import datetime
import re

webhook = Flask(__name__)

webhook.logger.setLevel(logging.INFO)


@webhook.route('/', methods=['GET'])
def hello():
    return "<h1 style='color:blue'>Ready!</h1>"


@webhook.route('/validate', methods=['POST'])
def validating_webhook():
    request_info = request.get_json()
    uid = request_info["request"].get("uid")

    checkovconfig = "config/.checkov.yaml"
    configfile = "config/k8s.properties"

    whorfconfig = getConfig(configfile)

    # Process config variables
    # a list of namespaces to ignore requests from
    ignore_list = whorfconfig['ignores-namespaces']

    # Check/Sanitise UID to make sure it's a k8s request and only a k8s request as it is used for filenaming
    # UUID pattern match regex
    pattern = r'\b[0-9a-f]{8}\b-[0-9a-f]{4}-[0-9a-f]{4}-[0-9a-f]{4}-\b[0-9a-f]{12}\b'
    if re.match(pattern, uid):
        webhook.logger.error("Valid UID Found, continuing")
    else:
        response = 'Invalid UID. Aborting validation'
        webhook.logger.error('K8s UID failed security checks. Request rejected!')
        return admission_response(False, uid, response)

<<<<<<< HEAD
    # check we're not in the kube-system namespace
    namespace = request_info["request"].get("namespace")
    if namespace in ignore_list:
        response = 'Namespace in ignore list. Ignoring validation'
        webhook.logger.error('Namespace in ignore list. Ignoring validation!')
        return admission_response(True, uid, response)    

=======
>>>>>>> 04964bf9
    jsonfile = "tmp/" + uid + "-req.json"
    yamlfile = "tmp/" + uid + "-req.yaml"

    ff = open(jsonfile, 'w+')
    yf = open(yamlfile, 'w+')
    json.dump(request_info, ff)
    yaml.dump(todict(request_info["request"]["object"]), yf)

<<<<<<< HEAD
    webhook.logger.error("Running checkov") 
    cp = subprocess.run(["checkov","--config-file",checkovconfig,"-f",yamlfile], universal_newlines=True, stdout=subprocess.PIPE, stderr=subprocess.PIPE)
=======
    print("Running checkov")
    cp = subprocess.run(
        ["checkov", "--config-file", configfile, "-f", yamlfile],
        universal_newlines=True, stdout=subprocess.PIPE, stderr=subprocess.PIPE
    )
>>>>>>> 04964bf9

    checkovresults = json.loads(cp.stdout)

    # check the debug env.  If 'yes' we don't delete the evidence of the scan.  Just in case it's misbehaving.
    # to active add an env DEBUG:yes to the deployment manifest
    if (getenv("DEBUG")) is not None:
        debug = getenv("DEBUG")
        if (debug.lower() != "yes"):
            remove(jsonfile)
            remove(yamlfile)

    obj_kind_name = (
        f'{request_info["request"]["object"]["kind"]}/'
        f'{request_info["request"]["object"]["metadata"]["name"]}'
    )

<<<<<<< HEAD
=======
    if cp.returncode != 0:

>>>>>>> 04964bf9
        # open configfile to check for hard fail CKVs
        with open(checkovconfig, 'r') as config:
            cf = yaml.safe_load(config)

        response = ""
        if "hard-fail-on" in cf:
            hard_fails = {}
            try:
                for ckv in cf["hard-fail-on"]:
                    for fail in checkovresults["results"]["failed_checks"]:
                        if (ckv == fail["check_id"]):
                            hard_fails[ckv] = f"\n  Description: {fail['check_name']}"
                            if fail['guideline'] != "":
                                hard_fails[ckv] += f"\n  Guidance: {fail['guideline']}"

            finally:
<<<<<<< HEAD
                webhook.logger.error("hard fail error")
        
=======
                print("hard fail error")

>>>>>>> 04964bf9
            if (len(hard_fails) > 0):
                response = f"\nCheckov found {len(hard_fails)} issues in violation of admission policy.\n"

                for ckv in hard_fails:
                    response = response + f"{ckv}:{hard_fails[ckv]}\n"

        response = response + f"Checkov found {checkovresults['summary']['failed']} total issues in this manifest.\n"
        response = response + f"\nFor complete details: {checkovresults['url']}\n"

        webhook.logger.error(f'Object {obj_kind_name} failed security checks. Request rejected!')
        return admission_response(False, uid, response)

    else:
        webhook.logger.info(f'Object {obj_kind_name} passed security checks. Allowing the request.')
        admission_resp_msg = (
            f'Checkov found {checkovresults["summary"]["failed"]} issues. None in violation of admission policy. '
            f'{checkovresults["summary"]["failed"]} issues in this manifest!'
        )
        return admission_response(True, uid, admission_resp_msg)


def todict(obj):
    if hasattr(obj, 'attribute_map'):
        result = {}
        for k, v in getattr(obj, 'attribute_map').items():
            val = getattr(obj, k)
            if val is not None:
                result[v] = todict(val)
        return result
    elif type(obj) == list:
        return [todict(x) for x in obj]
    elif type(obj) == datetime:
        return str(obj)
    else:
        return obj


def admission_response(allowed, uid, message):
    return jsonify({"apiVersion": "admission.k8s.io/v1",
                    "kind": "AdmissionReview",
                    "response": {
                        "allowed": allowed,
                        "uid": uid,
                        "status": {
                            "code": 403,
                            "message": message
                        }
                    }
                    })

def getConfig(configfile):  
    cf = {}
    with open(configfile) as myfile:
        for line in myfile:
            name, var = line.partition("=")[::2]
            cf[name.strip()] = list(var.strip().split(','))
    return cf
 
if __name__ == '__main__':
    webhook.run(host='0.0.0.0', port=1701)<|MERGE_RESOLUTION|>--- conflicted
+++ resolved
@@ -41,7 +41,6 @@
         webhook.logger.error('K8s UID failed security checks. Request rejected!')
         return admission_response(False, uid, response)
 
-<<<<<<< HEAD
     # check we're not in the kube-system namespace
     namespace = request_info["request"].get("namespace")
     if namespace in ignore_list:
@@ -49,8 +48,7 @@
         webhook.logger.error('Namespace in ignore list. Ignoring validation!')
         return admission_response(True, uid, response)    
 
-=======
->>>>>>> 04964bf9
+
     jsonfile = "tmp/" + uid + "-req.json"
     yamlfile = "tmp/" + uid + "-req.yaml"
 
@@ -59,16 +57,11 @@
     json.dump(request_info, ff)
     yaml.dump(todict(request_info["request"]["object"]), yf)
 
-<<<<<<< HEAD
-    webhook.logger.error("Running checkov") 
-    cp = subprocess.run(["checkov","--config-file",checkovconfig,"-f",yamlfile], universal_newlines=True, stdout=subprocess.PIPE, stderr=subprocess.PIPE)
-=======
     print("Running checkov")
     cp = subprocess.run(
         ["checkov", "--config-file", configfile, "-f", yamlfile],
         universal_newlines=True, stdout=subprocess.PIPE, stderr=subprocess.PIPE
     )
->>>>>>> 04964bf9
 
     checkovresults = json.loads(cp.stdout)
 
@@ -85,11 +78,9 @@
         f'{request_info["request"]["object"]["metadata"]["name"]}'
     )
 
-<<<<<<< HEAD
-=======
+
     if cp.returncode != 0:
 
->>>>>>> 04964bf9
         # open configfile to check for hard fail CKVs
         with open(checkovconfig, 'r') as config:
             cf = yaml.safe_load(config)
@@ -106,13 +97,9 @@
                                 hard_fails[ckv] += f"\n  Guidance: {fail['guideline']}"
 
             finally:
-<<<<<<< HEAD
+
                 webhook.logger.error("hard fail error")
         
-=======
-                print("hard fail error")
-
->>>>>>> 04964bf9
             if (len(hard_fails) > 0):
                 response = f"\nCheckov found {len(hard_fails)} issues in violation of admission policy.\n"
 
