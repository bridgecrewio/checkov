--- conflicted
+++ resolved
@@ -33,29 +33,17 @@
       security-events: write
     steps:
       - name: Checkout repository
-<<<<<<< HEAD
-        uses: actions/checkout@93ea575cb5d8a053eaa0ac8fa3b40d7e05a33cc8  # v3
-      - name: Set up Python
-        uses: actions/setup-python@13ae5bb136fac2878aff31522b9efb785519f984  # v4
-=======
         uses: actions/checkout@ac593985615ec2ede58e132d2e21d2b1cbd6127c  # v3
       - name: Set up Python
         uses: actions/setup-python@d27e3f3d7c64b4bbf8e4abfb9b63b83e846e0435  # v4
->>>>>>> 2fb967da
         with:
           python-version: '3.10'
       - name: Setup python for CodeQL
         run: |
           python -m pip install --no-cache-dir --upgrade pip pipenv
-<<<<<<< HEAD
-          echo "CODEQL_PYTHON=$(which python)" >> $GITHUB_ENV
-      - name: Check Pipfile.lock changed
-        uses: tj-actions/verify-changed-files@a3391b5a01114c49c3a8d55181a9ff4c99bf0db7  # v12
-=======
           echo "CODEQL_PYTHON=$(which python)" >> "$GITHUB_ENV"
       - name: Check Pipfile.lock changed
         uses: tj-actions/verify-changed-files@9ed3155b72ba709881c967f75611fc5852f773b9  # v13
->>>>>>> 2fb967da
         id: changed_files
         with:
           files: Pipfile.lock
@@ -65,22 +53,12 @@
           pipenv lock -r > requirements.txt
           pip install -r requirements.txt
       - name: Initialize CodeQL
-<<<<<<< HEAD
-        uses: github/codeql-action/init@c3b6fce4ee2ca25bc1066aa3bf73962fda0e8898  # v2
-=======
         uses: github/codeql-action/init@32dc499307d133bb5085bae78498c0ac2cf762d5  # v2
->>>>>>> 2fb967da
         with:
           languages: python
           setup-python-dependencies: false
           config-file: ./.github/codeql-config.yml
       - name: Autobuild
-<<<<<<< HEAD
-        uses: github/codeql-action/autobuild@c3b6fce4ee2ca25bc1066aa3bf73962fda0e8898  # v2
-      - name: Perform CodeQL Analysis
-        uses: github/codeql-action/analyze@c3b6fce4ee2ca25bc1066aa3bf73962fda0e8898  # v2
-=======
         uses: github/codeql-action/autobuild@32dc499307d133bb5085bae78498c0ac2cf762d5  # v2
       - name: Perform CodeQL Analysis
-        uses: github/codeql-action/analyze@32dc499307d133bb5085bae78498c0ac2cf762d5  # v2
->>>>>>> 2fb967da
+        uses: github/codeql-action/analyze@32dc499307d133bb5085bae78498c0ac2cf762d5  # v2