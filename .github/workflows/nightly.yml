--- conflicted
+++ resolved
@@ -20,46 +20,42 @@
 #        with:
 #          fetch-depth: 0
 #          token: ${{ secrets.GH_PAT_SECRET }}
-#      - name: Prepare Release
-#        id: prepare_release
-#        run: |
-#          # grab latest release and tag to compare and decide to create a new one
-#          create_release=true
-#          latest_gh_release=$(curl -s "https://api.github.com/repos/${{ github.repository }}/releases/latest"  | grep -Po '"tag_name": "\K.*?(?=")')
-#          latest_tag=$(git describe --abbrev=0 --tags)
-#
-#          if [ "$latest_gh_release" = "$latest_tag" ]
-#          then
-#            create_release=false
-#          fi
-#
-#          echo "create_release=$create_release" >> "$GITHUB_OUTPUT"
-#          echo "latest_release_version=$latest_gh_release" >> "$GITHUB_OUTPUT"
-#          echo "version=$latest_tag" >> "$GITHUB_OUTPUT"
-#      - name: Build GitHub Release changelog
-#        if: steps.prepare_release.outputs.create_release == 'true'
-#        id: build_github_release
-#        uses: mikepenz/release-changelog-builder-action@342972d8fda7082778588387394cf150b9f7226f  # v3
-#        env:
-#          GITHUB_TOKEN: ${{ secrets.GH_PAT_SECRET }}
-#        with:
-#          configuration: ".github/release-changelog-config.json"
-#          fromTag: ${{ steps.prepare_release.outputs.latest_release_version }}
-#          toTag: ${{ steps.prepare_release.outputs.version }}
-#      - name: Create GitHub Release
-#        if: steps.build_github_release.outputs.changelog != ''
-#        uses: softprops/action-gh-release@de2c0eb89ae2a093876385947365aca7b0e5f844  # v1
-#        with:
-#          tag_name: ${{ steps.prepare_release.outputs.version }}
-#          name: ${{ steps.prepare_release.outputs.version }}
-#          body: ${{ steps.build_github_release.outputs.changelog }}
-#        id: create_github_release
-#      - name: Update CHANGELOG.md
-#        if: steps.build_github_release.outputs.changelog != ''
-#        uses: stefanzweifel/changelog-updater-action@3b54ec66922355614bf0b80b290d6634a315acf5  # v1
-#        with:
-#          latest-version: ${{ steps.prepare_release.outputs.version }}
-#          release-notes: ${{ steps.build_github_release.outputs.changelog }}
+#       - name: Prepare Release
+#         id: prepare_release
+#         run: |
+#           # grab latest release and tag to compare and decide to create a new one
+#           create_release=true
+#           latest_gh_release=$(curl -s "https://api.github.com/repos/${{ github.repository }}/releases/latest"  | grep -Po '"tag_name": "\K.*?(?=")')
+#           latest_tag=$(git describe --abbrev=0 --tags)
+
+#           if [ "$latest_gh_release" = "$latest_tag" ]
+#           then
+#             create_release=false
+#           fi
+
+#           echo "create_release=$create_release" >> "$GITHUB_OUTPUT"
+#           echo "latest_release_version=$latest_gh_release" >> "$GITHUB_OUTPUT"
+#           echo "version=$latest_tag" >> "$GITHUB_OUTPUT"
+#       - name: Build GitHub Release changelog
+#         if: steps.prepare_release.outputs.create_release == 'true'
+#         id: build_github_release
+#         uses: mikepenz/release-changelog-builder-action@342972d8fda7082778588387394cf150b9f7226f  # v3
+#         env:
+#           GITHUB_TOKEN: ${{ secrets.GH_PAT_SECRET }}
+#         with:
+#           configuration: ".github/release-changelog-config.json"
+#           fromTag: ${{ steps.prepare_release.outputs.latest_release_version }}
+#           toTag: ${{ steps.prepare_release.outputs.version }}
+#       - name: Create GitHub Release
+#         if: steps.build_github_release.outputs.changelog != ''
+#         uses: softprops/action-gh-release@de2c0eb89ae2a093876385947365aca7b0e5f844  # v1
+#         with:
+#           tag_name: ${{ steps.prepare_release.outputs.version }}
+#           name: ${{ steps.prepare_release.outputs.version }}
+#           body: ${{ steps.build_github_release.outputs.changelog }}
+#       - name: Update CHANGELOG.md
+#         if: steps.build_github_release.outputs.changelog != ''
+#         uses: stefanzweifel/changelog-updater-action@fbed2c00a9444d54ab4b1a4a81dea3559e7a2d7c  # v1
 #      - name: Commit updated CHANGELOG.md
 #        if: steps.build_github_release.outputs.changelog != ''
 #        uses: stefanzweifel/git-auto-commit-action@3ea6ae190baf489ba007f7c92608f33ce20ef04a  # v4
@@ -92,46 +88,7 @@
         with:
           fetch-depth: 0
           token: ${{ secrets.GH_PAT_SECRET }}
-<<<<<<< HEAD
       - uses: actions/setup-python@bd6b4b6205c4dbad673328db7b31b7fab9e241c0  # v4
-=======
-      - name: Prepare Release
-        id: prepare_release
-        run: |
-          # grab latest release and tag to compare and decide to create a new one
-          create_release=true
-          latest_gh_release=$(curl -s "https://api.github.com/repos/${{ github.repository }}/releases/latest"  | grep -Po '"tag_name": "\K.*?(?=")')
-          latest_tag=$(git describe --abbrev=0 --tags)
-
-          if [ "$latest_gh_release" = "$latest_tag" ]
-          then
-            create_release=false
-          fi
-
-          echo "create_release=$create_release" >> "$GITHUB_OUTPUT"
-          echo "latest_release_version=$latest_gh_release" >> "$GITHUB_OUTPUT"
-          echo "version=$latest_tag" >> "$GITHUB_OUTPUT"
-      - name: Build GitHub Release changelog
-        if: steps.prepare_release.outputs.create_release == 'true'
-        id: build_github_release
-        uses: mikepenz/release-changelog-builder-action@342972d8fda7082778588387394cf150b9f7226f  # v3
-        env:
-          GITHUB_TOKEN: ${{ secrets.GH_PAT_SECRET }}
-        with:
-          configuration: ".github/release-changelog-config.json"
-          fromTag: ${{ steps.prepare_release.outputs.latest_release_version }}
-          toTag: ${{ steps.prepare_release.outputs.version }}
-      - name: Create GitHub Release
-        if: steps.build_github_release.outputs.changelog != ''
-        uses: softprops/action-gh-release@de2c0eb89ae2a093876385947365aca7b0e5f844  # v1
-        with:
-          tag_name: ${{ steps.prepare_release.outputs.version }}
-          name: ${{ steps.prepare_release.outputs.version }}
-          body: ${{ steps.build_github_release.outputs.changelog }}
-      - name: Update CHANGELOG.md
-        if: steps.build_github_release.outputs.changelog != ''
-        uses: stefanzweifel/changelog-updater-action@fbed2c00a9444d54ab4b1a4a81dea3559e7a2d7c  # v1
->>>>>>> d2542561
         with:
           python-version: 3.8
       - name: Install pipenv
