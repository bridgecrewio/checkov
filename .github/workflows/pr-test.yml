name: PR Test

on: pull_request

jobs:
  cfn-lint:
    runs-on: [self-hosted, public, linux, x64]
    steps:
      - uses: actions/checkout@v2
      - uses: actions/setup-python@v2
        with:
          python-version: 3.7
      - name: Install cfn-lint
        run: |
          pip install cfn-lint==0.53.0
      - name: Lint Cloudformation templates
        run: |
          cfn-lint tests/cloudformation/checks/resource/aws/**/* -i W

  unit-tests:
    strategy:
      fail-fast: true
      matrix:
<<<<<<< HEAD
        python: [3.7, 3.8, 3.9]
        os: [ubuntu-latest, windows-latest]
    runs-on: ${{ matrix.os }}
=======
        python: ["3.7", "3.8", "3.9", "3.10"]
    runs-on: ubuntu-latest
>>>>>>> 10d6c985
    timeout-minutes: 30
    steps:
      - uses: actions/checkout@v2
      - name: Set up Python ${{ matrix.python }}
        uses: actions/setup-python@v2
        with:
          python-version: ${{ matrix.python }}
      - uses: dschep/install-pipenv-action@v1
      - name: Install dependencies
        run: |
          pipenv --python ${{ matrix.python }}
          pipenv install --dev
      - name: Unit tests
        env:
          GITHUB_TOKEN: ${{ secrets.GITHUB_TOKEN }}
        run: |
          pipenv run python -m pytest tests

  integration-tests:
    strategy:
      fail-fast: true
      matrix:
        python: ["3.7", "3.8", "3.9", "3.10"]
        os: [ubuntu-latest, macos-latest, windows-latest]
    runs-on: ${{ matrix.os }}
    steps:
      - uses: actions/checkout@v2
      - uses: actions/setup-python@v2
        with:
          python-version: ${{ matrix.python }}
      - uses: actions/setup-node@v2
      - uses: azure/setup-helm@v1
      - uses: dschep/install-pipenv-action@v1
      - name: Build & install checkov package
        run: |
          pipenv --python ${{ matrix.python }}
          pipenv run pip install --upgrade pip==21.1.1
          pipenv run pip install pytest pytest-xdist
          pipenv run python setup.py sdist bdist_wheel
          bash -c 'pipenv run pip install dist/checkov-*.whl'
      - name: Clone Terragoat - vulnerable terraform
        run: git clone https://github.com/bridgecrewio/terragoat
      - name: Clone Cfngoat - vulnerable cloudformation
        run: git clone https://github.com/bridgecrewio/cfngoat
      - name: Clone Kubernetes-goat - vulnerable kubernetes
        run: git clone https://github.com/madhuakula/kubernetes-goat
      - name: Create checkov reports
        env:
          LOG_LEVEL: INFO
          BC_KEY: ${{ secrets.BC_API_KEY }}
        run: |
          # Just making sure the API key tests don't run on PRs
          bash -c './integration_tests/prepare_data.sh ${{ matrix.os }} 3.8'
      - name: Run integration tests
        run: |
          pipenv run pytest integration_tests -k 'not api_key'<|MERGE_RESOLUTION|>--- conflicted
+++ resolved
@@ -21,14 +21,9 @@
     strategy:
       fail-fast: true
       matrix:
-<<<<<<< HEAD
         python: [3.7, 3.8, 3.9]
         os: [ubuntu-latest, windows-latest]
     runs-on: ${{ matrix.os }}
-=======
-        python: ["3.7", "3.8", "3.9", "3.10"]
-    runs-on: ubuntu-latest
->>>>>>> 10d6c985
     timeout-minutes: 30
     steps:
       - uses: actions/checkout@v2
