--- conflicted
+++ resolved
@@ -34,13 +34,8 @@
     env:
       PYTHON_VERSION: "3.8"
     steps:
-<<<<<<< HEAD
       - uses: actions/checkout@8ade135a41bc03ea155e62e844d188df1ea18608  # v3
       - uses: actions/setup-python@61a6322f88396a6271a6ee3565807d608ecaddd1  # v4
-=======
-      - uses: actions/checkout@8e5e7e5ab8b370d6c329ec480221332ada57f0ab  # v3
-      - uses: actions/setup-python@bd6b4b6205c4dbad673328db7b31b7fab9e241c0  # v4
->>>>>>> be2146f8
         with:
           python-version: ${{ env.PYTHON_VERSION }}
       - name: Install cfn-lint
@@ -59,23 +54,13 @@
     strategy:
       fail-fast: true
       matrix:
-<<<<<<< HEAD
-        python: ["3.7", "3.8", "3.9", "3.10", "3.11"]  # TODO: remove 3.7 end of September
+        python: ["3.7", "3.8"]  # TODO: remove 3.7 end of September
     runs-on: ubuntu-latest
     timeout-minutes: 30
     steps:
       - uses: actions/checkout@8ade135a41bc03ea155e62e844d188df1ea18608  # v3
       - name: Set up Python ${{ matrix.python }}
         uses: actions/setup-python@61a6322f88396a6271a6ee3565807d608ecaddd1  # v4
-=======
-        python: ["3.7", "3.8"]
-    runs-on: ubuntu-latest
-    timeout-minutes: 30
-    steps:
-      - uses: actions/checkout@8e5e7e5ab8b370d6c329ec480221332ada57f0ab  # v3
-      - name: Set up Python ${{ matrix.python }}
-        uses: actions/setup-python@bd6b4b6205c4dbad673328db7b31b7fab9e241c0  # v4
->>>>>>> be2146f8
         with:
           python-version: ${{ matrix.python }}
           cache: "pipenv"
@@ -104,11 +89,7 @@
       - name: Unit tests
         env:
           GITHUB_TOKEN: ${{ secrets.GITHUB_TOKEN }}
-<<<<<<< HEAD
           REDEFINE_AUTH: ${{ secrets.REDEFINE_AUTH }}
-=======
-          IS_TEST: true
->>>>>>> be2146f8
         run: |
           pipenv run redefine config set stable_branch=main matrix_value=${{ matrix.python }}
           pipenv run redefine start --pytest --discover
@@ -118,21 +99,12 @@
     strategy:
       fail-fast: true
       matrix:
-<<<<<<< HEAD
-        python: ["3.8", "3.9", "3.10", "3.11"]
+        python: ["3.8"]
         os: [ubuntu-latest, macos-latest, windows-latest]
     runs-on: ${{ matrix.os }}
     steps:
       - uses: actions/checkout@8ade135a41bc03ea155e62e844d188df1ea18608  # v3
       - uses: actions/setup-python@61a6322f88396a6271a6ee3565807d608ecaddd1  # v4
-=======
-        python: ["3.7", "3.8"]
-        os: [ubuntu-latest, macos-latest, windows-latest]
-    runs-on: ${{ matrix.os }}
-    steps:
-      - uses: actions/checkout@8e5e7e5ab8b370d6c329ec480221332ada57f0ab  # v3
-      - uses: actions/setup-python@bd6b4b6205c4dbad673328db7b31b7fab9e241c0  # v4
->>>>>>> be2146f8
         with:
           python-version: ${{ matrix.python }}
           cache: "pipenv"
@@ -176,8 +148,6 @@
           pipenv run pytest integration_tests -k 'not api_key'
 
   sast-integration-tests:
-<<<<<<< HEAD
-=======
     strategy:
       fail-fast: true
       matrix:
@@ -224,20 +194,14 @@
   performance-tests:
     if:
       true == false
->>>>>>> be2146f8
     strategy:
       fail-fast: true
       matrix:
-<<<<<<< HEAD
-        python: [ "3.8" ]
-        os: [ ubuntu-latest, macos-latest]
-    runs-on: ${{ matrix.os }}
-=======
-        python: ["3.7"]
+        python: ["3.7", "3.8", "3.9", "3.10", "3.11"]
+        os: [ubuntu-latest]
     env:
       working-directory: ./performance_tests
-    runs-on: ubuntu-latest
->>>>>>> be2146f8
+    runs-on: ${{ matrix.os }}
     steps:
       - uses: actions/checkout@8e5e7e5ab8b370d6c329ec480221332ada57f0ab  # v3
       - uses: actions/setup-python@bd6b4b6205c4dbad673328db7b31b7fab9e241c0  # v4
@@ -301,11 +265,7 @@
         run: |
           # remove venv, if exists
           pipenv --rm || true
-<<<<<<< HEAD
           pipenv --python ${{ env.PYTHON_VERSION }}
-=======
-          pipenv --python ${{ matrix.python }}
->>>>>>> be2146f8
           # 'py' package is used in 'pytest-benchmark', but 'pytest' removed it in their latest version         
           pipenv run pip install pytest pytest-benchmark py
           pipenv run python setup.py sdist bdist_wheel
@@ -318,6 +278,15 @@
         working-directory: ${{ env.working-directory }}
       - name: Clone kubernetes-yaml-templates
         run: git clone https://github.com/dennyzhang/kubernetes-yaml-templates.git
+        working-directory: ${{ env.working-directory }}
+      - name: Clone Python-Mini-Projects
+        run: git clone https://github.com/alimoustafa2000/Python-Mini-Projects.git
+        working-directory: ${{ env.working-directory }}
+      - name: Clone NodeJs
+        run: git clone https://github.com/harshitbansal373/NodeJs.git
+        working-directory: ${{ env.working-directory }}
+      - name: Clone Mini-Project-using-Java
+        run: git clone https://github.com/ikanurfitriani/Mini-Project-using-Java.git
         working-directory: ${{ env.working-directory }}
       - name: Clone Python-Mini-Projects
         run: git clone https://github.com/alimoustafa2000/Python-Mini-Projects.git
@@ -339,13 +308,8 @@
       PYTHON_VERSION: "3.8"
       WORKING_DIRECTORY: ./dogfood_tests
     steps:
-<<<<<<< HEAD
       - uses: actions/checkout@8ade135a41bc03ea155e62e844d188df1ea18608  # v3
       - uses: actions/setup-python@61a6322f88396a6271a6ee3565807d608ecaddd1  # v4
-=======
-      - uses: actions/checkout@8e5e7e5ab8b370d6c329ec480221332ada57f0ab  # v3
-      - uses: actions/setup-python@bd6b4b6205c4dbad673328db7b31b7fab9e241c0  # v4
->>>>>>> be2146f8
         with:
           python-version: ${{ env.PYTHON_VERSION }}
           cache: "pipenv"
