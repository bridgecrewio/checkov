--- conflicted
+++ resolved
@@ -63,8 +63,7 @@
           python-version: ${{ matrix.python }}
       - name: Install pipenv
         run: |
-<<<<<<< HEAD
-          python -m pip install --no-cache-dir --upgrade pipenv
+          python -m pip install --no-cache-dir --upgrade pipenv==2022.8.5  # pinning as versios 2022.8.13,2022.8.14 are bads
       - name: Sets env vars for release
         if: ${{ matrix.python == '3.11-dev' }}
         run: |
@@ -72,9 +71,6 @@
           echo "AIOHTTP_NO_EXTENSIONS=1" >> $GITHUB_ENV
           echo "FROZENLIST_NO_EXTENSIONS=1" >> $GITHUB_ENV
           echo "YARL_NO_EXTENSIONS=1" >> $GITHUB_ENV
-=======
-          python -m pip install --no-cache-dir --upgrade pipenv==2022.8.5  # pinning as versios 2022.8.13,2022.8.14 are bads
->>>>>>> 9cb6c1d6
       - name: Install dependencies
         run: |
           pipenv --python ${{ matrix.python }}
