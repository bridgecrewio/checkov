--- conflicted
+++ resolved
@@ -142,11 +142,7 @@
           export PYTHONPATH='.'
           git pull
 
-<<<<<<< HEAD
-          for i in cloudformation terraform kubernetes serverless arm dockerfile secrets github_configuration gitlab_configuration bitbucket_configuration github_actions gitlab_ci bicep openapi all
-=======
-          for i in cloudformation terraform kubernetes serverless arm dockerfile secrets github_configuration gitlab_configuration bitbucket_configuration github_actions bicep openapi bitbucket_pipelines all
->>>>>>> b67f3383
+          for i in cloudformation terraform kubernetes serverless arm dockerfile secrets github_configuration gitlab_configuration bitbucket_configuration github_actions gitlab_ci bicep openapi bitbucket_pipelines all
           do
             export scansdoc="docs/5.Policy Index/$i.md"
             echo "---" > "$scansdoc"
