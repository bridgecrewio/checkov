--- conflicted
+++ resolved
@@ -6,11 +6,7 @@
       - '*'
   push:
     branches:
-<<<<<<< HEAD
-      - master
-=======
       - main
->>>>>>> 2fb967da
 
 permissions: read-all
 
@@ -18,11 +14,7 @@
   bandit:
     runs-on: [self-hosted, public, linux, x64]
     steps:
-<<<<<<< HEAD
-      - uses: actions/checkout@93ea575cb5d8a053eaa0ac8fa3b40d7e05a33cc8  # v3
-=======
       - uses: actions/checkout@ac593985615ec2ede58e132d2e21d2b1cbd6127c  # v3
->>>>>>> 2fb967da
       - name: security test
         uses: jpetrucciani/bandit-check@4e0dbcc188c035d2c4fb338a108ac93ed9d9d9be  # v1
         with:
@@ -30,11 +22,7 @@
   detect-secrets:
     runs-on: [self-hosted, public, linux, x64]
     steps:
-<<<<<<< HEAD
-      - uses: actions/checkout@93ea575cb5d8a053eaa0ac8fa3b40d7e05a33cc8  # v3
-=======
       - uses: actions/checkout@ac593985615ec2ede58e132d2e21d2b1cbd6127c  # v3
->>>>>>> 2fb967da
       - name: detect secrets
         uses: edplato/trufflehog-actions-scan@0af17d9dd1410283f740eb76b0b8f6b696cadefc  # v0.9
         with:
