--- conflicted
+++ resolved
@@ -10,13 +10,10 @@
     - chore:    to indicate adjustments to workflow files or dependency updates
     - platform: to indicate a change needed for the platform
     Additionally a scope is needs to be added to the prefix, which indicates the targeted framework, in doubt choose 'general'.
-<<<<<<< HEAD
-=======
     #    
     Allowed prefixs:
     ansible|argo|arm|azure|bicep|bitbucket|circleci|cloudformation|dockerfile|github|gha|gitlab|helm|kubernetes|kustomize|openapi|sca|secrets|serverless|terraform|general|graph|terraform_plan
     #
->>>>>>> 2fb967da
     ex.
     feat(terraform): add CKV_AWS_123 to ensure that VPC Endpoint Service is configured for Manual Acceptance
 "
