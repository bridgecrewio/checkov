--- conflicted
+++ resolved
@@ -18,32 +18,19 @@
 if __name__ == '__main__':
     parser = argparse.ArgumentParser(description='Add some integers.')
     parser.add_argument('-d', '--directory',
-<<<<<<< HEAD
-                        help='terraform root directory')
-    parser.add_argument('-o', '--output', nargs='?', choices=['cli', 'json', 'junitxml'], default='cli')
-    parser.add_argument('-g', '--graph', help="enable dependency graph integration", action='store_true')
-    args = parser.parse_args()
-    root_folder = args.directory
-    use_graph = args.graph
-    report = Runner().run(root_folder,use_graph)
-    if args.output == "json":
-        report.print_json()
-    elif args.output == "junitxml":
-        report.print_junit_xml()
-=======
                         help='Terraform root directory')
     parser.add_argument('-l', '--list', help='List checks', action='store_true')
     parser.add_argument('-o', '--output', nargs='?', choices=['cli', 'json', 'junitxml'], default='cli',
                         help='Report output format')
+    parser.add_argument('-g', '--graph', help="enable dependency graph integration", action='store_true')
     args = parser.parse_args()
-
+    use_graph = args.graph
     if args.list:
         # pylint: disable=unused-import
         import checkov.terraform.util.docs_generator
->>>>>>> b95b3193
     else:
         root_folder = args.directory
-        report = Runner().run(root_folder)
+        report = Runner().run(root_folder,use_graph)
         if args.output == "json":
             report.print_json()
         elif args.output == "junitxml":
