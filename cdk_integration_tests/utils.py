import json
import os
from typing import List, Dict, Any
import yaml


current_dir = os.path.dirname(os.path.realpath(__file__))


def load_failed_checks_from_file(lang: str) -> Dict[str, List[Dict[str, Any]]]:
    report_path = os.path.join(current_dir, '..', 'checkov_report_cdk.json')
    with open(report_path) as f:
        data = f.read()
        reports = json.loads(data)
        for report in reports:
            if report.get('check_type') == f'cdk_{lang}':
                assert report is not None
                results = report.get("results", {})
                failed_checks = results.get("failed_checks")
                skipped_checks = results.get("skipped_checks")
                results = {}
                for check in failed_checks:
                    check_id = check['check_id']
                    if not results.get(check_id):
                        results[check_id] = []
                    results[check_id].append(check)
                for check in skipped_checks:
                    check_id = check['check_id']
                    if not results.get(check_id):
                        results[check_id] = []
                    results[check_id].append(check)
                return results
    return {}
<<<<<<< HEAD

=======
>>>>>>> 5864eca0


def is_policy_with_correct_check_id(check_id: str, language: str, policy_name: str) -> bool:
    path = os.path.join(current_dir, '..', 'checkov', 'cdk', 'checks', language, policy_name + ".yaml")
    with open(path, 'r') as file:
        data = yaml.safe_load(file)
    if 'metadata' in data and 'id' in data['metadata'] and data['metadata']['id'] == check_id:
        return True
    return False


def run_check(check_results: Dict[str, List[Dict[str, Any]]], check_id: str, policy_name: str, language: str) -> None:
    assert is_policy_with_correct_check_id(check_id, language, policy_name)
    results_for_check_id = check_results.get(check_id)
    assert results_for_check_id


def validate_report(report_path: str) -> None:
    with open(report_path) as f:
        data = f.read()
        report = json.loads(data)
        assert report is not None
        results = report.get("results")
        assert results is not None
        passed_checks = results.get("passed_checks")
        failed_checks = results.get("failed_checks")
        assert not passed_checks
        assert failed_checks is not None
        assert isinstance(failed_checks, list)
        assert len(failed_checks) > 0
        summary = report.get("summary")
        assert summary.get("passed") == 0
        assert summary.get("failed") > 0<|MERGE_RESOLUTION|>--- conflicted
+++ resolved
@@ -31,10 +31,6 @@
                     results[check_id].append(check)
                 return results
     return {}
-<<<<<<< HEAD
-
-=======
->>>>>>> 5864eca0
 
 
 def is_policy_with_correct_check_id(check_id: str, language: str, policy_name: str) -> bool:
