--- conflicted
+++ resolved
@@ -52,11 +52,7 @@
 junit-xml = ">=1.9,<2.0"
 dpath = "==2.1.3"
 pyyaml = ">=6.0.0,<7.0.0"
-<<<<<<< HEAD
-boto3 = ">=1.28.0,<2.0.0"
-=======
-boto3 = "==1.35.49"
->>>>>>> 638682e1
+boto3 = ">=1.35.49,<2.0.0"
 gitpython = ">=3.1.30,<4.0.0"
 jmespath = ">=1.0.0,<2.0.0"
 tqdm = ">=4.65.0,<5.0.0"
@@ -89,11 +85,6 @@
 license-expression = ">=30.1.0,<31.0.0"
 rustworkx = ">=0.13.0,<0.14.0"
 pydantic = ">=2.0.0,<3.0.0"
-<<<<<<< HEAD
-urllib3 = "*"
-=======
-
->>>>>>> 638682e1
 
 [requires]
 python_version = "3.8"