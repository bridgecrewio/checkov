--- conflicted
+++ resolved
@@ -85,11 +85,7 @@
 license-expression = ">=30.1.0,<31.0.0"
 rustworkx = ">=0.13.0,<0.14.0"
 pydantic = ">=2.0.0,<3.0.0"
-<<<<<<< HEAD
-=======
-botocore = "==1.34.25"
 urllib3 = "*"
->>>>>>> a610b024
 
 [requires]
 python_version = "3.8"