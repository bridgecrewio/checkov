[[source]]
name = "pypi"
url = "https://pypi.org/simple"
verify_ssl = true

[dev-packages]
#
# REMINDER: Update "dev" deps on setup.py when changing
#
pytest = "*"
pytest-xdist = "*"
pytest-asyncio = "*"
pytest-cov = "*"
pytest-mock = "*"
mock = "*"
coverage ="==5.5"
coverage-badge = "*"
GitPython = "*"
bandit = "*"
urllib3-mock = "*"
jsonschema = "*"
importlib-resources = ">=1.3"
atomicwrites = "*"
responses = "*"
aioresponses = "*"
types-requests = "*"
pre-commit = "*"
flake8 = "*"
dlint = "*"

[packages]
#
# REMINDER: Update "install_requires" deps on setup.py when changing
#
bc-python-hcl2 = ">=0.3.21"
deep_merge = "*"
tabulate = "*"
colorama="*"
termcolor="*"
junit-xml = ">=1.9"
dpath = ">=1.5.0,<2"
pyyaml = ">=5.4.1"
boto3 = ">=1.17"
GitPython = "*"
jmespath = "*"
tqdm = "*"
update_checker = "*"
semantic_version = "*"
packaging = "*"
cloudsplaining = ">=0.4.3"
networkx = "*"
dockerfile-parse ="*"
docker = "*"
configargparse = "*"
argcomplete = "*"
detect_secrets = "*"
policyuniverse = "*"
typing-extensions = "*"
importlib-metadata = ">=0.12"
cachetools = "*"
cyclonedx-python-lib = ">=0.11.0,<1.0.0"
click = ">=8.0.0"
aiohttp = "*"
aiodns = "*"
aiomultiprocess = "*"
<<<<<<< HEAD
pipfile = "*"
=======
jsonpath_ng = "*"
jsonschema = "~=3.0"
prettytable = ">=3.0.0"
>>>>>>> f2a22e63

[requires]
python_version = "3.7"<|MERGE_RESOLUTION|>--- conflicted
+++ resolved
@@ -63,13 +63,9 @@
 aiohttp = "*"
 aiodns = "*"
 aiomultiprocess = "*"
-<<<<<<< HEAD
-pipfile = "*"
-=======
 jsonpath_ng = "*"
 jsonschema = "~=3.0"
 prettytable = ">=3.0.0"
->>>>>>> f2a22e63
 
 [requires]
 python_version = "3.7"