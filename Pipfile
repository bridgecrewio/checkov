--- conflicted
+++ resolved
@@ -35,11 +35,8 @@
 update_checker = "*"
 semantic_version = "*"
 packaging = "*"
-<<<<<<< HEAD
+networkx = "*"
 cloudsplaining = "*"
-=======
-networkx = "*"
->>>>>>> 55f5aebe
 
 [requires]
 python_version = "3.7"