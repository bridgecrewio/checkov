--- conflicted
+++ resolved
@@ -32,11 +32,7 @@
 #
 # REMINDER: Update "install_requires" deps on setup.py when changing
 #
-<<<<<<< HEAD
-bc-python-hcl2 = ">=0.3.21,<=0.3.28"
-=======
 bc-python-hcl2 = ">=0.3.30"
->>>>>>> 5b7c33be
 deep_merge = "*"
 tabulate = "*"
 colorama="*"
